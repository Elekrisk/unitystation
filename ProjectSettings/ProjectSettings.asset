%YAML 1.1
%TAG !u! tag:unity3d.com,2011:
--- !u!129 &1
PlayerSettings:
  m_ObjectHideFlags: 0
  serializedVersion: 10
  productGUID: 2ac363cc59efe4f199412c18a219596b
  AndroidProfiler: 0
  defaultScreenOrientation: 4
  targetDevice: 2
  useOnDemandResources: 0
  accelerometerFrequency: 60
  companyName: DefaultCompany
  productName: unitystation
  defaultCursor: {fileID: 0}
  cursorHotspot: {x: 0, y: 0}
  m_SplashScreenBackgroundColor: {r: 0.13333334, g: 0.17254902, b: 0.21176471, a: 1}
  m_ShowUnitySplashScreen: 1
  m_ShowUnitySplashLogo: 1
  m_SplashScreenOverlayOpacity: 1
  m_SplashScreenAnimation: 1
  m_SplashScreenLogoStyle: 1
  m_SplashScreenDrawMode: 0
  m_SplashScreenBackgroundAnimationZoom: 1
  m_SplashScreenLogoAnimationZoom: 1
  m_SplashScreenBackgroundLandscapeAspect: 1
  m_SplashScreenBackgroundPortraitAspect: 1
  m_SplashScreenBackgroundLandscapeUvs:
    serializedVersion: 2
    x: 0
    y: 0
    width: 1
    height: 1
  m_SplashScreenBackgroundPortraitUvs:
    serializedVersion: 2
    x: 0
    y: 0
    width: 1
    height: 1
  m_SplashScreenLogos: []
  m_SplashScreenBackgroundLandscape: {fileID: 0}
  m_SplashScreenBackgroundPortrait: {fileID: 0}
  m_VirtualRealitySplashScreen: {fileID: 0}
  m_HolographicTrackingLossScreen: {fileID: 0}
  defaultScreenWidth: 1920
  defaultScreenHeight: 1080
  defaultScreenWidthWeb: 1280
  defaultScreenHeightWeb: 720
  m_StereoRenderingPath: 0
  m_ActiveColorSpace: 0
  m_MTRendering: 1
  m_MobileMTRendering: 0
  m_StackTraceTypes: 010000000100000001000000010000000100000001000000
  iosShowActivityIndicatorOnLoading: -1
  androidShowActivityIndicatorOnLoading: -1
  tizenShowActivityIndicatorOnLoading: -1
  iosAppInBackgroundBehavior: 0
  displayResolutionDialog: 1
  iosAllowHTTPDownload: 1
  allowedAutorotateToPortrait: 1
  allowedAutorotateToPortraitUpsideDown: 1
  allowedAutorotateToLandscapeRight: 1
  allowedAutorotateToLandscapeLeft: 1
  useOSAutorotation: 1
  use32BitDisplayBuffer: 1
  disableDepthAndStencilBuffers: 0
  defaultIsFullScreen: 0
  defaultIsNativeResolution: 1
  runInBackground: 1
  captureSingleScreen: 0
  muteOtherAudioSources: 0
  Prepare IOS For Recording: 0
  submitAnalytics: 1
  usePlayerLog: 1
  bakeCollisionMeshes: 0
  forceSingleInstance: 0
  resizableWindow: 0
  useMacAppStoreValidation: 0
  gpuSkinning: 0
  graphicsJobs: 0
  xboxPIXTextureCapture: 0
  xboxEnableAvatar: 0
  xboxEnableKinect: 0
  xboxEnableKinectAutoTracking: 0
  xboxEnableFitness: 0
  visibleInBackground: 0
  allowFullscreenSwitch: 1
  macFullscreenMode: 2
  d3d9FullscreenMode: 1
  d3d11FullscreenMode: 1
  xboxSpeechDB: 0
  xboxEnableHeadOrientation: 0
  xboxEnableGuest: 0
  xboxEnablePIXSampling: 0
  n3dsDisableStereoscopicView: 0
  n3dsEnableSharedListOpt: 1
  n3dsEnableVSync: 0
  uiUse16BitDepthBuffer: 0
  ignoreAlphaClear: 0
  xboxOneResolution: 0
  xboxOneMonoLoggingLevel: 0
  xboxOneLoggingLevel: 1
  videoMemoryForVertexBuffers: 0
  psp2PowerMode: 0
  psp2AcquireBGM: 1
  wiiUTVResolution: 0
  wiiUGamePadMSAA: 1
  wiiUSupportsNunchuk: 0
  wiiUSupportsClassicController: 0
  wiiUSupportsBalanceBoard: 0
  wiiUSupportsMotionPlus: 0
  wiiUSupportsProController: 0
  wiiUAllowScreenCapture: 1
  wiiUControllerCount: 0
  m_SupportedAspectRatios:
    4:3: 0
    5:4: 0
    16:10: 0
    16:9: 1
    Others: 0
  bundleIdentifier: com.Company.ProductName
  bundleVersion: 1.0
  preloadedAssets: []
  metroInputSource: 0
  m_HolographicPauseOnTrackingLoss: 1
  xboxOneDisableKinectGpuReservation: 0
  protectGraphicsMemory: 0
  AndroidBundleVersionCode: 1
  AndroidMinSdkVersion: 9
  AndroidPreferredInstallLocation: 1
  aotOptions: 
  apiCompatibilityLevel: 2
  stripEngineCode: 1
  iPhoneStrippingLevel: 0
  iPhoneScriptCallOptimization: 0
  iPhoneBuildNumber: 0
  ForceInternetPermission: 0
  ForceSDCardPermission: 0
  CreateWallpaper: 0
  APKExpansionFiles: 0
  preloadShaders: 0
  StripUnusedMeshComponents: 0
  VertexChannelCompressionMask:
    serializedVersion: 2
    m_Bits: 238
  iPhoneSdkVersion: 988
  iOSTargetOSVersionString: 7.0
  tvOSSdkVersion: 0
  tvOSRequireExtendedGameController: 0
  tvOSTargetOSVersionString: 9.0
  uIPrerenderedIcon: 0
  uIRequiresPersistentWiFi: 0
  uIRequiresFullScreen: 1
  uIStatusBarHidden: 1
  uIExitOnSuspend: 0
  uIStatusBarStyle: 0
  iPhoneSplashScreen: {fileID: 0}
  iPhoneHighResSplashScreen: {fileID: 0}
  iPhoneTallHighResSplashScreen: {fileID: 0}
  iPhone47inSplashScreen: {fileID: 0}
  iPhone55inPortraitSplashScreen: {fileID: 0}
  iPhone55inLandscapeSplashScreen: {fileID: 0}
  iPadPortraitSplashScreen: {fileID: 0}
  iPadHighResPortraitSplashScreen: {fileID: 0}
  iPadLandscapeSplashScreen: {fileID: 0}
  iPadHighResLandscapeSplashScreen: {fileID: 0}
  appleTVSplashScreen: {fileID: 0}
  tvOSSmallIconLayers: []
  tvOSLargeIconLayers: []
  tvOSTopShelfImageLayers: []
  tvOSTopShelfImageWideLayers: []
  iOSLaunchScreenType: 0
  iOSLaunchScreenPortrait: {fileID: 0}
  iOSLaunchScreenLandscape: {fileID: 0}
  iOSLaunchScreenBackgroundColor:
    serializedVersion: 2
    rgba: 0
  iOSLaunchScreenFillPct: 100
  iOSLaunchScreenSize: 100
  iOSLaunchScreenCustomXibPath: 
  iOSLaunchScreeniPadType: 0
  iOSLaunchScreeniPadImage: {fileID: 0}
  iOSLaunchScreeniPadBackgroundColor:
    serializedVersion: 2
    rgba: 0
  iOSLaunchScreeniPadFillPct: 100
  iOSLaunchScreeniPadSize: 100
  iOSLaunchScreeniPadCustomXibPath: 
  iOSDeviceRequirements: []
  iOSURLSchemes: []
  iOSBackgroundModes: 0
  iOSMetalForceHardShadows: 0
  appleDeveloperTeamID: 
  AndroidTargetDevice: 0
  AndroidSplashScreenScale: 0
  androidSplashScreen: {fileID: 0}
  AndroidKeystoreName: 
  AndroidKeyaliasName: 
  AndroidTVCompatibility: 1
  AndroidIsGame: 1
  androidEnableBanner: 1
  m_AndroidBanners:
  - width: 320
    height: 180
    banner: {fileID: 0}
  androidGamepadSupportLevel: 0
  resolutionDialogBanner: {fileID: 2800000, guid: c8c02d53542fa4053afbe66d7730d07d,
    type: 3}
  m_BuildTargetIcons:
  - m_BuildTarget: 
    m_Icons:
    - serializedVersion: 2
      m_Icon: {fileID: 2800000, guid: 9924082558cfa4b37aad641de1875075, type: 3}
      m_Width: 128
      m_Height: 128
  m_BuildTargetBatching: []
<<<<<<< HEAD
  m_BuildTargetGraphicsAPIs: []
=======
  m_BuildTargetGraphicsAPIs:
  - m_BuildTarget: WebGLSupport
    m_APIs: 08000000
    m_Automatic: 0
>>>>>>> 635dd6a5
  m_BuildTargetVRSettings:
  - m_BuildTarget: Android
    m_Enabled: 0
    m_Devices:
    - Oculus
  - m_BuildTarget: Metro
    m_Enabled: 0
    m_Devices: []
  - m_BuildTarget: N3DS
    m_Enabled: 0
    m_Devices: []
  - m_BuildTarget: PS3
    m_Enabled: 0
    m_Devices: []
  - m_BuildTarget: PS4
    m_Enabled: 0
    m_Devices:
    - PlayStationVR
  - m_BuildTarget: PSM
    m_Enabled: 0
    m_Devices: []
  - m_BuildTarget: PSP2
    m_Enabled: 0
    m_Devices: []
  - m_BuildTarget: SamsungTV
    m_Enabled: 0
    m_Devices: []
  - m_BuildTarget: Standalone
    m_Enabled: 0
    m_Devices:
    - Oculus
  - m_BuildTarget: Tizen
    m_Enabled: 0
    m_Devices: []
  - m_BuildTarget: WebGL
    m_Enabled: 0
    m_Devices: []
  - m_BuildTarget: WebPlayer
    m_Enabled: 0
    m_Devices: []
  - m_BuildTarget: WiiU
    m_Enabled: 0
    m_Devices: []
  - m_BuildTarget: Xbox360
    m_Enabled: 0
    m_Devices: []
  - m_BuildTarget: XboxOne
    m_Enabled: 0
    m_Devices: []
  - m_BuildTarget: iOS
    m_Enabled: 0
    m_Devices: []
  - m_BuildTarget: tvOS
    m_Enabled: 0
    m_Devices: []
  openGLRequireES31: 0
  openGLRequireES31AEP: 0
  webPlayerTemplate: APPLICATION:Default
  m_TemplateCustomTags: {}
  wiiUTitleID: 0005000011000000
  wiiUGroupID: 00010000
  wiiUCommonSaveSize: 4096
  wiiUAccountSaveSize: 2048
  wiiUOlvAccessKey: 0
  wiiUTinCode: 0
  wiiUJoinGameId: 0
  wiiUJoinGameModeMask: 0000000000000000
  wiiUCommonBossSize: 0
  wiiUAccountBossSize: 0
  wiiUAddOnUniqueIDs: []
  wiiUMainThreadStackSize: 3072
  wiiULoaderThreadStackSize: 1024
  wiiUSystemHeapSize: 128
  wiiUTVStartupScreen: {fileID: 0}
  wiiUGamePadStartupScreen: {fileID: 0}
  wiiUDrcBufferDisabled: 0
  wiiUProfilerLibPath: 
  actionOnDotNetUnhandledException: 1
  enableInternalProfiler: 0
  logObjCUncaughtExceptions: 1
  enableCrashReportAPI: 0
  cameraUsageDescription: 
  locationUsageDescription: 
  microphoneUsageDescription: 
  XboxTitleId: 
  XboxImageXexPath: 
  XboxSpaPath: 
  XboxGenerateSpa: 0
  XboxDeployKinectResources: 0
  XboxSplashScreen: {fileID: 0}
  xboxEnableSpeech: 0
  xboxAdditionalTitleMemorySize: 0
  xboxDeployKinectHeadOrientation: 0
  xboxDeployKinectHeadPosition: 0
  ps4NPAgeRating: 12
  ps4NPTitleSecret: 
  ps4NPTrophyPackPath: 
  ps4ParentalLevel: 1
  ps4ContentID: ED1633-NPXX51362_00-0000000000000000
  ps4Category: 0
  ps4MasterVersion: 01.00
  ps4AppVersion: 01.00
  ps4AppType: 0
  ps4ParamSfxPath: 
  ps4VideoOutPixelFormat: 0
  ps4VideoOutInitialWidth: 1920
  ps4VideoOutReprojectionRate: 120
  ps4PronunciationXMLPath: 
  ps4PronunciationSIGPath: 
  ps4BackgroundImagePath: 
  ps4StartupImagePath: 
  ps4SaveDataImagePath: 
  ps4SdkOverride: 
  ps4BGMPath: 
  ps4ShareFilePath: 
  ps4ShareOverlayImagePath: 
  ps4PrivacyGuardImagePath: 
  ps4NPtitleDatPath: 
  ps4RemotePlayKeyAssignment: -1
  ps4RemotePlayKeyMappingDir: 
  ps4PlayTogetherPlayerCount: 0
  ps4EnterButtonAssignment: 1
  ps4ApplicationParam1: 0
  ps4ApplicationParam2: 0
  ps4ApplicationParam3: 0
  ps4ApplicationParam4: 0
  ps4DownloadDataSize: 0
  ps4GarlicHeapSize: 2048
  ps4Passcode: 5PN2qmWqBlQ9wQj99nsQzldVI5ZuGXbE
  ps4UseDebugIl2cppLibs: 0
  ps4pnSessions: 1
  ps4pnPresence: 1
  ps4pnFriends: 1
  ps4pnGameCustomData: 1
  playerPrefsSupport: 0
  restrictedAudioUsageRights: 0
  ps4UseResolutionFallback: 0
  ps4ReprojectionSupport: 0
  ps4UseAudio3dBackend: 0
  ps4SocialScreenEnabled: 0
  ps4ScriptOptimizationLevel: 3
  ps4Audio3dVirtualSpeakerCount: 14
  ps4attribCpuUsage: 0
  ps4PatchPkgPath: 
  ps4PatchLatestPkgPath: 
  ps4PatchChangeinfoPath: 
  ps4PatchDayOne: 0
  ps4attribUserManagement: 0
  ps4attribMoveSupport: 0
  ps4attrib3DSupport: 0
  ps4attribShareSupport: 0
  ps4attribExclusiveVR: 0
  ps4disableAutoHideSplash: 0
  ps4IncludedModules: []
  monoEnv: 
  psp2Splashimage: {fileID: 0}
  psp2NPTrophyPackPath: 
  psp2NPSupportGBMorGJP: 0
  psp2NPAgeRating: 12
  psp2NPTitleDatPath: 
  psp2NPCommsID: 
  psp2NPCommunicationsID: 
  psp2NPCommsPassphrase: 
  psp2NPCommsSig: 
  psp2ParamSfxPath: 
  psp2ManualPath: 
  psp2LiveAreaGatePath: 
  psp2LiveAreaBackroundPath: 
  psp2LiveAreaPath: 
  psp2LiveAreaTrialPath: 
  psp2PatchChangeInfoPath: 
  psp2PatchOriginalPackage: 
  psp2PackagePassword: WRK5RhRXdCdG5nG5azdNMK66MuCV6GXi
  psp2KeystoneFile: 
  psp2MemoryExpansionMode: 0
  psp2DRMType: 0
  psp2StorageType: 0
  psp2MediaCapacity: 0
  psp2DLCConfigPath: 
  psp2ThumbnailPath: 
  psp2BackgroundPath: 
  psp2SoundPath: 
  psp2TrophyCommId: 
  psp2TrophyPackagePath: 
  psp2PackagedResourcesPath: 
  psp2SaveDataQuota: 10240
  psp2ParentalLevel: 1
  psp2ShortTitle: Not Set
  psp2ContentID: IV0000-ABCD12345_00-0123456789ABCDEF
  psp2Category: 0
  psp2MasterVersion: 01.00
  psp2AppVersion: 01.00
  psp2TVBootMode: 0
  psp2EnterButtonAssignment: 2
  psp2TVDisableEmu: 0
  psp2AllowTwitterDialog: 1
  psp2Upgradable: 0
  psp2HealthWarning: 0
  psp2UseLibLocation: 0
  psp2InfoBarOnStartup: 0
  psp2InfoBarColor: 0
  psp2UseDebugIl2cppLibs: 0
  psmSplashimage: {fileID: 0}
  splashScreenBackgroundSourceLandscape: {fileID: 0}
  splashScreenBackgroundSourcePortrait: {fileID: 0}
  spritePackerPolicy: 
  webGLMemorySize: 256
  webGLExceptionSupport: 1
  webGLDataCaching: 0
  webGLDebugSymbols: 0
  webGLEmscriptenArgs: 
  webGLModulesDirectory: 
  webGLTemplate: APPLICATION:Default
  webGLAnalyzeBuildSize: 0
  webGLUseEmbeddedResources: 0
  webGLUseWasm: 0
  webGLCompressionFormat: 1
  scriptingDefineSymbols: {}
  platformArchitecture:
    iOS: 2
  scriptingBackend:
    Android: 0
    Standalone: 0
    WebGL: 1
<<<<<<< HEAD
    WebPlayer: 0
=======
>>>>>>> 635dd6a5
    iOS: 1
  incrementalIl2cppBuild: {}
  additionalIl2CppArgs: 
  m_RenderingPath: 1
  m_MobileRenderingPath: 1
  metroPackageName: tgstation-unity
  metroPackageVersion: 
  metroCertificatePath: 
  metroCertificatePassword: 
  metroCertificateSubject: 
  metroCertificateIssuer: 
  metroCertificateNotAfter: 0000000000000000
  metroApplicationDescription: tgstation-unity
  wsaImages: {}
  metroTileShortName: 
  metroCommandLineArgsFile: 
  metroTileShowName: 0
  metroMediumTileShowName: 0
  metroLargeTileShowName: 0
  metroWideTileShowName: 0
  metroDefaultTileSize: 1
  metroTileForegroundText: 1
  metroTileBackgroundColor: {r: 0.13333334, g: 0.17254902, b: 0.21568628, a: 0}
  metroSplashScreenBackgroundColor: {r: 0.12941177, g: 0.17254902, b: 0.21568628,
    a: 1}
  metroSplashScreenUseBackgroundColor: 0
  platformCapabilities: {}
  metroFTAName: 
  metroFTAFileTypes: []
  metroProtocolName: 
  metroCompilationOverrides: 1
  tizenProductDescription: 
  tizenProductURL: 
  tizenSigningProfileName: 
  tizenGPSPermissions: 0
  tizenMicrophonePermissions: 0
  tizenDeploymentTarget: 
  tizenDeploymentTargetType: -1633837828
  tizenMinOSVersion: 0
  n3dsUseExtSaveData: 0
  n3dsCompressStaticMem: 1
  n3dsExtSaveDataNumber: 0x12345
  n3dsStackSize: 131072
  n3dsTargetPlatform: 2
  n3dsRegion: 7
  n3dsMediaSize: 0
  n3dsLogoStyle: 3
  n3dsTitle: GameName
  n3dsProductCode: 
  n3dsApplicationId: 0xFF3FF
  stvDeviceAddress: 
  stvProductDescription: 
  stvProductAuthor: 
  stvProductAuthorEmail: 
  stvProductLink: 
  stvProductCategory: 0
  XboxOneProductId: 
  XboxOneUpdateKey: 
  XboxOneSandboxId: 
  XboxOneContentId: 
  XboxOneTitleId: 
  XboxOneSCId: 
  XboxOneGameOsOverridePath: 
  XboxOnePackagingOverridePath: 
  XboxOneAppManifestOverridePath: 
  XboxOnePackageEncryption: 0
  XboxOnePackageUpdateGranularity: 2
  XboxOneDescription: 
  XboxOneLanguage:
  - enus
  XboxOneCapability: []
  XboxOneGameRating: {}
  XboxOneIsContentPackage: 0
  XboxOneEnableGPUVariability: 0
  XboxOneSockets: {}
  XboxOneSplashScreen: {fileID: 0}
  XboxOneAllowedProductIds: []
  XboxOnePersistentLocalStorageSize: 0
  vrEditorSettings: {}
  cloudServicesEnabled:
    Analytics: 0
    Build: 0
    Collab: 0
    ErrorHub: 0
    Game_Performance: 0
    Hub: 0
    Purchasing: 0
    UNet: 0
    Unity_Ads: 0
  cloudProjectId: 
  projectName: 
  organizationId: 
  cloudEnabled: 0<|MERGE_RESOLUTION|>--- conflicted
+++ resolved
@@ -214,14 +214,10 @@
       m_Width: 128
       m_Height: 128
   m_BuildTargetBatching: []
-<<<<<<< HEAD
-  m_BuildTargetGraphicsAPIs: []
-=======
   m_BuildTargetGraphicsAPIs:
   - m_BuildTarget: WebGLSupport
     m_APIs: 08000000
     m_Automatic: 0
->>>>>>> 635dd6a5
   m_BuildTargetVRSettings:
   - m_BuildTarget: Android
     m_Enabled: 0
@@ -446,10 +442,6 @@
     Android: 0
     Standalone: 0
     WebGL: 1
-<<<<<<< HEAD
-    WebPlayer: 0
-=======
->>>>>>> 635dd6a5
     iOS: 1
   incrementalIl2cppBuild: {}
   additionalIl2CppArgs: 

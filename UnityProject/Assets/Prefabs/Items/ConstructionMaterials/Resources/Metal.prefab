%YAML 1.1
%TAG !u! tag:unity3d.com,2011:
--- !u!1 &1079633858563484
GameObject:
  m_ObjectHideFlags: 0
  m_CorrespondingSourceObject: {fileID: 0}
  m_PrefabInstance: {fileID: 0}
  m_PrefabAsset: {fileID: 0}
  serializedVersion: 6
  m_Component:
  - component: {fileID: 4915420850159430}
  - component: {fileID: 212588640390319518}
  m_Layer: 10
  m_Name: sprite
  m_TagString: Untagged
  m_Icon: {fileID: 0}
  m_NavMeshLayer: 0
  m_StaticEditorFlags: 0
  m_IsActive: 1
--- !u!4 &4915420850159430
Transform:
  m_ObjectHideFlags: 0
  m_CorrespondingSourceObject: {fileID: 0}
  m_PrefabInstance: {fileID: 0}
  m_PrefabAsset: {fileID: 0}
  m_GameObject: {fileID: 1079633858563484}
  m_LocalRotation: {x: -0, y: -0, z: -0, w: 1}
  m_LocalPosition: {x: 0, y: 0, z: 0}
  m_LocalScale: {x: 0.8, y: 0.8, z: 1}
  m_Children: []
  m_Father: {fileID: 4199534395721968}
  m_RootOrder: 0
  m_LocalEulerAnglesHint: {x: 0, y: 0, z: 0}
--- !u!212 &212588640390319518
SpriteRenderer:
  m_ObjectHideFlags: 0
  m_CorrespondingSourceObject: {fileID: 0}
  m_PrefabInstance: {fileID: 0}
  m_PrefabAsset: {fileID: 0}
  m_GameObject: {fileID: 1079633858563484}
  m_Enabled: 1
  m_CastShadows: 0
  m_ReceiveShadows: 0
  m_DynamicOccludee: 1
  m_MotionVectors: 1
  m_LightProbeUsage: 1
  m_ReflectionProbeUsage: 1
  m_RenderingLayerMask: 4294967295
  m_RendererPriority: 0
  m_Materials:
  - {fileID: 2100000, guid: c122dd7923e087c48bf08da9da455514, type: 2}
  m_StaticBatchInfo:
    firstSubMesh: 0
    subMeshCount: 0
  m_StaticBatchRoot: {fileID: 0}
  m_ProbeAnchor: {fileID: 0}
  m_LightProbeVolumeOverride: {fileID: 0}
  m_ScaleInLightmap: 1
  m_PreserveUVs: 0
  m_IgnoreNormalsForChartDetection: 0
  m_ImportantGI: 0
  m_StitchLightmapSeams: 0
  m_SelectedEditorRenderState: 0
  m_MinimumChartSize: 4
  m_AutoUVMaxDistance: 0.5
  m_AutoUVMaxAngle: 89
  m_LightmapParameters: {fileID: 0}
  m_SortingLayerID: -1463207863
  m_SortingLayer: 11
  m_SortingOrder: 70
  m_Sprite: {fileID: 21300134, guid: fa8cb4bb662a44e3ae784801d8bad0a4, type: 3}
  m_Color: {r: 1, g: 1, b: 1, a: 1}
  m_FlipX: 0
  m_FlipY: 0
  m_DrawMode: 0
  m_Size: {x: 1, y: 1}
  m_AdaptiveModeThreshold: 0.5
  m_SpriteTileMode: 0
  m_WasSpriteAssigned: 1
  m_MaskInteraction: 0
  m_SpriteSortPoint: 0
--- !u!1 &1645856876941636
GameObject:
  m_ObjectHideFlags: 0
  m_CorrespondingSourceObject: {fileID: 0}
  m_PrefabInstance: {fileID: 0}
  m_PrefabAsset: {fileID: 0}
  serializedVersion: 6
  m_Component:
  - component: {fileID: 4199534395721968}
  - component: {fileID: 61321219257688126}
  - component: {fileID: 114348495363464762}
  - component: {fileID: 114675370128025870}
  - component: {fileID: 3523990290057109576}
  - component: {fileID: 114836435796936700}
  - component: {fileID: 114007797438959630}
  - component: {fileID: 114923609856049834}
  - component: {fileID: 114185907784239616}
  m_Layer: 10
  m_Name: Metal
  m_TagString: Untagged
  m_Icon: {fileID: 0}
  m_NavMeshLayer: 0
  m_StaticEditorFlags: 0
  m_IsActive: 1
--- !u!4 &4199534395721968
Transform:
  m_ObjectHideFlags: 0
  m_CorrespondingSourceObject: {fileID: 0}
  m_PrefabInstance: {fileID: 0}
  m_PrefabAsset: {fileID: 0}
  m_GameObject: {fileID: 1645856876941636}
  m_LocalRotation: {x: -0, y: -0, z: -0, w: 1}
  m_LocalPosition: {x: 71.487, y: 60.006, z: 0}
  m_LocalScale: {x: 1, y: 1, z: 1}
  m_Children:
  - {fileID: 4915420850159430}
  m_Father: {fileID: 0}
  m_RootOrder: 0
  m_LocalEulerAnglesHint: {x: 0, y: 0, z: 0}
--- !u!61 &61321219257688126
BoxCollider2D:
  m_ObjectHideFlags: 0
  m_CorrespondingSourceObject: {fileID: 0}
  m_PrefabInstance: {fileID: 0}
  m_PrefabAsset: {fileID: 0}
  m_GameObject: {fileID: 1645856876941636}
  m_Enabled: 1
  m_Density: 1
  m_Material: {fileID: 0}
  m_IsTrigger: 1
  m_UsedByEffector: 0
  m_UsedByComposite: 0
  m_Offset: {x: 0, y: 0}
  m_SpriteTilingProperty:
    border: {x: 0, y: 0, z: 0, w: 0}
    pivot: {x: 0, y: 0}
    oldSize: {x: 0, y: 0}
    newSize: {x: 0, y: 0}
    adaptiveTilingThreshold: 0
    drawMode: 0
    adaptiveTiling: 0
  m_AutoTiling: 0
  serializedVersion: 2
  m_Size: {x: 0.9, y: 0.9}
  m_EdgeRadius: 0
--- !u!114 &114348495363464762
MonoBehaviour:
  m_ObjectHideFlags: 0
  m_CorrespondingSourceObject: {fileID: 0}
  m_PrefabInstance: {fileID: 0}
  m_PrefabAsset: {fileID: 0}
  m_GameObject: {fileID: 1645856876941636}
  m_Enabled: 1
  m_EditorHideFlags: 0
  m_Script: {fileID: 372142912, guid: dc443db3e92b4983b9738c1131f555cb, type: 3}
  m_Name: 
  m_EditorClassIdentifier: 
  m_SceneId:
    m_Value: 0
  m_AssetId:
    i0: 0
    i1: 0
    i2: 0
    i3: 0
    i4: 0
    i5: 0
    i6: 0
    i7: 0
    i8: 0
    i9: 0
    i10: 0
    i11: 0
    i12: 0
    i13: 0
    i14: 0
    i15: 0
  m_ServerOnly: 0
  m_LocalPlayerAuthority: 0
--- !u!114 &114675370128025870
MonoBehaviour:
  m_ObjectHideFlags: 0
  m_CorrespondingSourceObject: {fileID: 0}
  m_PrefabInstance: {fileID: 0}
  m_PrefabAsset: {fileID: 0}
  m_GameObject: {fileID: 1645856876941636}
  m_Enabled: 1
  m_EditorHideFlags: 0
  m_Script: {fileID: 11500000, guid: 579884b05ae74e8499329b64997147d3, type: 3}
  m_Name: 
  m_EditorClassIdentifier: 
--- !u!114 &3523990290057109576
MonoBehaviour:
  m_ObjectHideFlags: 0
  m_CorrespondingSourceObject: {fileID: 0}
  m_PrefabInstance: {fileID: 0}
  m_PrefabAsset: {fileID: 0}
  m_GameObject: {fileID: 1645856876941636}
  m_Enabled: 1
  m_EditorHideFlags: 0
  m_Script: {fileID: 11500000, guid: bdeba87d80ded9942845c952e8aa1902, type: 3}
  m_Name: 
  m_EditorClassIdentifier: 
  griderPrefab: {fileID: 7376449702682419346, guid: 384a51cf5ff9a794e8aa15449d16f05c,
    type: 3}
--- !u!114 &114836435796936700
MonoBehaviour:
  m_ObjectHideFlags: 0
  m_CorrespondingSourceObject: {fileID: 0}
  m_PrefabInstance: {fileID: 0}
  m_PrefabAsset: {fileID: 0}
  m_GameObject: {fileID: 1645856876941636}
  m_Enabled: 1
  m_EditorHideFlags: 0
  m_Script: {fileID: 11500000, guid: 0c2aa599081d4bc09565dfcb42993bf7, type: 3}
  m_Name: 
  m_EditorClassIdentifier: 
  clothingReference: -1
  hierarchy: 
  inHandReferenceLeft: 364
  inHandReferenceRight: 376
  itemDescription: 
  itemName: Metal Sheet
  itemType: 0
  size: 1
  spriteType: 0
  type: 0
  CanConnectToTank: 0
<<<<<<< HEAD
  throwDamage: 6
=======
  hitDamage: 5
  throwDamage: 10
>>>>>>> 3eef49fd
  throwSpeed: 2
  throwRange: 7
  hitSound: GenericHit
  attackVerb: []
--- !u!114 &114007797438959630
MonoBehaviour:
  m_ObjectHideFlags: 0
  m_CorrespondingSourceObject: {fileID: 0}
  m_PrefabInstance: {fileID: 0}
  m_PrefabAsset: {fileID: 0}
  m_GameObject: {fileID: 1645856876941636}
  m_Enabled: 1
  m_EditorHideFlags: 0
  m_Script: {fileID: 11500000, guid: 4e1ce0dbeeeb473dae66fb3610953c99, type: 3}
  m_Name: 
  m_EditorClassIdentifier: 
--- !u!114 &114923609856049834
MonoBehaviour:
  m_ObjectHideFlags: 0
  m_CorrespondingSourceObject: {fileID: 0}
  m_PrefabInstance: {fileID: 0}
  m_PrefabAsset: {fileID: 0}
  m_GameObject: {fileID: 1645856876941636}
  m_Enabled: 1
  m_EditorHideFlags: 0
  m_Script: {fileID: 11500000, guid: c23c49138f42840a1bc22ade283c1694, type: 3}
  m_Name: 
  m_EditorClassIdentifier: 
  ignoredSpriteRenderers: []
  registerTile: {fileID: 0}
  visibleState: 1
  isNotPushable: 0
  closetHandlerCache: {fileID: 0}
  parentContainer: {fileID: 0}
--- !u!114 &114185907784239616
MonoBehaviour:
  m_ObjectHideFlags: 0
  m_CorrespondingSourceObject: {fileID: 0}
  m_PrefabInstance: {fileID: 0}
  m_PrefabAsset: {fileID: 0}
  m_GameObject: {fileID: 1645856876941636}
  m_Enabled: 1
  m_EditorHideFlags: 0
  m_Script: {fileID: 11500000, guid: 322493e979844b028b86387c7a0aa50c, type: 3}
  m_Name: 
  m_EditorClassIdentifier: 
  OnRotateEnd:
    m_PersistentCalls:
      m_Calls: []
    m_TypeName: OrientationEvent, Assembly-CSharp, Version=0.0.0.0, Culture=neutral,
      PublicKeyToken=null
  OnRotateStart:
    m_PersistentCalls:
      m_Calls: []
    m_TypeName: OrientationEvent, Assembly-CSharp, Version=0.0.0.0, Culture=neutral,
      PublicKeyToken=null
  ObjectType: 0
  rotateWithMatrix: 0
  crossed:
    m_PersistentCalls:
      m_Calls: []
    m_TypeName: OnCrossed, Assembly-CSharp, Version=0.0.0.0, Culture=neutral, PublicKeyToken=null<|MERGE_RESOLUTION|>--- conflicted
+++ resolved
@@ -226,12 +226,8 @@
   spriteType: 0
   type: 0
   CanConnectToTank: 0
-<<<<<<< HEAD
-  throwDamage: 6
-=======
   hitDamage: 5
   throwDamage: 10
->>>>>>> 3eef49fd
   throwSpeed: 2
   throwRange: 7
   hitSound: GenericHit

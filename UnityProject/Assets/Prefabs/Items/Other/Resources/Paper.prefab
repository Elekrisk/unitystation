--- conflicted
+++ resolved
@@ -18,12 +18,7 @@
   - component: {fileID: 114559639511531318}
   - component: {fileID: 114930140412175382}
   - component: {fileID: 114414318728299190}
-<<<<<<< HEAD
-  - component: {fileID: 114536678383862732}
-  - component: {fileID: 114287459559060448}
-=======
   - component: {fileID: 114455083295167806}
->>>>>>> 0c53f479
   m_Layer: 10
   m_Name: Paper
   m_TagString: Untagged
@@ -105,25 +100,6 @@
     i15: 0
   m_ServerOnly: 0
   m_LocalPlayerAuthority: 0
-<<<<<<< HEAD
---- !u!114 &114812256408381122
-MonoBehaviour:
-  m_ObjectHideFlags: 0
-  m_CorrespondingSourceObject: {fileID: 0}
-  m_PrefabInstance: {fileID: 0}
-  m_PrefabAsset: {fileID: 0}
-  m_GameObject: {fileID: 1320386684021000}
-  m_Enabled: 1
-  m_EditorHideFlags: 0
-  m_Script: {fileID: 11500000, guid: 9a459a0316cc4d5b87d046f28dc136c8, type: 3}
-  m_Name: 
-  m_EditorClassIdentifier: 
-  layer: {fileID: 0}
-  ObjectType: 0
-  AtmosPassable: 1
-  Passable: 1
-=======
->>>>>>> 0c53f479
 --- !u!114 &114680268422892540
 MonoBehaviour:
   m_ObjectHideFlags: 0
@@ -243,47 +219,15 @@
   m_Name: 
   m_EditorClassIdentifier: 
   spriteMatrixRotationBehavior: 1
-<<<<<<< HEAD
---- !u!114 &114536678383862732
-=======
 --- !u!114 &114455083295167806
->>>>>>> 0c53f479
-MonoBehaviour:
-  m_ObjectHideFlags: 0
-  m_CorrespondingSourceObject: {fileID: 0}
-  m_PrefabInstance: {fileID: 0}
-  m_PrefabAsset: {fileID: 0}
-  m_GameObject: {fileID: 1320386684021000}
-  m_Enabled: 1
-  m_EditorHideFlags: 0
-<<<<<<< HEAD
-  m_Script: {fileID: 11500000, guid: 0f68d36ed5e334f99b82dc3801757e89, type: 3}
-  m_Name: 
-  m_EditorClassIdentifier: 
---- !u!114 &114287459559060448
-MonoBehaviour:
-  m_ObjectHideFlags: 0
-  m_CorrespondingSourceObject: {fileID: 0}
-  m_PrefabInstance: {fileID: 0}
-  m_PrefabAsset: {fileID: 0}
-  m_GameObject: {fileID: 1320386684021000}
-  m_Enabled: 1
-  m_EditorHideFlags: 0
-  m_Script: {fileID: 11500000, guid: f24590037b6b486082fc874d1bfd9d95, type: 3}
-  m_Name: 
-  m_EditorClassIdentifier: 
-  Armor:
-    Melee: 0
-    Bullet: 0
-    Laser: 0
-    Energy: 0
-    Bomb: 0
-    Rad: 0
-    Fire: 0
-    Acid: 0
-    Magic: 0
-    Bio: 0
-=======
+MonoBehaviour:
+  m_ObjectHideFlags: 0
+  m_CorrespondingSourceObject: {fileID: 0}
+  m_PrefabInstance: {fileID: 0}
+  m_PrefabAsset: {fileID: 0}
+  m_GameObject: {fileID: 1320386684021000}
+  m_Enabled: 1
+  m_EditorHideFlags: 0
   m_Script: {fileID: 11500000, guid: 322493e979844b028b86387c7a0aa50c, type: 3}
   m_Name: 
   m_EditorClassIdentifier: 
@@ -293,7 +237,6 @@
     m_PersistentCalls:
       m_Calls: []
     m_TypeName: OnCrossed, Assets, Version=0.0.0.0, Culture=neutral, PublicKeyToken=null
->>>>>>> 0c53f479
 --- !u!1 &1731708282254700
 GameObject:
   m_ObjectHideFlags: 0

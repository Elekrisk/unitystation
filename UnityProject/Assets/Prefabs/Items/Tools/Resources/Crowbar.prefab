--- conflicted
+++ resolved
@@ -211,12 +211,8 @@
   spriteType: 0
   type: 0
   CanConnectToTank: 0
-<<<<<<< HEAD
-  throwDamage: 21
-=======
   hitDamage: 5
   throwDamage: 7
->>>>>>> 3eef49fd
   throwSpeed: 2
   throwRange: 7
   hitSound: GenericHit

--- conflicted
+++ resolved
@@ -233,19 +233,11 @@
   size: 0
   spriteType: 0
   type: 0
-<<<<<<< HEAD
-  ConnectedToTank: 0
-  throwDamage: 8
-  throwSpeed: 2
-  throwRange: 7
-  hitDamage: 5
-=======
   CanConnectToTank: 0
   hitDamage: 5
   throwDamage: 5
   throwSpeed: 2
   throwRange: 7
->>>>>>> 3eef49fd
   hitSound: GenericHit
   attackVerb: []
 --- !u!114 &114072330335640904

%YAML 1.1
%TAG !u! tag:unity3d.com,2011:
--- !u!1 &1110193000772614
GameObject:
  m_ObjectHideFlags: 0
  m_CorrespondingSourceObject: {fileID: 0}
  m_PrefabInstance: {fileID: 0}
  m_PrefabAsset: {fileID: 0}
  serializedVersion: 6
  m_Component:
  - component: {fileID: 4645335817288720}
  - component: {fileID: 61202592083071704}
  - component: {fileID: 114842434566603030}
  - component: {fileID: 114828422824226692}
  - component: {fileID: 114931546224579044}
  - component: {fileID: 114121219251840654}
  - component: {fileID: 114208883059431984}
  - component: {fileID: 114880268731048502}
  - component: {fileID: 6861194358892837349}
  - component: {fileID: 146561550947347302}
  m_Layer: 10
  m_Name: Coffee
  m_TagString: Untagged
  m_Icon: {fileID: 0}
  m_NavMeshLayer: 0
  m_StaticEditorFlags: 0
  m_IsActive: 1
--- !u!4 &4645335817288720
Transform:
  m_ObjectHideFlags: 0
  m_CorrespondingSourceObject: {fileID: 0}
  m_PrefabInstance: {fileID: 0}
  m_PrefabAsset: {fileID: 0}
  m_GameObject: {fileID: 1110193000772614}
  m_LocalRotation: {x: -0, y: -0, z: -0, w: 1}
  m_LocalPosition: {x: 0, y: 0, z: 0}
  m_LocalScale: {x: 1, y: 1, z: 1}
  m_Children:
  - {fileID: 4207712374710558}
  m_Father: {fileID: 0}
  m_RootOrder: 0
  m_LocalEulerAnglesHint: {x: 0, y: 0, z: 0}
--- !u!61 &61202592083071704
BoxCollider2D:
  m_ObjectHideFlags: 0
  m_CorrespondingSourceObject: {fileID: 0}
  m_PrefabInstance: {fileID: 0}
  m_PrefabAsset: {fileID: 0}
  m_GameObject: {fileID: 1110193000772614}
  m_Enabled: 1
  m_Density: 1
  m_Material: {fileID: 0}
  m_IsTrigger: 1
  m_UsedByEffector: 0
  m_UsedByComposite: 0
  m_Offset: {x: 0, y: 0}
  m_SpriteTilingProperty:
    border: {x: 0, y: 0, z: 0, w: 0}
    pivot: {x: 0, y: 0}
    oldSize: {x: 0, y: 0}
    newSize: {x: 0, y: 0}
    adaptiveTilingThreshold: 0
    drawMode: 0
    adaptiveTiling: 0
  m_AutoTiling: 0
  serializedVersion: 2
  m_Size: {x: 1, y: 1}
  m_EdgeRadius: 0
--- !u!114 &114842434566603030
MonoBehaviour:
  m_ObjectHideFlags: 0
  m_CorrespondingSourceObject: {fileID: 0}
  m_PrefabInstance: {fileID: 0}
  m_PrefabAsset: {fileID: 0}
  m_GameObject: {fileID: 1110193000772614}
  m_Enabled: 1
  m_EditorHideFlags: 0
  m_Script: {fileID: 372142912, guid: dc443db3e92b4983b9738c1131f555cb, type: 3}
  m_Name: 
  m_EditorClassIdentifier: 
  m_SceneId:
    m_Value: 0
  m_AssetId:
    i0: 0
    i1: 0
    i2: 0
    i3: 0
    i4: 0
    i5: 0
    i6: 0
    i7: 0
    i8: 0
    i9: 0
    i10: 0
    i11: 0
    i12: 0
    i13: 0
    i14: 0
    i15: 0
  m_ServerOnly: 0
  m_LocalPlayerAuthority: 0
--- !u!114 &114828422824226692
MonoBehaviour:
  m_ObjectHideFlags: 0
  m_CorrespondingSourceObject: {fileID: 0}
  m_PrefabInstance: {fileID: 0}
  m_PrefabAsset: {fileID: 0}
  m_GameObject: {fileID: 1110193000772614}
  m_Enabled: 1
  m_EditorHideFlags: 0
  m_Script: {fileID: 11500000, guid: 0c2aa599081d4bc09565dfcb42993bf7, type: 3}
  m_Name: 
  m_EditorClassIdentifier: 
  clothingReference: -1
  hierarchy: 
  inHandReferenceLeft: -1
  inHandReferenceRight: -1
  itemDescription: 
  itemName: Coffee
  itemType: 14
  size: 0
  spriteType: 0
  type: 14
  ConnectedToTank: 0
  throwDamage: 0
  throwSpeed: 2
  throwRange: 7
  hitDamage: 0
  hitSound: GenericHit
  attackVerb: []
--- !u!114 &114931546224579044
MonoBehaviour:
  m_ObjectHideFlags: 0
  m_CorrespondingSourceObject: {fileID: 0}
  m_PrefabInstance: {fileID: 0}
  m_PrefabAsset: {fileID: 0}
  m_GameObject: {fileID: 1110193000772614}
  m_Enabled: 1
  m_EditorHideFlags: 0
  m_Script: {fileID: 11500000, guid: c23c49138f42840a1bc22ade283c1694, type: 3}
  m_Name: 
  m_EditorClassIdentifier: 
  ignoredSpriteRenderers: []
  registerTile: {fileID: 0}
  visibleState: 1
  isNotPushable: 0
  closetHandlerCache: {fileID: 0}
  parentContainer: {fileID: 0}
--- !u!114 &114121219251840654
MonoBehaviour:
  m_ObjectHideFlags: 0
  m_CorrespondingSourceObject: {fileID: 0}
  m_PrefabInstance: {fileID: 0}
  m_PrefabAsset: {fileID: 0}
  m_GameObject: {fileID: 1110193000772614}
  m_Enabled: 1
  m_EditorHideFlags: 0
  m_Script: {fileID: 11500000, guid: 322493e979844b028b86387c7a0aa50c, type: 3}
  m_Name: 
  m_EditorClassIdentifier: 
  OnRotateEnd:
    m_PersistentCalls:
      m_Calls: []
    m_TypeName: OrientationEvent, Assembly-CSharp, Version=0.0.0.0, Culture=neutral,
      PublicKeyToken=null
  OnRotateStart:
    m_PersistentCalls:
      m_Calls: []
    m_TypeName: OrientationEvent, Assembly-CSharp, Version=0.0.0.0, Culture=neutral,
      PublicKeyToken=null
  ObjectType: 0
  rotateWithMatrix: 0
  crossed:
    m_PersistentCalls:
      m_Calls: []
    m_TypeName: OnCrossed, Assembly-CSharp, Version=0.0.0.0, Culture=neutral, PublicKeyToken=null
--- !u!114 &114208883059431984
MonoBehaviour:
  m_ObjectHideFlags: 0
  m_CorrespondingSourceObject: {fileID: 0}
  m_PrefabInstance: {fileID: 0}
  m_PrefabAsset: {fileID: 0}
  m_GameObject: {fileID: 1110193000772614}
  m_Enabled: 1
  m_EditorHideFlags: 0
  m_Script: {fileID: 11500000, guid: 579884b05ae74e8499329b64997147d3, type: 3}
  m_Name: 
  m_EditorClassIdentifier: 
--- !u!114 &114880268731048502
MonoBehaviour:
  m_ObjectHideFlags: 0
  m_CorrespondingSourceObject: {fileID: 0}
  m_PrefabInstance: {fileID: 0}
  m_PrefabAsset: {fileID: 0}
  m_GameObject: {fileID: 1110193000772614}
  m_Enabled: 1
  m_EditorHideFlags: 0
  m_Script: {fileID: 11500000, guid: a522f189bd3d44f9b962f977bec7a0a8, type: 3}
  m_Name: 
  m_EditorClassIdentifier: 
  leavings: {fileID: 0}
  healAmount: 5
  healHungerAmount: 5
--- !u!114 &6861194358892837349
MonoBehaviour:
  m_ObjectHideFlags: 0
  m_CorrespondingSourceObject: {fileID: 0}
  m_PrefabInstance: {fileID: 0}
  m_PrefabAsset: {fileID: 0}
  m_GameObject: {fileID: 1110193000772614}
  m_Enabled: 1
  m_EditorHideFlags: 0
  m_Script: {fileID: 11500000, guid: a6adedb9416d7b647b6c3811ff2f0824, type: 3}
  m_Name: 
  m_EditorClassIdentifier: 
  Temperature: 20
  MaxCapacity: 50
  CurrentCapacity: 0
  Chemicals:
  - coffee
  Amounts:
  - 50
--- !u!114 &146561550947347302
MonoBehaviour:
  m_ObjectHideFlags: 0
  m_CorrespondingSourceObject: {fileID: 0}
  m_PrefabInstance: {fileID: 0}
  m_PrefabAsset: {fileID: 0}
  m_GameObject: {fileID: 1110193000772614}
  m_Enabled: 1
  m_EditorHideFlags: 0
  m_Script: {fileID: 11500000, guid: 6226df5fc2d4f374fa1cd7ba52d5af40, type: 3}
  m_Name: 
  m_EditorClassIdentifier: 
--- !u!1 &1469747287601084
GameObject:
  m_ObjectHideFlags: 0
  m_CorrespondingSourceObject: {fileID: 0}
  m_PrefabInstance: {fileID: 0}
  m_PrefabAsset: {fileID: 0}
  serializedVersion: 6
  m_Component:
  - component: {fileID: 4207712374710558}
  - component: {fileID: 212850123619449406}
  m_Layer: 10
  m_Name: Sprite
  m_TagString: Untagged
  m_Icon: {fileID: 0}
  m_NavMeshLayer: 0
  m_StaticEditorFlags: 0
  m_IsActive: 1
--- !u!4 &4207712374710558
Transform:
  m_ObjectHideFlags: 0
  m_CorrespondingSourceObject: {fileID: 0}
  m_PrefabInstance: {fileID: 0}
  m_PrefabAsset: {fileID: 0}
  m_GameObject: {fileID: 1469747287601084}
  m_LocalRotation: {x: -0, y: -0, z: -0, w: 1}
  m_LocalPosition: {x: -0.01, y: 0, z: 0}
  m_LocalScale: {x: 0.8, y: 0.8, z: 0.8}
  m_Children: []
  m_Father: {fileID: 4645335817288720}
  m_RootOrder: 0
  m_LocalEulerAnglesHint: {x: 0, y: 0, z: 0}
--- !u!212 &212850123619449406
SpriteRenderer:
  m_ObjectHideFlags: 0
  m_CorrespondingSourceObject: {fileID: 0}
  m_PrefabInstance: {fileID: 0}
  m_PrefabAsset: {fileID: 0}
  m_GameObject: {fileID: 1469747287601084}
  m_Enabled: 1
  m_CastShadows: 0
  m_ReceiveShadows: 0
  m_DynamicOccludee: 1
  m_MotionVectors: 1
  m_LightProbeUsage: 0
  m_ReflectionProbeUsage: 0
  m_RenderingLayerMask: 4294967295
  m_RendererPriority: 0
  m_Materials:
  - {fileID: 2100000, guid: c122dd7923e087c48bf08da9da455514, type: 2}
  m_StaticBatchInfo:
    firstSubMesh: 0
    subMeshCount: 0
  m_StaticBatchRoot: {fileID: 0}
  m_ProbeAnchor: {fileID: 0}
  m_LightProbeVolumeOverride: {fileID: 0}
  m_ScaleInLightmap: 1
  m_PreserveUVs: 0
  m_IgnoreNormalsForChartDetection: 0
  m_ImportantGI: 0
  m_StitchLightmapSeams: 0
  m_SelectedEditorRenderState: 0
  m_MinimumChartSize: 4
  m_AutoUVMaxDistance: 0.5
  m_AutoUVMaxAngle: 89
  m_LightmapParameters: {fileID: 0}
  m_SortingLayerID: -1463207863
  m_SortingLayer: 11
<<<<<<< HEAD
  m_SortingOrder: 10
  m_Sprite: {fileID: 21300190, guid: 3547c548ae071487c84212e8ee25d554, type: 3}
=======
  m_SortingOrder: 190
  m_Sprite: {fileID: 21300076, guid: 3547c548ae071487c84212e8ee25d554, type: 3}
>>>>>>> 4ecff357
  m_Color: {r: 1, g: 1, b: 1, a: 1}
  m_FlipX: 0
  m_FlipY: 0
  m_DrawMode: 0
  m_Size: {x: 3, y: 3}
  m_AdaptiveModeThreshold: 0.5
  m_SpriteTileMode: 0
  m_WasSpriteAssigned: 1
  m_MaskInteraction: 0
  m_SpriteSortPoint: 0<|MERGE_RESOLUTION|>--- conflicted
+++ resolved
@@ -12,12 +12,12 @@
   - component: {fileID: 61202592083071704}
   - component: {fileID: 114842434566603030}
   - component: {fileID: 114828422824226692}
+  - component: {fileID: 871084823515909746}
   - component: {fileID: 114931546224579044}
   - component: {fileID: 114121219251840654}
   - component: {fileID: 114208883059431984}
   - component: {fileID: 114880268731048502}
   - component: {fileID: 6861194358892837349}
-  - component: {fileID: 146561550947347302}
   m_Layer: 10
   m_Name: Coffee
   m_TagString: Untagged
@@ -128,6 +128,18 @@
   hitDamage: 0
   hitSound: GenericHit
   attackVerb: []
+--- !u!114 &871084823515909746
+MonoBehaviour:
+  m_ObjectHideFlags: 0
+  m_CorrespondingSourceObject: {fileID: 0}
+  m_PrefabInstance: {fileID: 0}
+  m_PrefabAsset: {fileID: 0}
+  m_GameObject: {fileID: 1110193000772614}
+  m_Enabled: 1
+  m_EditorHideFlags: 0
+  m_Script: {fileID: 11500000, guid: 6226df5fc2d4f374fa1cd7ba52d5af40, type: 3}
+  m_Name: 
+  m_EditorClassIdentifier: 
 --- !u!114 &114931546224579044
 MonoBehaviour:
   m_ObjectHideFlags: 0
@@ -220,18 +232,6 @@
   - coffee
   Amounts:
   - 50
---- !u!114 &146561550947347302
-MonoBehaviour:
-  m_ObjectHideFlags: 0
-  m_CorrespondingSourceObject: {fileID: 0}
-  m_PrefabInstance: {fileID: 0}
-  m_PrefabAsset: {fileID: 0}
-  m_GameObject: {fileID: 1110193000772614}
-  m_Enabled: 1
-  m_EditorHideFlags: 0
-  m_Script: {fileID: 11500000, guid: 6226df5fc2d4f374fa1cd7ba52d5af40, type: 3}
-  m_Name: 
-  m_EditorClassIdentifier: 
 --- !u!1 &1469747287601084
 GameObject:
   m_ObjectHideFlags: 0
@@ -299,18 +299,13 @@
   m_LightmapParameters: {fileID: 0}
   m_SortingLayerID: -1463207863
   m_SortingLayer: 11
-<<<<<<< HEAD
-  m_SortingOrder: 10
-  m_Sprite: {fileID: 21300190, guid: 3547c548ae071487c84212e8ee25d554, type: 3}
-=======
   m_SortingOrder: 190
   m_Sprite: {fileID: 21300076, guid: 3547c548ae071487c84212e8ee25d554, type: 3}
->>>>>>> 4ecff357
   m_Color: {r: 1, g: 1, b: 1, a: 1}
   m_FlipX: 0
   m_FlipY: 0
   m_DrawMode: 0
-  m_Size: {x: 3, y: 3}
+  m_Size: {x: 1, y: 1}
   m_AdaptiveModeThreshold: 0.5
   m_SpriteTileMode: 0
   m_WasSpriteAssigned: 1

--- conflicted
+++ resolved
@@ -523,46 +523,5 @@
 		{
 			playerDirectional.FaceDirection(Orientation.From(dir));
 		}
-<<<<<<< HEAD
-
-		//if we are holding onto an item like a gun attempt to shoot it if we were not in range to trigger anything
-		return InteractHands();
-	}
-
-	/// <summary>
-	/// Tries to trigger InputTrigger
-	/// </summary>
-	private static bool TryInputTrigger( Vector3 position, InputTrigger inputTrigger )
-	{
-		return inputTrigger.Trigger( position );
-	}
-
-	private bool InteractHands()
-	{
-		if (UIManager.Hands.CurrentSlot.Item != null && objectBehaviour.visibleState)
-		{
-			InputTrigger inputTrigger = UIManager.Hands.CurrentSlot.Item.GetComponent<InputTrigger>();
-
-			if (inputTrigger != null)
-			{
-				bool interacted = false;
-				var interactPosition = Camera.main.ScreenToWorldPoint(CommonInput.mousePosition);
-				interacted = inputTrigger.Trigger(interactPosition);
-				if (interacted)
-				{
-					return true;
-				}
-			}
-		}
-
-		return false;
-	}
-
-	public void OnMouseDownDir(Vector2 dir)
-	{
-		if (!playerMove.IsBuckled)
-			playerSprites.ChangeAndSyncPlayerDirection(Orientation.From(dir));
-=======
->>>>>>> 8c30ae03
 	}
 }
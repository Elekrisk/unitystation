--- conflicted
+++ resolved
@@ -368,26 +368,13 @@
 				GetSpritePixelColorUnderMousePointer(spriteRenderer, out Color pixelColor);
 				if (pixelColor.a > 0)
 				{
-<<<<<<< HEAD
-					//debug the pixel get from mouse position:
-					//if (_transform.gameObject.name.Contains("xtingu"))
-					//{
-					//	var mousePos = Camera.main.ScreenToWorldPoint(UnityEngine.CommonInput.mousePosition);
-					//	if (!LastTouchedTile.ContainsKey(mousePos))
-					//	{
-					//		LastTouchedTile.Add(mousePos, pixelColor);
-					//	}
-					//	return null;
-					//}
-=======
-					var mousePos = Camera.main.ScreenToWorldPoint(Input.mousePosition);
+					var mousePos = Camera.main.ScreenToWorldPoint(CommonInput.mousePosition);
 					if (RecentTouches.ContainsKey(mousePos))
 					{
 						RecentTouches.Remove( mousePos );
 					}
 					RecentTouches.Add(mousePos, new Tuple<Color, float>(pixelColor, Time.time));
 
->>>>>>> 42ca8a02
 					return spriteRenderer;
 				}
 			}

--- conflicted
+++ resolved
@@ -1,140 +1,3 @@
-<<<<<<< HEAD
-using System;
-using UnityEngine;
-using UnityEngine.Networking;
-
-/// <summary>
-/// Represents a behavior for a gameobject which can trigger reactions in response to input.
-///
-/// There are 2 kinds of interactions - an interaction (defined when the mouse is initially clicked) and a drag interaction (defined as when the mouse is
-/// being dragged while held down but not during the initial click)
-///
-/// Keep in mind that (currently) every interaction which is checked on a given update has the ability to disable futher interactions by returning true. This is
-/// what most interactions do. If an interaction returns false (meaning interaction checking should continue), the game will proceed checking
-/// the other possible interactions that can happen, going down from the top to the bottom layers.
-/// </summary>
-public abstract class InputTrigger : NetworkBehaviour
-{
-	/// <summary>
-	/// Trigger an interaction with the position set to this transform, the originator set to the LocalPlayer
-	/// (if localplayer is not null), and the hand set to the localplayer's current hand.
-	/// </summary>
-	/// <returns>true if further interactions should be prevented for the current update</returns>
-	public bool Trigger()
-	{
-		return Trigger(transform.position);
-	}
-
-	/// <summary>
-	/// Trigger an interaction with the position set to the specified position, the originator set to the LocalPlayer
-	/// (if localplayer is not null), and the hand set to the localplayer's current hand.
-	/// </summary>
-	/// <param name="position">position of the interaction</param>
-	/// <returns>true if further interactions should be prevented for the current update</returns>
-	public bool Trigger(Vector3 position)
-	{
-		return Interact(position);
-	}
-
-	/// <summary>
-	/// Trigger an interaction with the position set to this transform's position, with the specified originator and hand.
-	/// </summary>
-	/// <param name="originator">GameObject of the player initiating the interaction</param>
-	/// <param name="hand">hand being used by the originator</param>
-	/// <returns>true if further interactions should be prevented for the current update</returns>
-	public bool Interact(GameObject originator, string hand) {
-		return Interact(originator, transform.position, hand);
-	}
-
-	private bool Interact(Vector3 position) {
-		if (PlayerManager.LocalPlayer != null) {
-			return Interact(PlayerManager.LocalPlayerScript.gameObject, position, UIManager.Hands.CurrentSlot.eventName);
-		}
-
-		return false;
-	}
-
-	/// <summary>
-	/// Trigger a drag interaction with the position set to this transform, the originator set to the LocalPlayer
-	/// (if localplayer is not null), and the hand set to the localplayer's current hand.
-	/// </summary>
-	/// <returns>true if further interactions should be prevented for the current update</returns>
-	public bool TriggerDrag() {
-		return TriggerDrag(transform.position);
-	}
-
-	/// <summary>
-	/// Trigger an interaction with the position set to the specified position, the originator set to the LocalPlayer
-	/// (if localplayer is not null), and the hand set to the localplayer's current hand.
-	/// </summary>
-	/// <param name="position">position of the interaction</param>
-	/// <returns>true if further interactions should be prevented for the current update</returns>
-	public bool TriggerDrag(Vector3 position) {
-		return DragInteract(position);
-	}
-
-	private bool DragInteract(Vector3 position) {
-		if (PlayerManager.LocalPlayer != null) {
-			return DragInteract(PlayerManager.LocalPlayerScript.gameObject, position, UIManager.Hands.CurrentSlot.eventName);
-		}
-		return false;
-	}
-
-	/// <summary>
-	/// Trigger an interaction, defined as when the mouse is initially clicked (but not while it is being held down and dragged)
-	/// </summary>
-	/// <param name="originator">game object that is performing the interaction upon this gameobject</param>
-	/// <param name="hand">hand of the originator which is being used to perform the interaction</param>
-	/// <param name="position">position of the interaction</param>
-	/// <returns>true if further interactions should be prevented for the current update</returns>
-	public abstract bool Interact(GameObject originator, Vector3 position, string hand);
-
-	//TODO: Document what "position" really is - is it always mouse position? Is it sometimes the position of the object being interacted with?
-	/// <summary>
-	/// Trigger a drag interaction, defined as when the mouse is currently being held (but not initially clicked) and is dragged over. The default implementation is
-	/// that nothing happens.
-	/// </summary>
-	/// <param name="originator">game object that is performing the interaction upon this gameobject</param>
-	/// <param name="hand">hand of the originator which is being used to perform the interaction</param>
-	/// <param name="position">position of the interaction</param>
-	/// <returns>true if further interactions should be prevented for the current update</returns>
-	public virtual bool DragInteract(GameObject originator, Vector3 position, string hand) { return false; }
-
-	/// <Summary>
-	/// This is called by the hand button on the hand slots. It can also be expanded for interaction on other slots
-	/// Just add a button to the slot and GetComponent<InputTrigger>().UI_Interact(PlayerManager.LocalPlayer, UIManager.CurrentSlot.eventName)
-	/// </Summary>
-	public virtual void UI_Interact(GameObject originator, string hand) {}
-	public virtual bool UI_InteractOtherSlot(GameObject originator, GameObject otherHandItem){ return true; }
-
-	/// <Summary>
-	/// This is called by the Interact() of objects twice, one by the client and then by the server if the first call returns true
-	/// </Summary>
-	/// <param name="originator">game object that is performing the interaction upon this gameobject</param>
-	/// <param name="hand">hand of the originator which is being used to perform the interaction</param>
-	/// <param name="position">position of the interaction</param>
-	/// <param name="allowSoftCrit">if true it allows mobs in soft crit perform the action</param>
-	/// <returns>true if the server confirms the interaction is valid. The Interact() following this will be carried on serverside</returns>
-	public bool CanUse(GameObject originator, string hand, Vector3 position, bool allowSoftCrit = false){
-		var playerScript = originator.GetComponent<PlayerScript>();
-
-		if (playerScript.canNotInteract() && (!playerScript.playerHealth.IsSoftCrit || !allowSoftCrit))
-		{
-			return false;
-		}
-
-		if(!playerScript.IsInReach(position, false)){
-			return false;
-		}
-
-		if (!isServer)
-		{
-			InteractMessage.Send(gameObject, position, hand);
-		}
-
-		return true;
-	}
-=======
 using System;
 using UnityEngine;
 using UnityEngine.Networking;
@@ -259,7 +122,7 @@
 			return false;
 		}
 
-		if(!playerScript.IsInReach(position)){
+		if(!playerScript.IsInReach(position, false)){
 			return false;
 		}
 
@@ -274,5 +137,4 @@
 	{
 		GetComponent<CustomNetTransform>().DisappearFromWorldServer();
 	}
->>>>>>> ed1b155c
 }
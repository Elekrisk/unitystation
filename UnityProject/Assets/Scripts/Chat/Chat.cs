--- conflicted
+++ resolved
@@ -319,52 +319,7 @@
 			});
 		}
 
-		/// <summary>
-		/// For any other local messages that are not an Action or a Combat Action.
-		/// I.E for machines
-		/// Server side only
-		/// </summary>
-		/// <param name="message">The message to show in the chat stream</param>
-		/// <param name="worldPos">The position of the local message</param>
-		public static void AddLocalMsgToChat(string message, Vector2 worldPos)
-		{
-			if (!IsServer()) return;
-
-			Instance.addChatLogServer.Invoke(new ChatEvent
-			{
-				channels = ChatChannel.Local,
-				message = message,
-				position = worldPos
-			});
-		}
-
-		/// <summary>
-		/// Used on the server to send examine messages to a player
-		/// Server only
-		/// </summary>
-		/// <param name="recipient">The player object to send the message too</param>
-		/// <param name="msg">The examine message</param>
-		public static void AddExamineMsgFromServer(GameObject recipient, string msg)
-		{
-			if (!IsServer()) return;
-			UpdateChatMessage.Send(recipient, ChatChannel.Examine, ChatModifier.None, msg);
-		}
-
-		/// <summary>
-		/// Used on the client for examine messages.
-		/// Use client side only!
-		/// </summary>
-		/// <param name="message"> The message to add to the client chat stream</param>
-		public static void AddExamineMsgToClient(string message)
-		{
-<<<<<<< HEAD
-			channels = ChatChannel.Combat,
-			message = message,
-			position = victim.transform.position
-		});
-	}
-
-	public static void AddLocalDestroyMsgToChat( string message, Vector2Int worldPos )
+		public static void AddLocalDestroyMsgToChat( string message, Vector2Int worldPos )
 	{
 		messageQueue.Enqueue( new Tuple<string, Vector2Int>( message, worldPos ) );
 
@@ -428,10 +383,36 @@
 	{
 		if (!IsServer()) return;
 		Instance.TryStopCoroutine( ref composeMessageHandle );
-=======
+
+			Instance.addChatLogServer.Invoke(new ChatEvent
+			{
+				channels = ChatChannel.Local,
+				message = message,
+				position = worldPos
+			});
+		}
+
+		/// <summary>
+		/// Used on the server to send examine messages to a player
+		/// Server only
+		/// </summary>
+		/// <param name="recipient">The player object to send the message too</param>
+		/// <param name="msg">The examine message</param>
+		public static void AddExamineMsgFromServer(GameObject recipient, string msg)
+		{
+			if (!IsServer()) return;
+			UpdateChatMessage.Send(recipient, ChatChannel.Examine, ChatModifier.None, msg);
+		}
+
+		/// <summary>
+		/// Used on the client for examine messages.
+		/// Use client side only!
+		/// </summary>
+		/// <param name="message"> The message to add to the client chat stream</param>
+		public static void AddExamineMsgToClient(string message)
+		{
 			Instance.addChatLogClient.Invoke(message, ChatChannel.Examine);
 		}
->>>>>>> 3caf4657
 
 		/// <summary>
 		/// This should only be called via UpdateChatMessage

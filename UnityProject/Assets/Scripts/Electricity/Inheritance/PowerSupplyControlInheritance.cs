--- conflicted
+++ resolved
@@ -1,318 +1,4 @@
-<<<<<<< HEAD
-using System.Collections;
-using System.Collections.Generic;
-using UnityEngine;
-using UnityEngine.Networking;
-
-public class PowerSupplyControlInheritance : InputTrigger, IDeviceControl
-{
-	public bool SelfDestruct = false;
-	[SerializeField]
-	public InLineDevice powerSupply;
-	[SyncVar(hook = "UpdateState")]
-	public bool isOn = false;
-	public Connection WireEndB = Connection.Overlap;
-	public Connection WireEndA = Connection.MachineConnect;
-	public float MonitoringResistance = 0;
-	//[SerializeField]
-	public float current { get; set; } = 0;
-	public float Previouscurrent = 0;
-	public float SupplyingVoltage = 0;
-	public float PreviousSupplyingVoltage = 0;
-	public float InternalResistance = 0;
-	public float PreviousInternalResistance = 0;
-	[Header("Transformer Settings")]
-	public float TurnRatio; //the Turn ratio of the transformer so if it 2, 1v in 2v out
-	public float VoltageLimiting; //If it requires VoltageLimiting and  At what point the VoltageLimiting will kick in
-	public float VoltageLimitedTo;  //what it will be limited to
-
-	public ElectricalOIinheritance _IElectricityIO;
-	public PowerTypeCategory ApplianceType;
-	public HashSet<PowerTypeCategory> CanConnectTo;
-
-
-	public  Resistance resistance { get; set; } = new Resistance();
-	[Header("Battery Settings")]
-	public  float MaximumCurrentSupport = 0; //The maximum number of amps can be pulled From the battery
-	public  float MinimumSupportVoltage = 0; //At which point the battery kicks in
-	public  float StandardSupplyingVoltage = 0;
-	public  float CapacityMax = 0;
-	public  float CurrentCapacity = 0;
-	public  float ExtraChargeCutOff  = 0; //if  The voltages less than this it will decrease the charge steps until A it is not or B it reaches zero then stops charging
-	public  float IncreasedChargeVoltage = 0; // At what voltage the charge multiplier will increase
-	public  float StandardChargeNumber  = 0; //Basically part of the multiplier of how much it should charge
-	public  float ChargeSteps = 0; //The steps it will go up by when adjusting the charge current
-	public  float MaxChargingMultiplier = 0;
-	public  float ChargingMultiplier = 0;
-	public  bool CanCharge = false;
-	public  bool Cansupport = false;
-	public  bool ToggleCanCharge = false;
-	public  bool ToggleCansupport = false;
-
-	[Header("Don't touch")]
-	public float PullingWatts = 0;
-	public float ChargingWatts = 0;
-	public float Resistance = 0;
-	public float PreviousResistance = 0;
-	public float CircuitResistance = 0;
-	public float ActualVoltage = 0;
-	public float PullLastDeductedTime = 0;
-	public float ChargLastDeductedTime = 0;
-	public bool PassChangeToOff = false;
-	public bool isOnForInterface = false;
-
-	public void PotentialDestroyed()
-	{
-		if (SelfDestruct)
-		{
-			ElectricalSynchronisation.RemoveSupply(this, powerSupply.InData.Categorytype);
-			PoolManager.PoolNetworkDestroy(gameObject);
-		}
-	}
-
-	public override void OnStartServer()
-	{
-		base.OnStartServer();
-		ElectricalSynchronisation.StructureChange = true;
-		_IElectricityIO = powerSupply;
-		powerSupply.RelatedDevice = this;
-		powerSupply.InData.ControllingDevice = this;
-		powerSupply.InData.ControllingUpdate = this;
-		OnStartServerInitialise();
-	}
-	public virtual void OnStartServerInitialise()
-	{
-	}
-
-	public override void OnStartClient()
-	{
-		base.OnStartClient();
-		UpdateState(isOn);
-	}
-
-	public void UpdateState(bool _isOn)
-	{
-		isOn = _isOn;
-		StateChange(isOn);
-	}
-	public virtual void StateChange(bool isOn)
-	{
-	}
-
-	public virtual void UpdateServerState(bool _isOn)
-	{
-		if (isOn)
-		{
-			powerSupply.TurnOnSupply();
-			PreviousResistance = 0;
-			Previouscurrent = 0;
-		}
-		else
-		{
-			powerSupply.TurnOffSupply();
-		}
-	}
-
-	public override bool Interact(GameObject originator, Vector3 position, string hand)
-	{
-		//Logger.Log("this");
-		//Interact stuff with the Radiation collector here
-		if (!isServer)
-		{
-			InteractMessage.Send(gameObject, hand);
-		}
-		else
-		{
-			isOn = !isOn;
-			UpdateServerState(isOn);
-		}
-		_Interact(originator, position, hand);
-		ConstructionInteraction(originator, position, hand);
-		return true;
-	}
-	public virtual void _Interact(GameObject originator, Vector3 position, string hand)
-	{
-	}
-	public virtual void ConstructionInteraction(GameObject originator, Vector3 position, string hand) {
-		var slot = InventoryManager.GetSlotFromOriginatorHand(originator, hand);
-
-		if ( slot == null || slot.Item == null )
-		{
-			return;
-		}
-
-		var Screwdriver = slot.Item.GetComponent<ScrewdriverTrigger>();
-		if (Screwdriver != null) {
-			Destroy();
-		}
-
-	}
-	public virtual void TurnOffCleanup()
-	{
-		_TurnOffCleanup();
-	}
-	public virtual void _TurnOffCleanup()
-	{
-	}
-
-	public virtual void PowerUpdateStructureChange() {
-		//Logger.Log("PowerUpdateStructureChange" + this);
-		powerSupply.PowerUpdateStructureChange();
-		_PowerUpdateStructureChange();
-		ElectricalSynchronisation.NUStructureChangeReact.Add(powerSupply.InData.ControllingUpdate);
-		ElectricalSynchronisation.NUResistanceChange.Add(powerSupply.InData.ControllingUpdate);
-		ElectricalSynchronisation.NUCurrentChange.Add(powerSupply.InData.ControllingUpdate);
-	}
-	public virtual void _PowerUpdateStructureChange()
-	{
-	}
-
-	public virtual void PowerUpdateStructureChangeReact() {
-		//Logger.Log("PowerUpdateStructureChangeReact"+ this);
-		powerSupply.PowerUpdateStructureChangeReact();
-		_PowerUpdateStructureChangeReact();
-	}
-	public virtual void _PowerUpdateStructureChangeReact()
-	{
-	}
-	public virtual void InitialPowerUpdateResistance() {
-		powerSupply.InitialPowerUpdateResistance();
-		//this ok
-		foreach (KeyValuePair<ElectricalOIinheritance, HashSet<PowerTypeCategory>> Supplie in powerSupply.Data.ResistanceToConnectedDevices)
-		{
-			//Modified to not do already done supplies
-			//Logger.Log("3 " + Supplie.Key + this);
-			powerSupply.ResistanceInput(1.11111111f, Supplie.Key.GameObject(), null);
-			ElectricalSynchronisation.NUCurrentChange.Add(Supplie.Key.InData.ControllingUpdate);
-		}
-		_InitialPowerUpdateResistance();
-	}
-	public virtual void _InitialPowerUpdateResistance()
-	{
-	}
-	public virtual void PowerUpdateResistanceChange() {
-		//Logger.Log("PowerUpdateResistanceChange()"+ this);
-		powerSupply.PowerUpdateResistanceChange();
-		foreach (KeyValuePair<ElectricalOIinheritance, HashSet<PowerTypeCategory>> Supplie in powerSupply.Data.ResistanceToConnectedDevices)
-		{
-			//Logger.Log("4 "+ Supplie.Key + this);
-			powerSupply.ResistanceInput(1.11111111f, Supplie.Key.GameObject(), null);
-			ElectricalSynchronisation.NUCurrentChange.Add(Supplie.Key.InData.ControllingUpdate);
-		}
-		_PowerUpdateResistanceChange();
-	}
-	public virtual void _PowerUpdateResistanceChange()
-	{
-	}
-	public virtual void PowerUpdateCurrentChange()
-	{
-		//Logger.Log("PowerUpdateCurrentChange()"+ this);
-		if (powerSupply.Data.ResistanceComingFrom.Count > 0)
-		{
-			powerSupply.FlushSupplyAndUp(powerSupply.gameObject); //Room for optimisation
-			CircuitResistance = ElectricityFunctions.WorkOutResistance(powerSupply.Data.ResistanceComingFrom[powerSupply.gameObject.GetInstanceID()]); // //!!
-			ActualVoltage = powerSupply.Data.ActualVoltage;
-
-			BatteryCalculation.PowerUpdateCurrentChange(this);
-
-			if (current != Previouscurrent)
-			{
-				if (Previouscurrent == 0 && !(current <= 0))
-				{
-
-				}
-				else if (current == 0 && !(Previouscurrent <= 0))
-				{
-					powerSupply.FlushSupplyAndUp(powerSupply.gameObject);
-				}
-				powerSupply.Data.SupplyingCurrent = current;
-				Previouscurrent = current;
-			}
-		}
-
-
-		powerSupply.PowerUpdateCurrentChange();
-		_PowerUpdateCurrentChange();
-	}
-	public virtual void _PowerUpdateCurrentChange()
-	{
-	}
-	public virtual void PowerNetworkUpdate() {
-		powerSupply.PowerNetworkUpdate();
-		ActualVoltage = powerSupply.Data.ActualVoltage;
-		BatteryCalculation.PowerNetworkUpdate(this);
-
-		if (current != Previouscurrent | SupplyingVoltage != PreviousSupplyingVoltage | InternalResistance != PreviousInternalResistance )
-		{
-			powerSupply.Data.SupplyingCurrent = current;
-			Previouscurrent = current;
-
-			powerSupply.Data.SupplyingVoltage = SupplyingVoltage;
-			PreviousSupplyingVoltage = SupplyingVoltage;
-
-			powerSupply.Data.InternalResistance = InternalResistance;
-			PreviousInternalResistance = InternalResistance;
-
-			ElectricalSynchronisation.NUCurrentChange.Add(this);
-		}
-
-		if (Resistance != PreviousResistance)
-		{
-			if (PreviousResistance == 0 && !(Resistance == 0))
-			{
-				resistance.ResistanceAvailable = true;
-
-			}
-			else if (Resistance == 0 && !(PreviousResistance <= 0))
-			{
-				resistance.ResistanceAvailable = false;
-				ElectricalDataCleanup.CleanConnectedDevices(powerSupply);
-			}
-
-			PreviousResistance = Resistance;
-			foreach (KeyValuePair<ElectricalOIinheritance, HashSet<PowerTypeCategory>> Supplie in powerSupply.Data
-				.ResistanceToConnectedDevices)
-			{
-				if (Supplie.Value.Contains(PowerTypeCategory.StandardCable))
-				{
-					ElectricalSynchronisation.ResistanceChange.Add(this);
-					ElectricalSynchronisation.NUCurrentChange.Add(Supplie.Key.InData.ControllingUpdate);
-				}
-			}
-		}
-		//Logger.Log(CurrentCapacity + " < CurrentCapacity", Category.Electrical);
-		_PowerNetworkUpdate();
-
-	}
-	public virtual void _PowerNetworkUpdate()
-	{
-	}
-
-	public GameObject GameObject() {
-		return (gameObject);
-	}
-
-	public virtual float ModifyElectricityInput(float Current, GameObject SourceInstance, ElectricalOIinheritance ComingFrom) {
-		return (Current);
-	}
-	public virtual float ModifyElectricityOutput(float Current, GameObject SourceInstance) {
-		return (Current);
-	}
-
-	public virtual float ModifyResistanceInput(float Resistance, GameObject SourceInstance, ElectricalOIinheritance ComingFrom) {
-		return (Resistance);
-	}
-	public virtual float ModifyResistancyOutput(float Resistance, GameObject SourceInstance) {
-		return (Resistance);
-	}
-
-	public virtual void Destroy()
-	{
-		ElectricalSynchronisation.StructureChange = true;
-		SelfDestruct = true;
-	}
-}
-=======
+
 using System.Collections;
 using System.Collections.Generic;
 using UnityEngine;
@@ -625,5 +311,4 @@
 	//	ElectricalSynchronisation.StructureChange = true;
 	//	SelfDestruct = true;
 	//}
-}
->>>>>>> 9253b502
+}
using System.Collections;
using System.Collections.Generic;
using UnityEngine;

public static class ElectricalDataCleanup { //To clean out data on cables and machines
	public static void CleanConnectedDevices(ElectricalOIinheritance Thiswire){
		//Logger.Log ("Cleaning it out");
		foreach (KeyValuePair<ElectricalOIinheritance,HashSet<PowerTypeCategory>> IsConnectedTo in Thiswire.Data.ResistanceToConnectedDevices) {
			IsConnectedTo.Key.connectedDevices.Remove (Thiswire);
		}
		Thiswire.Data.ResistanceToConnectedDevices.Clear();
	}

	public static void CleanConnectedDevicesFromPower(ElectricalOIinheritance Thiswire){
		//Logger.Log ("Cleaning it out");
		foreach (ElectricalOIinheritance IsConnectedTo in Thiswire.connectedDevices) {
			IsConnectedTo.Data.ResistanceToConnectedDevices.Remove (Thiswire);
		}
		Thiswire.connectedDevices.Clear();
	}

	public static class PowerSupplies{
		public static void FlushConnectionAndUp (ElectricalOIinheritance Object){

			Object.Data.FirstPresent = 0;
			Object.Data.CurrentInWire = new float();
			Object.Data.ActualVoltage = new float();
			Object.Data.ResistanceToConnectedDevices.Clear();
			Object.connectedDevices.Clear();
			if (Object.Data.connections.Count > 0) {
				List<ElectricalOIinheritance> Backupconnections = new List<ElectricalOIinheritance>(Object.Data.connections);
				Object.Data.connections.Clear();

				foreach (ElectricalOIinheritance JumpTo in Backupconnections) {
					JumpTo.FlushConnectionAndUp ();
	
				}
				//bool log = false;
				//if (Object.InData.Categorytype == PowerTypeCategory.SolarPanelController) {
				//	log = true;
				//}

				foreach (KeyValuePair<int, ElectronicSupplyData> Supply in Object.Data.SupplyDependent)
				{
					foreach (ElectricalOIinheritance Device in Supply.Value.Downstream)
					{
						Device.FlushConnectionAndUp();
						//if (log)
						//{
						//	Logger.Log("Device1" + Device);
						//}
					}
					foreach (ElectricalOIinheritance Device in Supply.Value.Upstream)
					{
						Device.FlushConnectionAndUp();
						//if (log)
						//{
						//	Logger.Log("Device1" + Device);
						//}
					}
				}
				foreach (KeyValuePair<int, ElectronicSupplyData> Supply in Object.Data.SupplyDependent)
				{
					Supply.Value.CurrentComingFrom.Clear();
					Supply.Value.CurrentGoingTo.Clear();
					Supply.Value.ResistanceGoingTo.Clear();
					Supply.Value.ResistanceComingFrom.Clear();
					Supply.Value.Upstream.Clear();
					Supply.Value.Downstream.Clear();
					Supply.Value.SourceVoltages = 0;
				}
			}
		}

		public static void FlushResistanceAndUp (ElectricalOIinheritance Object,  GameObject SourceInstance = null  ){
			if (SourceInstance == null) {
<<<<<<< HEAD
				Logger.Log ("yo do not?");
				bool pass = false;
				foreach (var Supply in Object.Data.SupplyDependent) {
					if (Supply.Value.ResistanceComingFrom.Count > 0) {
						pass = true;
=======
				if (Object.Data.ResistanceComingFrom.Count > 0) {
					Object.Data.ResistanceComingFrom.Clear ();
					foreach (ElectricalOIinheritance JumpTo in Object.Data.connections) {
						JumpTo.FlushResistanceAndUp ();
>>>>>>> 6a1f30bb
					}
				}
				if (pass) {
					foreach (var Supply in Object.Data.SupplyDependent)
					{
						Supply.Value.ResistanceComingFrom.Clear();
						Supply.Value.ResistanceGoingTo.Clear();
						Supply.Value.CurrentGoingTo.Clear();
						Supply.Value.CurrentComingFrom.Clear();
						Supply.Value.SourceVoltages = 0;
	
					}
					foreach (ElectricalOIinheritance JumpTo in Object.Data.connections)
					{
						JumpTo.FlushResistanceAndUp();
					}
					Object.Data.CurrentInWire = new float();
					Object.Data.ActualVoltage = new float();
				}

			} else {
				int InstanceID = SourceInstance.GetInstanceID ();

				if (Object.Data.SupplyDependent[InstanceID].ResistanceComingFrom.Count > 0 || Object.Data.SupplyDependent[InstanceID].ResistanceGoingTo.Count > 0) {
					Object.Data.SupplyDependent[InstanceID].ResistanceComingFrom.Clear();
					Object.Data.SupplyDependent[InstanceID].ResistanceGoingTo.Clear();
					foreach (ElectricalOIinheritance JumpTo in Object.Data.connections) {
						JumpTo.FlushResistanceAndUp (SourceInstance);
					}
					Object.Data.SupplyDependent[InstanceID].CurrentGoingTo.Clear();
					Object.Data.SupplyDependent[InstanceID].CurrentComingFrom.Clear();
					Object.Data.SupplyDependent[InstanceID].SourceVoltages = 0;
					Object.Data.CurrentInWire = new float ();
					Object.Data.ActualVoltage = new float ();
				}
			}
		}

		public static void FlushSupplyAndUp (ElectricalOIinheritance Object,GameObject SourceInstance = null ){
			if (SourceInstance == null) {
				bool pass = false;
				foreach (var Supply in Object.Data.SupplyDependent)
				{
					if (Supply.Value.CurrentComingFrom.Count > 0)
					{
						pass = true;
					}
				}
				if (pass)
				{
					foreach (var Supply in Object.Data.SupplyDependent)
					{
						Supply.Value.CurrentComingFrom.Clear();
						Supply.Value.CurrentGoingTo.Clear();
						Supply.Value.SourceVoltages = 0;
					}
					foreach (ElectricalOIinheritance JumpTo in Object.Data.connections)
					{
						JumpTo.FlushSupplyAndUp();
					}
					Object.Data.CurrentInWire = new float();
					Object.Data.ActualVoltage = new float();
				}
			} else {
				int InstanceID = SourceInstance.GetInstanceID ();
				//Logger.Log(Object.GameObject().name); 
				if (Object.Data.SupplyDependent.ContainsKey(InstanceID))
				{
					if (Object.Data.SupplyDependent[InstanceID].CurrentComingFrom.Count > 0 || Object.Data.SupplyDependent[InstanceID].CurrentGoingTo.Count > 0)
					{
						Object.Data.SupplyDependent[InstanceID].CurrentGoingTo.Clear();
						Object.Data.SupplyDependent[InstanceID].CurrentComingFrom.Clear();
						foreach (ElectricalOIinheritance JumpTo in Object.Data.connections)
						{
							JumpTo.FlushSupplyAndUp(SourceInstance);
						}
					}
					Object.Data.SupplyDependent[InstanceID].SourceVoltages = 0;
				}

				ElectricityFunctions.WorkOutActualNumbers (Object);
			}
		}

		public static void RemoveSupply(ElectricalOIinheritance Object,GameObject SourceInstance = null ){		
			if (SourceInstance == null) {
				bool pass = false;
				foreach (var Supply in Object.Data.SupplyDependent)
				{
					if (Supply.Value.Downstream.Count > 0 || Supply.Value.Upstream.Count > 0)
					{
						pass = true;
					}
				}
				if (pass)
				{
					Object.Data.SupplyDependent.Clear();
					Object.Data.FirstPresent = new int ();
					foreach (ElectricalOIinheritance JumpTo in Object.Data.connections) {
						JumpTo.RemoveSupply ();
					}
					Object.Data.CurrentInWire = new float ();
					Object.Data.ActualVoltage = new float ();
					Object.Data.EstimatedResistance = new float ();
					Object.Data.UpstreamCount = new int ();
					Object.Data.DownstreamCount = new int ();
					Object.Data.ResistanceToConnectedDevices.Clear();
					Object.connectedDevices.Clear();
				}
			} else {
				int InstanceID = SourceInstance.GetInstanceID ();
				if (Object.Data.SupplyDependent[InstanceID].Downstream.Count > 0) {
					if (Object.Data.FirstPresent == InstanceID) {
						Object.Data.FirstPresent = new int ();
					}
					foreach (ElectricalOIinheritance JumpTo in Object.Data.connections) {
						JumpTo.RemoveSupply (SourceInstance);
					}
					if (InstanceID == Object.GameObject ().GetInstanceID ()) {
						CleanConnectedDevicesFromPower (Object);
						Object.Data.ResistanceToConnectedDevices.Clear();
					}
					Object.Data.SupplyDependent.Remove(InstanceID);
					ElectricityFunctions.WorkOutActualNumbers(Object);
					Object.Data.UpstreamCount = new int ();
					Object.Data.DownstreamCount = new int ();
				}
			}
		}
	}
}<|MERGE_RESOLUTION|>--- conflicted
+++ resolved
@@ -74,18 +74,10 @@
 
 		public static void FlushResistanceAndUp (ElectricalOIinheritance Object,  GameObject SourceInstance = null  ){
 			if (SourceInstance == null) {
-<<<<<<< HEAD
-				Logger.Log ("yo do not?");
-				bool pass = false;
+        bool pass = false;
 				foreach (var Supply in Object.Data.SupplyDependent) {
 					if (Supply.Value.ResistanceComingFrom.Count > 0) {
 						pass = true;
-=======
-				if (Object.Data.ResistanceComingFrom.Count > 0) {
-					Object.Data.ResistanceComingFrom.Clear ();
-					foreach (ElectricalOIinheritance JumpTo in Object.Data.connections) {
-						JumpTo.FlushResistanceAndUp ();
->>>>>>> 6a1f30bb
 					}
 				}
 				if (pass) {

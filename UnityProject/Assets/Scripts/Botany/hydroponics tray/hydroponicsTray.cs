--- conflicted
+++ resolved
@@ -553,15 +553,7 @@
 		}
 	}
 
-<<<<<<< HEAD
-	public void Mutation()
-	{
-		var tint = random.Next(plantData.MutatesInTo.Count);
-		var Data = plantData.MutatesInTo[tint];
-		plantData.MutateTo(Data);
-		SyncPlant(plantData.Name);
-=======
-    public void Mutation()
+  public void Mutation()
  	{
 		if (plantData.MutatesInTo.Count > 0)
 		{
@@ -570,7 +562,6 @@
 			plantData.MutateTo(Data);
 			SyncPlant(plantData.Name);
 		}
->>>>>>> 01212505
 	}
 
 
@@ -622,28 +613,18 @@
 				WeedLevel = 0;
 				return;
 			}
-<<<<<<< HEAD
 			if (ObjectItemAttributes.HasTrait(CommonTraits.Instance.Bucket))
 			{
 				Chat.AddActionMsgToChat(interaction.Performer, $"You water the {gameObject.ExpensiveName()}.", $"{interaction.Performer.name} waters the tray.");
-=======
-			if (ObjectItemAttributes.HasTrait(CommonTraits.Instance.Bucket))
-			{
->>>>>>> 01212505
 				reagentContainer.Contents["water"] = 100f;
 				return;
 			}
 
 			if (ObjectItemAttributes.HasTrait(CommonTraits.Instance.Trowel))
 			{
-<<<<<<< HEAD
 				if (hasplant)
 				{
 					Chat.AddActionMsgToChat(interaction.Performer, $"You dig out all of the {gameObject.ExpensiveName()}'s plants!", $"{interaction.Performer.name} digs out the plants in the {gameObject.ExpensiveName()}!");
-=======
-				if (hasplant)
-				{
->>>>>>> 01212505
 					CropDeath();
 				}
 				SyncStage(PlantSpriteStage.None);

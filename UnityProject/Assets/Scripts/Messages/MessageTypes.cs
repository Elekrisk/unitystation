//Every network message needs a unique short int id to use
//Each message we create should have an id assigned here
//10xx for server messages
//20xx for client messages
//Note, all the base classes - GameMessage, GameMessageBase, ServerMessage, ClientMessage don't need an ID

enum MessageTypes : short
{
    GibMessage = 1000,
    RunMethodMessage = 1001,
    UpdateChatMessage = 1002,
    UpdateConnectedPlayersMessage = 1003,
    UpdateRoundTimeMessage = 1004,
    UpdateSlotMessage = 1005,
    UpdateUIMessage = 1006,
    ClosetHandlerMessage = 1007,
    ForceJobListUpdateMessage = 1008,
<<<<<<< HEAD
    PlayerDeathMessage = 1010,
=======
    TransformStateMessage = 1009,
>>>>>>> 99dd2573
    
    AddEncryptionKeyMessage = 2000,
    InteractMessage = 2001,
    InventoryInteractMessage = 2002,
    PostToChatMessage = 2003,
    RemoveEncryptionKeyMessage = 2004,
    SimpleInteractMessage = 2005,
    RequestSyncMessage = 2006,
}<|MERGE_RESOLUTION|>--- conflicted
+++ resolved
@@ -15,11 +15,8 @@
     UpdateUIMessage = 1006,
     ClosetHandlerMessage = 1007,
     ForceJobListUpdateMessage = 1008,
-<<<<<<< HEAD
+    TransformStateMessage = 1009,
     PlayerDeathMessage = 1010,
-=======
-    TransformStateMessage = 1009,
->>>>>>> 99dd2573
     
     AddEncryptionKeyMessage = 2000,
     InteractMessage = 2001,

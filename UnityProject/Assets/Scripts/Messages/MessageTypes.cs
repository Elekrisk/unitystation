internal enum MessageTypes : short
{
	//Server messages - 1xxx
	GibMessage = 1000,
	RunMethodMessage = 1001,
	UpdateChatMessage = 1002,
	UpdateConnectedPlayersMessage = 1003,
	UpdateRoundTimeMessage = 1004,
	UpdateSlotMessage = 1005,
	UpdateUIMessage = 1006,
	ClosetHandlerMessage = 1007,
	ForceJobListUpdateMessage = 1008,
	TransformStateMessage = 1009,
	PlayerDeathMessage = 1010,
	InfoWindowMessage = 1011,
	PlayerMoveMessage = 1012,
	MatrixMoveMessage = 1013,
<<<<<<< HEAD
	TabUpdateMessage = 1014,
=======
	ShootMessage = 1014,
>>>>>>> 24170499

	//Client messages - 2xxx
	UpdateHeadsetKeyMessage = 2000,
	InteractMessage = 2001,
	InventoryInteractMessage = 2002,
	PostToChatMessage = 2003,
//	RemoveEncryptionKeyMessage = 2004, -was redundant, this id is free now
	SimpleInteractMessage = 2005,
	RequestSyncMessage = 2006,
	RequestAuthMessage = 2007,
	RequestMoveMessage = 2008,
<<<<<<< HEAD
	TabInteractMessage = 2009,
	
=======
	RequestShootMessage = 2009
>>>>>>> 24170499
}<|MERGE_RESOLUTION|>--- conflicted
+++ resolved
@@ -15,11 +15,8 @@
 	InfoWindowMessage = 1011,
 	PlayerMoveMessage = 1012,
 	MatrixMoveMessage = 1013,
-<<<<<<< HEAD
-	TabUpdateMessage = 1014,
-=======
 	ShootMessage = 1014,
->>>>>>> 24170499
+	TabUpdateMessage = 1015,
 
 	//Client messages - 2xxx
 	UpdateHeadsetKeyMessage = 2000,
@@ -31,10 +28,7 @@
 	RequestSyncMessage = 2006,
 	RequestAuthMessage = 2007,
 	RequestMoveMessage = 2008,
-<<<<<<< HEAD
-	TabInteractMessage = 2009,
+	RequestShootMessage = 2009,
+	TabInteractMessage = 2010,
 	
-=======
-	RequestShootMessage = 2009
->>>>>>> 24170499
 }
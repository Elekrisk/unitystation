using System;
using System.Collections;
using UnityEngine;
using UnityEngine.Networking;

public enum StunnedState
{
	Unknown = 0,
	Stunned = 1,
	NonStunned = 2
}

///   Tells client to make given player appear laying down or back up on feet
public class PlayerUprightMessage : ServerMessage
{
	public static short MessageType = (short) MessageTypes.PlayerUprightMessage;
	public bool Upright;
	public StunnedState Stunned;
	/// Whom is it about
	public NetworkInstanceId SubjectPlayer;

	///To be run on client
	public override IEnumerator Process()
	{
//		Logger.Log("Processed " + ToString());
		yield return WaitFor(SubjectPlayer);

		if ( NetworkObject == null ) {
			yield break;
		}
		RegisterPlayer registerPlayer = NetworkObject.GetComponent<RegisterPlayer>();
		if ( !registerPlayer )
		{
			yield break;
		}
		if ( Upright )
		{
			registerPlayer.GetUp();
		}
		else
		{
			//we ignore restraint
			registerPlayer.LayDown(true);
		}

		if ( Stunned != StunnedState.Unknown )
		{
			registerPlayer.IsStunnedClient = Stunned == StunnedState.Stunned;
		}
	}

<<<<<<< HEAD
	public static PlayerUprightMessage Send(GameObject recipient, GameObject subjectPlayer, bool state, bool isStunned)
=======
	public static PlayerUprightMessage Send(GameObject recipient, GameObject subjectPlayer, bool upright)
>>>>>>> 2f53e629
	{
		if (!IsValid(subjectPlayer, upright))
		{
			return null;
		}
		var msg = new PlayerUprightMessage
		{
			SubjectPlayer = subjectPlayer.NetId(),
<<<<<<< HEAD
			Upright = state,
			Stunned = isStunned ? StunnedState.Stunned : StunnedState.NonStunned
=======
			Upright = upright,
>>>>>>> 2f53e629
		};
		msg.SendTo(recipient);
		return msg;
	}

<<<<<<< HEAD
	/// <summary>
	/// Stunned info will ONLY be sent to subject!
	/// </summary>
	/// <param name="subjectPlayer"></param>
	/// <param name="state"></param>
	/// <param name="isStunned"></param>
	public static void SendToAll(GameObject subjectPlayer, bool state, bool isStunned)
=======
	public static void SendToAll(GameObject subjectPlayer, bool upright)
>>>>>>> 2f53e629
	{
		if (!IsValid(subjectPlayer, upright))
		{
			return;
		}
		var msg = new PlayerUprightMessage
		{
			SubjectPlayer = subjectPlayer.NetId(),
<<<<<<< HEAD
			Upright = state,
			Stunned = StunnedState.Unknown
=======
			Upright = upright,
>>>>>>> 2f53e629
		};
		msg.SendToAllExcept( subjectPlayer );
		msg.Stunned = isStunned ? StunnedState.Stunned : StunnedState.NonStunned;
		msg.SendTo( subjectPlayer );
	}

	private static bool IsValid(GameObject subjectPlayer, bool upright)
	{
		//checks if player is actually in a state where they can become up / down
		var playerScript = subjectPlayer.GetComponent<PlayerScript>();
		if (!upright)
		{
			//cannot lay down if they are restrained
			if (playerScript.playerMove.IsRestrained)
			{
				return false;
			}
		}

		return true;
	}

	public override string ToString()
	{
		return $"[PlayerUprightMessage Upright={Upright} Subject={SubjectPlayer}]";
	}
}<|MERGE_RESOLUTION|>--- conflicted
+++ resolved
@@ -49,11 +49,7 @@
 		}
 	}
 
-<<<<<<< HEAD
-	public static PlayerUprightMessage Send(GameObject recipient, GameObject subjectPlayer, bool state, bool isStunned)
-=======
-	public static PlayerUprightMessage Send(GameObject recipient, GameObject subjectPlayer, bool upright)
->>>>>>> 2f53e629
+	public static PlayerUprightMessage Send(GameObject recipient, GameObject subjectPlayer, bool upright, bool isStunned)
 	{
 		if (!IsValid(subjectPlayer, upright))
 		{
@@ -62,28 +58,20 @@
 		var msg = new PlayerUprightMessage
 		{
 			SubjectPlayer = subjectPlayer.NetId(),
-<<<<<<< HEAD
-			Upright = state,
+			Upright = upright,
 			Stunned = isStunned ? StunnedState.Stunned : StunnedState.NonStunned
-=======
-			Upright = upright,
->>>>>>> 2f53e629
 		};
 		msg.SendTo(recipient);
 		return msg;
 	}
 
-<<<<<<< HEAD
 	/// <summary>
 	/// Stunned info will ONLY be sent to subject!
 	/// </summary>
 	/// <param name="subjectPlayer"></param>
-	/// <param name="state"></param>
+	/// <param name="upright"></param>
 	/// <param name="isStunned"></param>
-	public static void SendToAll(GameObject subjectPlayer, bool state, bool isStunned)
-=======
-	public static void SendToAll(GameObject subjectPlayer, bool upright)
->>>>>>> 2f53e629
+	public static void SendToAll(GameObject subjectPlayer, bool upright, bool isStunned)
 	{
 		if (!IsValid(subjectPlayer, upright))
 		{
@@ -92,12 +80,8 @@
 		var msg = new PlayerUprightMessage
 		{
 			SubjectPlayer = subjectPlayer.NetId(),
-<<<<<<< HEAD
-			Upright = state,
+			Upright = upright,
 			Stunned = StunnedState.Unknown
-=======
-			Upright = upright,
->>>>>>> 2f53e629
 		};
 		msg.SendToAllExcept( subjectPlayer );
 		msg.Stunned = isStunned ? StunnedState.Stunned : StunnedState.NonStunned;

--- conflicted
+++ resolved
@@ -8,21 +8,6 @@
 /// Sending a message will invoke the Process() method on the client.
 /// </summary>
 public abstract class ServerMessage<T> : GameMessage<T>
-<<<<<<< HEAD
-{
-    public void SendToAll()
-    {
-        NetworkServer.SendToAll(MessageType, this);
-        //		Debug.LogFormat("SentToAll {0}", this);
-    }
-    public void SendTo(GameObject recipient)
-    {
-        if (recipient == null)
-            return;
-        
-        NetworkServer.SendToClientOfPlayer(recipient, MessageType, this);
-        //		Debug.LogFormat("SentTo {0}", this);
-=======
 {
     public void SendToAll()
     {
@@ -31,8 +16,10 @@
     }
     public void SendTo(GameObject recipient)
     {
+        if (recipient == null)
+            return;
+        
         NetworkServer.SendToClientOfPlayer(recipient, MessageType, this);
 //		Debug.LogFormat($"SentTo {recipient.name}: {this}");
->>>>>>> e5dde991
     }
 }
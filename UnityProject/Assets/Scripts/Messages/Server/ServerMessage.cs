--- conflicted
+++ resolved
@@ -1,10 +1,6 @@
-<<<<<<< HEAD
-﻿using UnityEngine;
-=======
-﻿﻿using System.Collections;
+﻿using System.Collections;
 using System.Collections.Generic;
 using UnityEngine;
->>>>>>> eec07a58
 using UnityEngine.Networking;
 
 /// <summary>
@@ -16,28 +12,17 @@
     public void SendToAll()
     {
         NetworkServer.SendToAll(MessageType, this);
-<<<<<<< HEAD
-        //		Debug.LogFormat("SentToAll {0}", this);
+//		Debug.LogFormat($"SentToAll: {this}");
     }
 
-=======
-//		Debug.LogFormat($"SentToAll: {this}");
-    }
->>>>>>> eec07a58
     public void SendTo(GameObject recipient)
     {
         if (recipient == null)
         {
             return;
-<<<<<<< HEAD
         }
 
         NetworkServer.SendToClientOfPlayer(recipient, MessageType, this);
-        //		Debug.LogFormat("SentTo {0}", this);
-=======
-        
-        NetworkServer.SendToClientOfPlayer(recipient, MessageType, this);
 //		Debug.LogFormat($"SentTo {recipient.name}: {this}");
->>>>>>> eec07a58
     }
 }
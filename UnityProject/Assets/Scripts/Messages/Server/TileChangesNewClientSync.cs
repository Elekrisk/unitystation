--- conflicted
+++ resolved
@@ -17,13 +17,9 @@
 
 	public override IEnumerator Process()
 	{
-<<<<<<< HEAD
 		//server doesn't need this message, it messes with its own tiles.
 		if (CustomNetworkManager.IsServer) yield break;
 
-=======
-		if (CustomNetworkManager.IsServer) yield break;
->>>>>>> d8cbc411
 		yield return WaitFor(ManagerSubject);
 		TileChangeManager tm = NetworkObject.GetComponent<TileChangeManager>();
 		tm.InitServerSync(data);

﻿using UnityEngine;
using UnityEngine.Tilemaps;


	[ExecuteInEditMode]
	public class Layer : MonoBehaviour
	{
		private SubsystemManager subsystemManager;

		public LayerType LayerType;
		protected Tilemap tilemap;

		public BoundsInt Bounds => tilemap.cellBounds;

		public Vector3Int WorldToCell(Vector3 pos) => tilemap.WorldToCell(pos);

		public void Awake()
		{
			tilemap = GetComponent<Tilemap>();
			subsystemManager = GetComponentInParent<SubsystemManager>();
		}

		public void Start()
		{
			if (!Application.isPlaying)
			{
				return;
			}

			if (MatrixManager.Instance == null)
			{
				Logger.LogError("Matrix Manager is missing from the scene", Category.Matrix);
			}
			else
			{
				// TODO Clean up

				if (LayerType == LayerType.Walls)
				{
					MatrixManager.Instance.wallsTileMaps.Add(GetComponent<TilemapCollider2D>(), tilemap);
				}

			}
		}

		public virtual bool IsPassableAt( Vector3Int from, Vector3Int to, bool inclPlayers = true, GameObject context = null )
		{
<<<<<<< HEAD
			return tilemap.GetTile<BasicTile>(to).IsPassable();
=======
			return !tilemap.HasTile(to) || TileUtils.IsPassable(tilemap.GetTile<BasicTile>(to));
>>>>>>> 3f8335ee
		}

		public virtual bool IsAtmosPassableAt(Vector3Int from, Vector3Int to)
		{
			return tilemap.GetTile<BasicTile>(to).IsAtmosPassable();
		}

		public virtual bool IsSpaceAt(Vector3Int position)
		{
			return tilemap.GetTile<BasicTile>(position).IsSpace();
		}

		public virtual void SetTile(Vector3Int position, GenericTile tile, Matrix4x4 transformMatrix)
		{
			tilemap.SetTile(position, tile);
			tilemap.SetTransformMatrix(position, transformMatrix);
			subsystemManager.UpdateAt(position);
		}

		public virtual LayerTile GetTile(Vector3Int position)
		{
			return tilemap.GetTile<LayerTile>(position);
		}

		public virtual bool HasTile(Vector3Int position)
		{
			return GetTile(position);
		}

		public virtual void RemoveTile(Vector3Int position, bool removeAll=false)
		{
			if (removeAll)
			{
				position.z = 0;

				while (tilemap.HasTile(position))
				{
					tilemap.SetTile(position, null);

					position.z--;
				}
			}
			else
			{
				tilemap.SetTile(position, null);
			}

			position.z = 0;
			subsystemManager.UpdateAt(position);
		}

		public virtual void ClearAllTiles()
		{
			tilemap.ClearAllTiles();
		}

#if UNITY_EDITOR
		public void SetPreviewTile(Vector3Int position, LayerTile tile, Matrix4x4 transformMatrix)
		{
			tilemap.SetEditorPreviewTile(position, tile);
			tilemap.SetEditorPreviewTransformMatrix(position, transformMatrix);
		}

		public void ClearPreview()
		{
			tilemap.ClearAllEditorPreviewTiles();
		}
#endif
	}<|MERGE_RESOLUTION|>--- conflicted
+++ resolved
@@ -45,21 +45,17 @@
 
 		public virtual bool IsPassableAt( Vector3Int from, Vector3Int to, bool inclPlayers = true, GameObject context = null )
 		{
-<<<<<<< HEAD
-			return tilemap.GetTile<BasicTile>(to).IsPassable();
-=======
-			return !tilemap.HasTile(to) || TileUtils.IsPassable(tilemap.GetTile<BasicTile>(to));
->>>>>>> 3f8335ee
+			return !tilemap.HasTile(to) || tilemap.GetTile<BasicTile>(to).IsPassable();
 		}
 
 		public virtual bool IsAtmosPassableAt(Vector3Int from, Vector3Int to)
 		{
-			return tilemap.GetTile<BasicTile>(to).IsAtmosPassable();
+			return TileUtils.IsAtmosPassable(tilemap.GetTile<BasicTile>(to));
 		}
 
 		public virtual bool IsSpaceAt(Vector3Int position)
 		{
-			return tilemap.GetTile<BasicTile>(position).IsSpace();
+			return TileUtils.IsSpace(tilemap.GetTile<BasicTile>(position));
 		}
 
 		public virtual void SetTile(Vector3Int position, GenericTile tile, Matrix4x4 transformMatrix)

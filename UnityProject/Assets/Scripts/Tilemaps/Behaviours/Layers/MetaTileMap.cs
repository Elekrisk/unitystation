﻿using System;
using System.Collections.Generic;
using System.Linq;
using UnityEngine;
using UnityEngine.Events;

[ExecuteInEditMode]
public class MetaTileMap : MonoBehaviour
{
	/// <summary>
	/// Use this dictionary only if performance isn't critical, otherwise try using arrays below
	/// </summary>
	public Dictionary<LayerType, Layer> Layers { get; private set; }

	//Using arrays for iteration speed
	public LayerType[] LayersKeys { get; private set; }
	public Layer[] LayersValues { get; private set; }
	public ObjectLayer ObjectLayer { get; private set; }

	/// <summary>
	/// Array of only layers that can ever contain solid stuff
	/// </summary>
	public Layer[] SolidLayersValues { get; private set; }
	/// <summary>
	/// Layers that contain TilemapDamage
	/// </summary>
	public Layer[] DamageableLayers { get; private set; }

	public float Resistance(Vector3Int cellPos, bool includeObjects = true)
	{
		float resistance = 0;
		foreach ( var damageableLayer in DamageableLayers )
		{
			resistance += damageableLayer.TilemapDamage.Integrity( cellPos );
		}

		if ( includeObjects && ObjectLayer )
		{
			resistance += ObjectLayer.GetObjectResistanceAt( cellPos, true );
		}
		return resistance;
	}

	private void OnEnable()
	{
		Layers = new Dictionary<LayerType, Layer>();
		var layersKeys = new List<LayerType>();
		var layersValues = new List<Layer>();
		var solidLayersValues = new List<Layer>();
		var damageableLayersValues = new List<Layer>();

		foreach (Layer layer in GetComponentsInChildren<Layer>(true))
		{
			var type = layer.LayerType;
			Layers[type] = layer;
			layersKeys.Add(type);
			layersValues.Add(layer);
			if (type != LayerType.Effects
			    && type != LayerType.None)
			{
				solidLayersValues.Add(layer);
			}

			if ( layer.GetComponent<TilemapDamage>() )
			{
				damageableLayersValues.Add( layer );
			}

			if ( layer.LayerType == LayerType.Objects )
			{
				ObjectLayer = layer as ObjectLayer;
			}
		}

		LayersKeys = layersKeys.ToArray();
		LayersValues = layersValues.ToArray();
		SolidLayersValues = solidLayersValues.ToArray();
		damageableLayersValues.Sort(( layerOne, layerTwo ) => layerOne.LayerType.GetOrder().CompareTo( layerTwo.LayerType.GetOrder() ) );
		DamageableLayers = damageableLayersValues.ToArray();
	}

	/// <summary>
	/// Apply damage to damageable layers, top to bottom.
	/// If tile gets destroyed, remaining damage is applied to the layer below
	/// </summary>
	public void ApplyDamage(Vector3Int cellPos, float damage, Vector3Int worldPos)
	{
		foreach ( var damageableLayer in DamageableLayers )
		{
			if ( damage <= 0f )
			{
				return;
			}
			damage = damageableLayer.TilemapDamage.ApplyDamage( cellPos, damage, worldPos );
		}
	}

	public bool IsPassableAt(Vector3Int position, bool isServer)
	{
		return IsPassableAt(position, position, isServer);
	}

	public bool IsPassableAt(Vector3Int origin, Vector3Int to, bool isServer,
		CollisionType collisionType = CollisionType.Player, bool inclPlayers = true, GameObject context = null)
	{
		Vector3Int toX = new Vector3Int(to.x, origin.y, origin.z);
		Vector3Int toY = new Vector3Int(origin.x, to.y, origin.z);

		return _IsPassableAt(origin, toX, isServer, collisionType, inclPlayers, context) &&
		       _IsPassableAt(toX, to, isServer, collisionType, inclPlayers, context) ||
		       _IsPassableAt(origin, toY, isServer, collisionType, inclPlayers, context) &&
		       _IsPassableAt(toY, to, isServer, collisionType, inclPlayers, context);
	}

	private bool _IsPassableAt(Vector3Int origin, Vector3Int to, bool isServer,
		CollisionType collisionType = CollisionType.Player, bool inclPlayers = true, GameObject context = null)
	{
		for (var i = 0; i < SolidLayersValues.Length; i++)
		{
			// Skip floor & base collisions if this is not a shuttle
			if (collisionType != CollisionType.Shuttle &&
			    (SolidLayersValues[i].LayerType == LayerType.Floors ||
			     SolidLayersValues[i].LayerType == LayerType.Base))
			{
				continue;
			}

			if (!SolidLayersValues[i].IsPassableAt(origin, to, isServer, collisionType: collisionType,
				inclPlayers: inclPlayers, context: context))
			{
				return false;
			}
		}

		return true;
	}

	public bool IsAtmosPassableAt(Vector3Int position, bool isServer)
	{
		return IsAtmosPassableAt(position, position, isServer);
	}

	public bool IsAtmosPassableAt(Vector3Int origin, Vector3Int to, bool isServer)
	{
		Vector3Int toX = new Vector3Int(to.x, origin.y, origin.z);
		Vector3Int toY = new Vector3Int(origin.x, to.y, origin.z);

		return _IsAtmosPassableAt(origin, toX, isServer) && _IsAtmosPassableAt(toX, to, isServer) ||
		       _IsAtmosPassableAt(origin, toY, isServer) && _IsAtmosPassableAt(toY, to, isServer);
	}

	private bool _IsAtmosPassableAt(Vector3Int origin, Vector3Int to, bool isServer)
	{
		for (var i = 0; i < LayersValues.Length; i++)
		{
			if (!LayersValues[i].IsAtmosPassableAt(origin, to, isServer))
			{
				return false;
			}
		}

		return true;
	}

	public bool IsSpaceAt(Vector3Int position, bool isServer)
	{
		for (var i = 0; i < LayersValues.Length; i++)
		{
			if (!LayersValues[i].IsSpaceAt(position, isServer))
			{
				return false;
			}
		}

		return true;
	}

	public bool IsTileTypeAt(Vector3Int position, bool isServer, TileType tileType)
	{
		for (var i = 0; i < LayersValues.Length; i++)
		{
			LayerTile tile = LayersValues[i].GetTile(position);
			if (tile != null && tile.TileType == tileType)
			{
				return true;
			}
		}

		return false;
	}

	public void SetTile(Vector3Int position, LayerTile tile, Matrix4x4 transformMatrix)
	{
		Layers[tile.LayerType].SetTile(position, tile, transformMatrix);
	}

	public void SetTile(Vector3Int position, LayerTile tile)
	{
		Layers[tile.LayerType].SetTile(position, tile, Matrix4x4.identity);
	}

	/// <summary>
	/// Gets the tile with the specified layer type at the specified world position
	/// </summary>
	/// <param name="worldPosition">world position to check</param>
	/// <param name="layerType"></param>
	/// <returns></returns>
	public LayerTile GetTileAtWorldPos(Vector3 worldPosition, LayerType layerType)
	{
		return GetTileAtWorldPos(worldPosition.RoundToInt(), layerType);
	}
	/// <summary>
	/// Gets the tile with the specified layer type at the specified world position
	/// </summary>
	/// <param name="worldPosition">world position to check</param>
	/// <param name="layerType"></param>
	/// <returns></returns>
	public LayerTile GetTileAtWorldPos(Vector3Int worldPosition, LayerType layerType)
	{
		var cellPos = WorldToCell(worldPosition);
		return GetTile(cellPos, layerType);
	}

	/// <summary>
	/// Gets the tile with the specified layer type at the specified cell position
	/// </summary>
	/// <param name="cellPosition">cell position within the tilemap to get the tile of. NOT the same
	/// as world position.</param>
	/// <param name="layerType"></param>
	/// <returns></returns>
	public LayerTile GetTile(Vector3Int cellPosition, LayerType layerType)
	{
		Layer layer = null;
		Layers.TryGetValue(layerType, out layer);
		return layer ? Layers[layerType].GetTile(cellPosition) : null;
	}

	/// <summary>
	/// Gets the topmost tile at the specified cell position
	/// </summary>
	/// <param name="cellPosition">cell position within the tilemap to get the tile of. NOT the same
	/// as world position.</param>
	/// <returns></returns>
	public LayerTile GetTile(Vector3Int cellPosition)
	{
		for (var i = 0; i < LayersValues.Length; i++)
		{
			LayerTile tile = LayersValues[i].GetTile(cellPosition);
			if (tile != null)
			{
				return tile;
			}
		}

		return null;
	}

	/// <summary>
	/// Checks if tile is empty of objects (only solid by default)
	/// </summary>
	public bool IsEmptyAt( Vector3Int position, bool isServer )
	{
		for (var index = 0; index < LayersKeys.Length; index++)
		{
			LayerType layer = LayersKeys[index];
			if (layer != LayerType.Objects && HasTile(position, layer, isServer))
			{
				return false;
			}

			if (layer == LayerType.Objects)
			{
				foreach (RegisterTile o in isServer
					? ((ObjectLayer) LayersValues[index]).ServerObjects.Get(position)
					: ((ObjectLayer) LayersValues[index]).ClientObjects.Get(position))
				{
					if (!o.IsPassable(isServer))
					{
						return false;
					}
				}
			}
		}

		return true;
	}

	public bool IsNoGravityAt(Vector3Int position, bool isServer)
	{
		for (var i = 0; i < LayersKeys.Length; i++)
		{
			LayerType layer = LayersKeys[i];
			if (layer != LayerType.Objects && HasTile(position, layer, isServer))
			{
				return false;
			}

			if (layer == LayerType.Objects)
			{
				foreach (RegisterTile o in isServer
					? ((ObjectLayer) LayersValues[i]).ServerObjects.Get(position)
					: ((ObjectLayer) LayersValues[i]).ClientObjects.Get(position))
				{
					if (o is RegisterObject)
					{
						PushPull pushPull = o.GetComponent<PushPull>();
						if (pushPull == null && !o.IsPassable(isServer))
						{
							return false;
						}

<<<<<<< HEAD
						if (pushPull != null && pushPull.isNotPushable)
=======
						if (pushPull.IsNotPushable)
>>>>>>> f73b4af6
						{
							return false;
						}
					}
				}
			}
		}

		return true;
	}

	public bool IsEmptyAt(GameObject[] context, Vector3Int position, bool isServer)
	{
		for (var i1 = 0; i1 < LayersKeys.Length; i1++)
		{
			LayerType layer = LayersKeys[i1];
			if (layer != LayerType.Objects && HasTile(position, layer, isServer))
			{
				return false;
			}

			if (layer == LayerType.Objects)
			{
				foreach (RegisterTile o in isServer
					? ((ObjectLayer) LayersValues[i1]).ServerObjects.Get(position)
					: ((ObjectLayer) LayersValues[i1]).ClientObjects.Get(position))
				{
					if (!o.IsPassable(isServer))
					{
						bool isExcluded = false;
						for (var index = 0; index < context.Length; index++)
						{
							if (o.gameObject == context[index])
							{
								isExcluded = true;
								break;
							}
						}

						if (!isExcluded)
						{
							return false;
						}
					}
				}
			}
		}

		return true;
	}

	/// <summary>
	/// Cheap method to check if there's a tile
	/// </summary>
	/// <param name="position"></param>
	/// <returns></returns>
	public bool HasTile(Vector3Int position, bool isServer)
	{
		for (var i = 0; i < LayersValues.Length; i++)
		{
			if (LayersValues[i].HasTile(position, isServer))
			{
				return true;
			}
		}
		return false;
	}
	public bool HasTile(Vector3Int position, LayerType layerType, bool isServer)
	{
		//protection against nonexistent layers
		for ( var i = 0; i < LayersKeys.Length; i++ )
		{
			if ( layerType == LayersKeys[i] )
			{
				return Layers[layerType].HasTile( position, isServer );
			}
		}

		return false;
	}

	public void RemoveTile(Vector3Int position, LayerType refLayer)
	{
		for (var i = 0; i < LayersValues.Length; i++)
		{
			Layer layer = LayersValues[i];
			if (layer.LayerType < refLayer &&
			    !(refLayer == LayerType.Objects &&
			      layer.LayerType == LayerType.Floors) &&
			    refLayer != LayerType.Grills)
			{
				layer.RemoveTile(position);
			}
		}
	}

	public void RemoveTile(Vector3Int position, LayerType refLayer, bool removeAll)
	{
		Layers[refLayer].RemoveTile(position, removeAll);
	}

	public void ClearAllTiles()
	{
		for (var i = 0; i < LayersValues.Length; i++)
		{
			LayersValues[i].ClearAllTiles();
		}
	}

	public Vector3 LocalToWorld( Vector3 localPos ) => LayersValues[0].LocalToWorld( localPos );
	public Vector3 CellToWorld( Vector3Int cellPos ) => LayersValues[0].CellToWorld( cellPos );
	public Vector3 WorldToLocal( Vector3 worldPos ) => LayersValues[0].WorldToLocal( worldPos );

	public BoundsInt GetWorldBounds()
	{
		var bounds = GetBounds();
		//???
		var min = CellToWorld( bounds.min ).RoundToInt();
		var max = CellToWorld( bounds.max ).RoundToInt();
		return new BoundsInt(min, max - min);
	}

	public BoundsInt GetBounds()
	{
		Vector3Int minPosition = Vector3Int.one * int.MaxValue;
		Vector3Int maxPosition = Vector3Int.one * int.MinValue;

		for (var i = 0; i < LayersValues.Length; i++)
		{
			BoundsInt layerBounds = LayersValues[i].Bounds;

			minPosition = Vector3Int.Min(layerBounds.min, minPosition);
			maxPosition = Vector3Int.Max(layerBounds.max, maxPosition);
		}

		return new BoundsInt(minPosition, maxPosition - minPosition);
	}

	public Vector3Int WorldToCell(Vector3 worldPosition)
	{
		return LayersValues[0].WorldToCell(worldPosition);
	}


#if UNITY_EDITOR
	public void SetPreviewTile(Vector3Int position, LayerTile tile, Matrix4x4 transformMatrix)
	{
		for (var i = 0; i < LayersValues.Length; i++)
		{
			Layer layer = LayersValues[i];
			if (layer.LayerType < tile.LayerType)
			{
				Layers[layer.LayerType].SetPreviewTile(position, LayerTile.EmptyTile, Matrix4x4.identity);
			}
		}

		if (!Layers.ContainsKey(tile.LayerType))
		{
			Logger.LogErrorFormat($"LAYER TYPE: {0} not found!", Category.TileMaps, tile.LayerType);
			return;
		}

		Layers[tile.LayerType].SetPreviewTile(position, tile, transformMatrix);
	}

	public void ClearPreview()
	{
		for (var i = 0; i < LayersValues.Length; i++)
		{
			LayersValues[i].ClearPreview();
		}
	}
#endif
}<|MERGE_RESOLUTION|>--- conflicted
+++ resolved
@@ -309,11 +309,7 @@
 							return false;
 						}
 
-<<<<<<< HEAD
-						if (pushPull != null && pushPull.isNotPushable)
-=======
-						if (pushPull.IsNotPushable)
->>>>>>> f73b4af6
+						if (pushPull != null && pushPull.IsNotPushable)
 						{
 							return false;
 						}

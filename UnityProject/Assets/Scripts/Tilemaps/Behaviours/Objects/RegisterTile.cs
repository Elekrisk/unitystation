﻿using System.Collections;
using Tilemaps.Scripts.Behaviours.Layers;
using UnityEngine;

namespace Tilemaps.Scripts.Behaviours.Objects
{
<<<<<<< HEAD
	public enum ObjectType
	{
		Item,
		Object,
		Player
	}

	[ExecuteInEditMode]
	public abstract class RegisterTile : MonoBehaviour
	{
		private Vector3Int _position;

		private ObjectLayer layer;

		public ObjectType ObjectType;
		public bool IsRegistered { get; private set; }

		public Vector3Int Position
		{
			get { return _position; }
			private set
			{
				layer?.Objects.Remove(_position, this);
				layer?.Objects.Add(value, this);
				_position = value;
			}
		}

		public void Start()
		{
			layer = transform.GetComponentInParent<ObjectLayer>();

			if (layer == null)
			{
				GameObject tempParent = GameObject.FindGameObjectWithTag("SpawnParent");
				//FIXME: Still issues with init for registering objects. Sometimes SpawnParent tag cannot be found
				// Suggestion: Move to a Matrix Manager system
				if (tempParent != null)
				{
					transform.parent = tempParent.transform;
				}
				else
				{
					//Matrix could not be found, this client is lagging so matrix will still be loading:
					StartCoroutine(WaitForServer());
					return;
					//     Debug.LogError("GameObject: " + gameObject.name + " could not find the matrix");
				}
				layer = transform.GetComponentInParent<ObjectLayer>();
			}

			Register();
		}

		//Wait for the matrix to initialize (high lag situation)
		private IEnumerator WaitForServer()
		{
			yield return new WaitForEndOfFrame();
			GameObject tempParent = GameObject.FindGameObjectWithTag("SpawnParent");
			while (tempParent == null)
			{
				yield return new WaitForSeconds(0.1f);
			}
			yield return new WaitForEndOfFrame();
			transform.parent = tempParent.transform;
			layer = transform.GetComponentInParent<ObjectLayer>();
			Register();
		}

		private void OnEnable()
		{
			// In case of recompilation and Start doesn't get called
			layer?.Objects.Add(Position, this);
			IsRegistered = true;
		}

		private void OnDisable()
		{
			Unregister();
		}

		public void OnDestroy()
		{
			layer?.Objects.Remove(Position, this);
		}

		public void UpdatePosition()
		{
			Position = Vector3Int.FloorToInt(transform.localPosition);
		}

		public void Register()
		{
			UpdatePosition();
			IsRegistered = true;
		}

		public void Unregister()
		{
			layer?.Objects.Remove(Position, this);
			IsRegistered = false;
		}

		public virtual bool IsPassable()
		{
			return true;
		}

		public virtual bool IsPassable(Vector3Int to)
		{
			return true;
		}

		public virtual bool IsAtmosPassable()
		{
			return true;
		}
	}
=======
    public enum ObjectType
    {
        Item,
        Object,
        Player
    }

    [ExecuteInEditMode]
    public abstract class RegisterTile : MonoBehaviour
    {
        private Vector3Int _position;

        private ObjectLayer layer;

        public ObjectType ObjectType;
        public bool IsRegistered { get; private set; }

        public Vector3Int Position
        {
            get { return _position; }
            private set
            {
                layer?.Objects.Remove(_position, this);
                layer?.Objects.Add(value, this);
                _position = value;
            }
        }

        public void Start()
        {
            layer = transform.GetComponentInParent<ObjectLayer>();

            if (layer == null)
            {
                GameObject tempParent = GameObject.FindGameObjectWithTag("SpawnParent");
                //FIXME: Still issues with init for registering objects. Sometimes SpawnParent tag cannot be found
                // Suggestion: Move to a Matrix Manager system
                if (tempParent != null)
                {
                    transform.parent = tempParent.transform;
                }
                else
                {
                    //Matrix could not be found, this client is lagging so matrix will still be loading:
                    StartCoroutine(WaitForServer());
                    return;
                    //     Debug.LogError("GameObject: " + gameObject.name + " could not find the matrix");
                }
                layer = transform.GetComponentInParent<ObjectLayer>();
            }

            Register();
        }

        //Wait for the matrix to initialize (high lag situation)
        IEnumerator WaitForServer()
        {
            yield return new WaitForEndOfFrame();
            GameObject tempParent = GameObject.FindGameObjectWithTag("SpawnParent");
            while (tempParent == null)
            {
                yield return new WaitForSeconds(0.1f);
            }
            yield return new WaitForEndOfFrame();
            transform.parent = tempParent.transform;
            layer = transform.GetComponentInParent<ObjectLayer>();
            Register();
        }

        private void OnEnable()
        {
            // In case of recompilation and Start doesn't get called
            layer?.Objects.Add(Position, this);
            IsRegistered = true;
        }

        private void OnDisable()
        {
            Unregister();
        }

        public void OnDestroy()
        {
            layer?.Objects.Remove(Position, this);
        }

        public void UpdatePosition()
        {
            Position = Vector3Int.FloorToInt(transform.localPosition); //fixme localPosition -> position
        }

        public void Register()
        {
            UpdatePosition();
            IsRegistered = true;
        }

        public void Unregister()
        {
            layer?.Objects.Remove(Position, this);
            IsRegistered = false;
        }

        public virtual bool IsPassable()
        {
            return true;
        }

        public virtual bool IsPassable(Vector3Int to)
        {
            return true;
        }

        public virtual bool IsAtmosPassable()
        {
            return true;
        }
    }
>>>>>>> 801ee5e6
}<|MERGE_RESOLUTION|>--- conflicted
+++ resolved
@@ -1,246 +1,125 @@
-﻿using System.Collections;
-using Tilemaps.Scripts.Behaviours.Layers;
-using UnityEngine;
-
-namespace Tilemaps.Scripts.Behaviours.Objects
-{
-<<<<<<< HEAD
-	public enum ObjectType
-	{
-		Item,
-		Object,
-		Player
-	}
-
-	[ExecuteInEditMode]
-	public abstract class RegisterTile : MonoBehaviour
-	{
-		private Vector3Int _position;
-
-		private ObjectLayer layer;
-
-		public ObjectType ObjectType;
-		public bool IsRegistered { get; private set; }
-
-		public Vector3Int Position
-		{
-			get { return _position; }
-			private set
-			{
-				layer?.Objects.Remove(_position, this);
-				layer?.Objects.Add(value, this);
-				_position = value;
-			}
-		}
-
-		public void Start()
-		{
-			layer = transform.GetComponentInParent<ObjectLayer>();
-
-			if (layer == null)
-			{
-				GameObject tempParent = GameObject.FindGameObjectWithTag("SpawnParent");
-				//FIXME: Still issues with init for registering objects. Sometimes SpawnParent tag cannot be found
-				// Suggestion: Move to a Matrix Manager system
-				if (tempParent != null)
-				{
-					transform.parent = tempParent.transform;
-				}
-				else
-				{
-					//Matrix could not be found, this client is lagging so matrix will still be loading:
-					StartCoroutine(WaitForServer());
-					return;
-					//     Debug.LogError("GameObject: " + gameObject.name + " could not find the matrix");
-				}
-				layer = transform.GetComponentInParent<ObjectLayer>();
-			}
-
-			Register();
-		}
-
-		//Wait for the matrix to initialize (high lag situation)
-		private IEnumerator WaitForServer()
-		{
-			yield return new WaitForEndOfFrame();
-			GameObject tempParent = GameObject.FindGameObjectWithTag("SpawnParent");
-			while (tempParent == null)
-			{
-				yield return new WaitForSeconds(0.1f);
-			}
-			yield return new WaitForEndOfFrame();
-			transform.parent = tempParent.transform;
-			layer = transform.GetComponentInParent<ObjectLayer>();
-			Register();
-		}
-
-		private void OnEnable()
-		{
-			// In case of recompilation and Start doesn't get called
-			layer?.Objects.Add(Position, this);
-			IsRegistered = true;
-		}
-
-		private void OnDisable()
-		{
-			Unregister();
-		}
-
-		public void OnDestroy()
-		{
-			layer?.Objects.Remove(Position, this);
-		}
-
-		public void UpdatePosition()
-		{
-			Position = Vector3Int.FloorToInt(transform.localPosition);
-		}
-
-		public void Register()
-		{
-			UpdatePosition();
-			IsRegistered = true;
-		}
-
-		public void Unregister()
-		{
-			layer?.Objects.Remove(Position, this);
-			IsRegistered = false;
-		}
-
-		public virtual bool IsPassable()
-		{
-			return true;
-		}
-
-		public virtual bool IsPassable(Vector3Int to)
-		{
-			return true;
-		}
-
-		public virtual bool IsAtmosPassable()
-		{
-			return true;
-		}
-	}
-=======
-    public enum ObjectType
-    {
-        Item,
-        Object,
-        Player
-    }
-
-    [ExecuteInEditMode]
-    public abstract class RegisterTile : MonoBehaviour
-    {
-        private Vector3Int _position;
-
-        private ObjectLayer layer;
-
-        public ObjectType ObjectType;
-        public bool IsRegistered { get; private set; }
-
-        public Vector3Int Position
-        {
-            get { return _position; }
-            private set
-            {
-                layer?.Objects.Remove(_position, this);
-                layer?.Objects.Add(value, this);
-                _position = value;
-            }
-        }
-
-        public void Start()
-        {
-            layer = transform.GetComponentInParent<ObjectLayer>();
-
-            if (layer == null)
-            {
-                GameObject tempParent = GameObject.FindGameObjectWithTag("SpawnParent");
-                //FIXME: Still issues with init for registering objects. Sometimes SpawnParent tag cannot be found
-                // Suggestion: Move to a Matrix Manager system
-                if (tempParent != null)
-                {
-                    transform.parent = tempParent.transform;
-                }
-                else
-                {
-                    //Matrix could not be found, this client is lagging so matrix will still be loading:
-                    StartCoroutine(WaitForServer());
-                    return;
-                    //     Debug.LogError("GameObject: " + gameObject.name + " could not find the matrix");
-                }
-                layer = transform.GetComponentInParent<ObjectLayer>();
-            }
-
-            Register();
-        }
-
-        //Wait for the matrix to initialize (high lag situation)
-        IEnumerator WaitForServer()
-        {
-            yield return new WaitForEndOfFrame();
-            GameObject tempParent = GameObject.FindGameObjectWithTag("SpawnParent");
-            while (tempParent == null)
-            {
-                yield return new WaitForSeconds(0.1f);
-            }
-            yield return new WaitForEndOfFrame();
-            transform.parent = tempParent.transform;
-            layer = transform.GetComponentInParent<ObjectLayer>();
-            Register();
-        }
-
-        private void OnEnable()
-        {
-            // In case of recompilation and Start doesn't get called
-            layer?.Objects.Add(Position, this);
-            IsRegistered = true;
-        }
-
-        private void OnDisable()
-        {
-            Unregister();
-        }
-
-        public void OnDestroy()
-        {
-            layer?.Objects.Remove(Position, this);
-        }
-
-        public void UpdatePosition()
-        {
-            Position = Vector3Int.FloorToInt(transform.localPosition); //fixme localPosition -> position
-        }
-
-        public void Register()
-        {
-            UpdatePosition();
-            IsRegistered = true;
-        }
-
-        public void Unregister()
-        {
-            layer?.Objects.Remove(Position, this);
-            IsRegistered = false;
-        }
-
-        public virtual bool IsPassable()
-        {
-            return true;
-        }
-
-        public virtual bool IsPassable(Vector3Int to)
-        {
-            return true;
-        }
-
-        public virtual bool IsAtmosPassable()
-        {
-            return true;
-        }
-    }
->>>>>>> 801ee5e6
+﻿using System.Collections;
+using Tilemaps.Scripts.Behaviours.Layers;
+using UnityEngine;
+
+namespace Tilemaps.Scripts.Behaviours.Objects
+{
+	public enum ObjectType
+	{
+		Item,
+		Object,
+		Player
+	}
+
+	[ExecuteInEditMode]
+	public abstract class RegisterTile : MonoBehaviour
+	{
+		private Vector3Int _position;
+
+		private ObjectLayer layer;
+
+		public ObjectType ObjectType;
+		public bool IsRegistered { get; private set; }
+
+		public Vector3Int Position
+		{
+			get { return _position; }
+			private set
+			{
+				layer?.Objects.Remove(_position, this);
+				layer?.Objects.Add(value, this);
+				_position = value;
+			}
+		}
+
+		public void Start()
+		{
+			layer = transform.GetComponentInParent<ObjectLayer>();
+
+			if ( layer == null )
+			{
+				GameObject tempParent = GameObject.FindGameObjectWithTag("SpawnParent");
+				//FIXME: Still issues with init for registering objects. Sometimes SpawnParent tag cannot be found
+				// Suggestion: Move to a Matrix Manager system
+				if ( tempParent != null )
+				{
+					transform.parent = tempParent.transform;
+				}
+				else
+				{
+					//Matrix could not be found, this client is lagging so matrix will still be loading:
+					StartCoroutine(WaitForServer());
+					return;
+					//     Debug.LogError("GameObject: " + gameObject.name + " could not find the matrix");
+				}
+				layer = transform.GetComponentInParent<ObjectLayer>();
+			}
+
+			Register();
+		}
+
+		//Wait for the matrix to initialize (high lag situation)
+		private IEnumerator WaitForServer()
+		{
+			yield return new WaitForEndOfFrame();
+			GameObject tempParent = GameObject.FindGameObjectWithTag("SpawnParent");
+			while ( tempParent == null )
+			{
+				yield return new WaitForSeconds(0.1f);
+			}
+			yield return new WaitForEndOfFrame();
+			transform.parent = tempParent.transform;
+			layer = transform.GetComponentInParent<ObjectLayer>();
+			Register();
+		}
+
+		private void OnEnable()
+		{
+			// In case of recompilation and Start doesn't get called
+			layer?.Objects.Add(Position, this);
+			IsRegistered = true;
+		}
+
+		private void OnDisable()
+		{
+			Unregister();
+		}
+
+		public void OnDestroy()
+		{
+			layer?.Objects.Remove(Position, this);
+		}
+
+		public void UpdatePosition()
+		{
+			Position = Vector3Int.FloorToInt(transform.localPosition);
+		}
+
+		public void Register()
+		{
+			UpdatePosition();
+			IsRegistered = true;
+		}
+
+		public void Unregister()
+		{
+			layer?.Objects.Remove(Position, this);
+			IsRegistered = false;
+		}
+
+		public virtual bool IsPassable()
+		{
+			return true;
+		}
+
+		public virtual bool IsPassable(Vector3Int to)
+		{
+			return true;
+		}
+
+		public virtual bool IsAtmosPassable()
+		{
+			return true;
+		}
+	}
 }
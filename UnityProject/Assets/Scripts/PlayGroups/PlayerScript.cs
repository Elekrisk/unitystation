using System.Collections;
using PlayGroups.Input;
using UI;
using UnityEngine;
using UnityEngine.Networking;

namespace PlayGroup
{
    public class PlayerScript : ManagedNetworkBehaviour
    {
        // the maximum distance the player needs to be to an object to interact with it
        //1.75 is the optimal distance to now have any direction click too far
        //NOTE FOR ANYONE EDITING THIS IN THE FUTURE: Character's head is slightly below the top of the tile
        //hence top reach is slightly lower than bottom reach, where the legs go exactly to the bottom of the tile.
        public const float interactionDistance = 1.75f;

        public GameObject ghost;

        [SyncVar] public JobType JobType = JobType.NULL;

        private float pingUpdate;

        [SyncVar(hook = "OnNameChange")] public string playerName = " ";

        private ChatChannel selectedChannels;

        public PlayerNetworkActions playerNetworkActions { get; set; }

        public WeaponNetworkActions weaponNetworkActions { get; set; }

        public SoundNetworkActions soundNetworkActions { get; set; }

        public PlayerHealth playerHealth { get; set; }

        public PlayerMove playerMove { get; set; }

        public PlayerSprites playerSprites { get; set; }

        public PlayerSync playerSync { get; set; }

        public InputController inputController { get; set; }

        public HitIcon hitIcon { get; set; }

        public ChatChannel SelectedChannels
        {
            get { return selectedChannels & GetAvailableChannels(); }
            set { selectedChannels = value; }
        }

        public override void OnStartClient()
        {
            //Local player is set a frame or two after OnStartClient
            StartCoroutine(WaitForLoad());
            base.OnStartClient();
        }

        private IEnumerator WaitForLoad()
        {
            yield return new WaitForSeconds(2f);
            OnNameChange(playerName);
        }

        //isLocalPlayer is always called after OnStartClient
        public override void OnStartLocalPlayer()
        {
            Init();

            base.OnStartLocalPlayer();
        }

        //You know the drill
        public override void OnStartServer()
        {
            Init();
            base.OnStartServer();
        }

        private void Start()
        {
            playerNetworkActions = GetComponent<PlayerNetworkActions>();
            playerSync = GetComponent<PlayerSync>();
            playerHealth = GetComponent<PlayerHealth>();
            weaponNetworkActions = GetComponent<WeaponNetworkActions>();
            soundNetworkActions = GetComponent<SoundNetworkActions>();
            inputController = GetComponent<InputController>();
            hitIcon = GetComponentInChildren<HitIcon>();
        }

        private void Init()
        {
            if (isLocalPlayer)
            {
                UIManager.ResetAllUI();
                UIManager.DisplayManager.SetCameraFollowPos();
                int rA = Random.Range(0, 3);
                SoundManager.PlayVarAmbient(rA);
                playerMove = GetComponent<PlayerMove>();
                playerSprites = GetComponent<PlayerSprites>();
                GetComponent<InputController>().enabled = true;

                if (!UIManager.Instance.playerListUIControl.window.activeInHierarchy)
                {
                    UIManager.Instance.playerListUIControl.window.SetActive(true);
                }

                if (!PlayerManager.HasSpawned)
                {
                    //First
                    CmdTrySetName(PlayerManager.PlayerNameCache);
                }
                else
                {
                    //Manual after respawn
                    CmdSetNameManual(PlayerManager.PlayerNameCache);
                }

                PlayerManager.SetPlayerForControl(gameObject);

                if (PlayerManager.LocalPlayerScript.JobType == JobType.NULL)
                {
                    // I (client) have connected to the server, ask what my job preference is
                    UIManager.Instance.GetComponent<ControlDisplays>().jobSelectWindow.SetActive(true);
                }

<<<<<<< HEAD
                SelectedChannels = ChatChannel.Local;
            }
            else if (isServer)
            {
=======
                //Request sync to get all the latest data
//                new RequestSyncMessage().Send();
                
				SelectedChannels = ChatChannel.OOC;
			} else if (isServer) {
>>>>>>> eec07a58
                playerMove = GetComponent<PlayerMove>();
            }
        }

        public bool canNotInteract()
        {
            return playerMove == null || !playerMove.allowInput || playerMove.isGhost;
        }

        public override void UpdateMe()
        {
            //Read out of ping in toolTip
            pingUpdate += Time.deltaTime;
            if (pingUpdate >= 5f)
            {
                pingUpdate = 0f;
                int ping = CustomNetworkManager.Instance.client.GetRTT();
                UIManager.SetToolTip = "ping: " + ping;
            }
        }

        [Command]
        private void CmdTrySetName(string name)
        {
            if (PlayerList.Instance != null)
            {
                playerName = PlayerList.Instance.CheckName(name);
            }
        }

        [Command]
        private void CmdSetNameManual(string name)
        {
            playerName = name;
        }

        // On playerName variable change across all clients, make sure obj is named correctly
        // and set in Playerlist for that client
        public void OnNameChange(string newName)
        {
            playerName = newName;
            gameObject.name = newName;
            if (string.IsNullOrEmpty(newName))
            {
                Debug.LogError("NO NAME PROVIDED!");
                return;
            }
            if (!PlayerList.Instance.connectedPlayers.ContainsKey(newName))
            {
                PlayerList.Instance.connectedPlayers.Add(newName, gameObject);
            }
            PlayerList.Instance.RefreshPlayerListText();
        }

        public float DistanceTo(Vector3 position)
        {
            //Because characters are taller than they are wider, their reach upwards/downards was greater
            //Flooring that shit fixes it
            Vector3Int pos = new Vector3Int(
                Mathf.FloorToInt(transform.position.x),
                Mathf.FloorToInt(transform.position.y),
                Mathf.FloorToInt(transform.position.z)
            );
            return (pos - position).magnitude;
        }

        /// <summary>
        ///     Checks if the player is within reach of something
        /// </summary>
        /// <param name="position">The position of whatever we are trying to reach</param>
        /// <param name="interactDist">Maximum distance of interaction between the player and other objects</param>
        public bool IsInReach(Vector3 position, float interactDist = interactionDistance)
        {
            //If click is in diagonal direction, extend reach slightly
            float distanceX = Mathf.FloorToInt(Mathf.Abs(transform.position.x - position.x));
            float distanceY = Mathf.FloorToInt(Mathf.Abs(transform.position.y - position.y));
            if (distanceX == 1 && distanceY == 1)
            {
                return DistanceTo(position) <= interactDist + 0.4f;
            }

            //if cardinal direction, use regular reach
            return DistanceTo(position) <= interactDist;
        }

        public ChatChannel GetAvailableChannels(bool transmitOnly = true)
        {
            if (playerMove.isGhost)
            {
                if (transmitOnly)
                {
                    return ChatChannel.Ghost | ChatChannel.OOC;
                }
                return ~ChatChannel.None;
            }

            //TODO: Checks if player can speak (is not gagged, unconcious, has no mouth)
            ChatChannel transmitChannels = ChatChannel.OOC | ChatChannel.Local;

            GameObject headset = UIManager.InventorySlots.EarSlot.Item;
            if (headset)
            {
                EncryptionKeyType key = headset.GetComponent<Headset>().EncryptionKey;
                transmitChannels = transmitChannels | EncryptionKey.Permissions[key];
            }
            ChatChannel receiveChannels = ChatChannel.Examine | ChatChannel.System;

            if (transmitOnly)
            {
                return transmitChannels;
            }
            return transmitChannels | receiveChannels;
        }

        public ChatModifier GetCurrentChatModifiers()
        {
            if (playerMove.isGhost)
            {
                return ChatModifier.None;
            }

            //TODO add missing modifiers
            ChatModifier modifiers = ChatModifier.Drunk;

            if (JobType == JobType.CLOWN)
            {
                modifiers |= ChatModifier.Clown;
            }

            return modifiers;
        }

        //Tooltips inspector bar
        public void OnMouseEnter()
        {
            UIManager.SetToolTip = name;
        }

        public void OnMouseExit()
        {
            UIManager.SetToolTip = "";
        }
    }
}<|MERGE_RESOLUTION|>--- conflicted
+++ resolved
@@ -1,281 +1,274 @@
-using System.Collections;
-using PlayGroups.Input;
-using UI;
-using UnityEngine;
-using UnityEngine.Networking;
-
-namespace PlayGroup
-{
-    public class PlayerScript : ManagedNetworkBehaviour
-    {
-        // the maximum distance the player needs to be to an object to interact with it
-        //1.75 is the optimal distance to now have any direction click too far
-        //NOTE FOR ANYONE EDITING THIS IN THE FUTURE: Character's head is slightly below the top of the tile
-        //hence top reach is slightly lower than bottom reach, where the legs go exactly to the bottom of the tile.
-        public const float interactionDistance = 1.75f;
-
-        public GameObject ghost;
-
-        [SyncVar] public JobType JobType = JobType.NULL;
-
-        private float pingUpdate;
-
-        [SyncVar(hook = "OnNameChange")] public string playerName = " ";
-
-        private ChatChannel selectedChannels;
-
-        public PlayerNetworkActions playerNetworkActions { get; set; }
-
-        public WeaponNetworkActions weaponNetworkActions { get; set; }
-
-        public SoundNetworkActions soundNetworkActions { get; set; }
-
-        public PlayerHealth playerHealth { get; set; }
-
-        public PlayerMove playerMove { get; set; }
-
-        public PlayerSprites playerSprites { get; set; }
-
-        public PlayerSync playerSync { get; set; }
-
-        public InputController inputController { get; set; }
-
-        public HitIcon hitIcon { get; set; }
-
-        public ChatChannel SelectedChannels
-        {
-            get { return selectedChannels & GetAvailableChannels(); }
-            set { selectedChannels = value; }
-        }
-
-        public override void OnStartClient()
-        {
-            //Local player is set a frame or two after OnStartClient
-            StartCoroutine(WaitForLoad());
-            base.OnStartClient();
-        }
-
-        private IEnumerator WaitForLoad()
-        {
-            yield return new WaitForSeconds(2f);
-            OnNameChange(playerName);
-        }
-
-        //isLocalPlayer is always called after OnStartClient
-        public override void OnStartLocalPlayer()
-        {
-            Init();
-
-            base.OnStartLocalPlayer();
-        }
-
-        //You know the drill
-        public override void OnStartServer()
-        {
-            Init();
-            base.OnStartServer();
-        }
-
-        private void Start()
-        {
-            playerNetworkActions = GetComponent<PlayerNetworkActions>();
-            playerSync = GetComponent<PlayerSync>();
-            playerHealth = GetComponent<PlayerHealth>();
-            weaponNetworkActions = GetComponent<WeaponNetworkActions>();
-            soundNetworkActions = GetComponent<SoundNetworkActions>();
-            inputController = GetComponent<InputController>();
-            hitIcon = GetComponentInChildren<HitIcon>();
-        }
-
-        private void Init()
-        {
-            if (isLocalPlayer)
-            {
-                UIManager.ResetAllUI();
-                UIManager.DisplayManager.SetCameraFollowPos();
-                int rA = Random.Range(0, 3);
-                SoundManager.PlayVarAmbient(rA);
-                playerMove = GetComponent<PlayerMove>();
-                playerSprites = GetComponent<PlayerSprites>();
-                GetComponent<InputController>().enabled = true;
-
-                if (!UIManager.Instance.playerListUIControl.window.activeInHierarchy)
-                {
-                    UIManager.Instance.playerListUIControl.window.SetActive(true);
-                }
-
-                if (!PlayerManager.HasSpawned)
-                {
-                    //First
-                    CmdTrySetName(PlayerManager.PlayerNameCache);
-                }
-                else
-                {
-                    //Manual after respawn
-                    CmdSetNameManual(PlayerManager.PlayerNameCache);
-                }
-
-                PlayerManager.SetPlayerForControl(gameObject);
-
-                if (PlayerManager.LocalPlayerScript.JobType == JobType.NULL)
-                {
-                    // I (client) have connected to the server, ask what my job preference is
-                    UIManager.Instance.GetComponent<ControlDisplays>().jobSelectWindow.SetActive(true);
-                }
-
-<<<<<<< HEAD
-                SelectedChannels = ChatChannel.Local;
-            }
-            else if (isServer)
-            {
-=======
-                //Request sync to get all the latest data
-//                new RequestSyncMessage().Send();
-                
-				SelectedChannels = ChatChannel.OOC;
-			} else if (isServer) {
->>>>>>> eec07a58
-                playerMove = GetComponent<PlayerMove>();
-            }
-        }
-
-        public bool canNotInteract()
-        {
-            return playerMove == null || !playerMove.allowInput || playerMove.isGhost;
-        }
-
-        public override void UpdateMe()
-        {
-            //Read out of ping in toolTip
-            pingUpdate += Time.deltaTime;
-            if (pingUpdate >= 5f)
-            {
-                pingUpdate = 0f;
-                int ping = CustomNetworkManager.Instance.client.GetRTT();
-                UIManager.SetToolTip = "ping: " + ping;
-            }
-        }
-
-        [Command]
-        private void CmdTrySetName(string name)
-        {
-            if (PlayerList.Instance != null)
-            {
-                playerName = PlayerList.Instance.CheckName(name);
-            }
-        }
-
-        [Command]
-        private void CmdSetNameManual(string name)
-        {
-            playerName = name;
-        }
-
-        // On playerName variable change across all clients, make sure obj is named correctly
-        // and set in Playerlist for that client
-        public void OnNameChange(string newName)
-        {
-            playerName = newName;
-            gameObject.name = newName;
-            if (string.IsNullOrEmpty(newName))
-            {
-                Debug.LogError("NO NAME PROVIDED!");
-                return;
-            }
-            if (!PlayerList.Instance.connectedPlayers.ContainsKey(newName))
-            {
-                PlayerList.Instance.connectedPlayers.Add(newName, gameObject);
-            }
-            PlayerList.Instance.RefreshPlayerListText();
-        }
-
-        public float DistanceTo(Vector3 position)
-        {
-            //Because characters are taller than they are wider, their reach upwards/downards was greater
-            //Flooring that shit fixes it
-            Vector3Int pos = new Vector3Int(
-                Mathf.FloorToInt(transform.position.x),
-                Mathf.FloorToInt(transform.position.y),
-                Mathf.FloorToInt(transform.position.z)
-            );
-            return (pos - position).magnitude;
-        }
-
-        /// <summary>
-        ///     Checks if the player is within reach of something
-        /// </summary>
-        /// <param name="position">The position of whatever we are trying to reach</param>
-        /// <param name="interactDist">Maximum distance of interaction between the player and other objects</param>
-        public bool IsInReach(Vector3 position, float interactDist = interactionDistance)
-        {
-            //If click is in diagonal direction, extend reach slightly
-            float distanceX = Mathf.FloorToInt(Mathf.Abs(transform.position.x - position.x));
-            float distanceY = Mathf.FloorToInt(Mathf.Abs(transform.position.y - position.y));
-            if (distanceX == 1 && distanceY == 1)
-            {
-                return DistanceTo(position) <= interactDist + 0.4f;
-            }
-
-            //if cardinal direction, use regular reach
-            return DistanceTo(position) <= interactDist;
-        }
-
-        public ChatChannel GetAvailableChannels(bool transmitOnly = true)
-        {
-            if (playerMove.isGhost)
-            {
-                if (transmitOnly)
-                {
-                    return ChatChannel.Ghost | ChatChannel.OOC;
-                }
-                return ~ChatChannel.None;
-            }
-
-            //TODO: Checks if player can speak (is not gagged, unconcious, has no mouth)
-            ChatChannel transmitChannels = ChatChannel.OOC | ChatChannel.Local;
-
-            GameObject headset = UIManager.InventorySlots.EarSlot.Item;
-            if (headset)
-            {
-                EncryptionKeyType key = headset.GetComponent<Headset>().EncryptionKey;
-                transmitChannels = transmitChannels | EncryptionKey.Permissions[key];
-            }
-            ChatChannel receiveChannels = ChatChannel.Examine | ChatChannel.System;
-
-            if (transmitOnly)
-            {
-                return transmitChannels;
-            }
-            return transmitChannels | receiveChannels;
-        }
-
-        public ChatModifier GetCurrentChatModifiers()
-        {
-            if (playerMove.isGhost)
-            {
-                return ChatModifier.None;
-            }
-
-            //TODO add missing modifiers
-            ChatModifier modifiers = ChatModifier.Drunk;
-
-            if (JobType == JobType.CLOWN)
-            {
-                modifiers |= ChatModifier.Clown;
-            }
-
-            return modifiers;
-        }
-
-        //Tooltips inspector bar
-        public void OnMouseEnter()
-        {
-            UIManager.SetToolTip = name;
-        }
-
-        public void OnMouseExit()
-        {
-            UIManager.SetToolTip = "";
-        }
-    }
+using System.Collections;
+using PlayGroups.Input;
+using UI;
+using UnityEngine;
+using UnityEngine.Networking;
+
+namespace PlayGroup
+{
+    public class PlayerScript : ManagedNetworkBehaviour
+    {
+        // the maximum distance the player needs to be to an object to interact with it
+        //1.75 is the optimal distance to now have any direction click too far
+        //NOTE FOR ANYONE EDITING THIS IN THE FUTURE: Character's head is slightly below the top of the tile
+        //hence top reach is slightly lower than bottom reach, where the legs go exactly to the bottom of the tile.
+        public const float interactionDistance = 1.75f;
+
+        public GameObject ghost;
+
+        [SyncVar] public JobType JobType = JobType.NULL;
+
+        private float pingUpdate;
+
+        [SyncVar(hook = "OnNameChange")] public string playerName = " ";
+
+        private ChatChannel selectedChannels;
+
+        public PlayerNetworkActions playerNetworkActions { get; set; }
+
+        public WeaponNetworkActions weaponNetworkActions { get; set; }
+
+        public SoundNetworkActions soundNetworkActions { get; set; }
+
+        public PlayerHealth playerHealth { get; set; }
+
+        public PlayerMove playerMove { get; set; }
+
+        public PlayerSprites playerSprites { get; set; }
+
+        public PlayerSync playerSync { get; set; }
+
+        public InputController inputController { get; set; }
+
+        public HitIcon hitIcon { get; set; }
+
+        public ChatChannel SelectedChannels
+        {
+            get { return selectedChannels & GetAvailableChannels(); }
+            set { selectedChannels = value; }
+        }
+
+        public override void OnStartClient()
+        {
+            //Local player is set a frame or two after OnStartClient
+            StartCoroutine(WaitForLoad());
+            base.OnStartClient();
+        }
+
+        private IEnumerator WaitForLoad()
+        {
+            yield return new WaitForSeconds(2f);
+            OnNameChange(playerName);
+        }
+
+        //isLocalPlayer is always called after OnStartClient
+        public override void OnStartLocalPlayer()
+        {
+            Init();
+
+            base.OnStartLocalPlayer();
+        }
+
+        //You know the drill
+        public override void OnStartServer()
+        {
+            Init();
+            base.OnStartServer();
+        }
+
+        private void Start()
+        {
+            playerNetworkActions = GetComponent<PlayerNetworkActions>();
+            playerSync = GetComponent<PlayerSync>();
+            playerHealth = GetComponent<PlayerHealth>();
+            weaponNetworkActions = GetComponent<WeaponNetworkActions>();
+            soundNetworkActions = GetComponent<SoundNetworkActions>();
+            inputController = GetComponent<InputController>();
+            hitIcon = GetComponentInChildren<HitIcon>();
+        }
+
+        private void Init()
+        {
+            if (isLocalPlayer)
+            {
+                UIManager.ResetAllUI();
+                UIManager.DisplayManager.SetCameraFollowPos();
+                int rA = Random.Range(0, 3);
+                SoundManager.PlayVarAmbient(rA);
+                playerMove = GetComponent<PlayerMove>();
+                playerSprites = GetComponent<PlayerSprites>();
+                GetComponent<InputController>().enabled = true;
+
+                if (!UIManager.Instance.playerListUIControl.window.activeInHierarchy)
+                {
+                    UIManager.Instance.playerListUIControl.window.SetActive(true);
+                }
+
+                if (!PlayerManager.HasSpawned)
+                {
+                    //First
+                    CmdTrySetName(PlayerManager.PlayerNameCache);
+                }
+                else
+                {
+                    //Manual after respawn
+                    CmdSetNameManual(PlayerManager.PlayerNameCache);
+                }
+
+                PlayerManager.SetPlayerForControl(gameObject);
+
+                if (PlayerManager.LocalPlayerScript.JobType == JobType.NULL)
+                {
+                    // I (client) have connected to the server, ask what my job preference is
+                    UIManager.Instance.GetComponent<ControlDisplays>().jobSelectWindow.SetActive(true);
+                }
+                //Request sync to get all the latest transform data
+//                new RequestSyncMessage().Send();
+                SelectedChannels = ChatChannel.Local;
+            }
+            else if (isServer)
+            {
+                playerMove = GetComponent<PlayerMove>();
+            }
+        }
+
+        public bool canNotInteract()
+        {
+            return playerMove == null || !playerMove.allowInput || playerMove.isGhost;
+        }
+
+        public override void UpdateMe()
+        {
+            //Read out of ping in toolTip
+            pingUpdate += Time.deltaTime;
+            if (pingUpdate >= 5f)
+            {
+                pingUpdate = 0f;
+                int ping = CustomNetworkManager.Instance.client.GetRTT();
+                UIManager.SetToolTip = "ping: " + ping;
+            }
+        }
+
+        [Command]
+        private void CmdTrySetName(string name)
+        {
+            if (PlayerList.Instance != null)
+            {
+                playerName = PlayerList.Instance.CheckName(name);
+            }
+        }
+
+        [Command]
+        private void CmdSetNameManual(string name)
+        {
+            playerName = name;
+        }
+
+        // On playerName variable change across all clients, make sure obj is named correctly
+        // and set in Playerlist for that client
+        public void OnNameChange(string newName)
+        {
+            playerName = newName;
+            gameObject.name = newName;
+            if (string.IsNullOrEmpty(newName))
+            {
+                Debug.LogError("NO NAME PROVIDED!");
+                return;
+            }
+            if (!PlayerList.Instance.connectedPlayers.ContainsKey(newName))
+            {
+                PlayerList.Instance.connectedPlayers.Add(newName, gameObject);
+            }
+            PlayerList.Instance.RefreshPlayerListText();
+        }
+
+        public float DistanceTo(Vector3 position)
+        {
+            //Because characters are taller than they are wider, their reach upwards/downards was greater
+            //Flooring that shit fixes it
+            Vector3Int pos = new Vector3Int(
+                Mathf.FloorToInt(transform.position.x),
+                Mathf.FloorToInt(transform.position.y),
+                Mathf.FloorToInt(transform.position.z)
+            );
+            return (pos - position).magnitude;
+        }
+
+        /// <summary>
+        ///     Checks if the player is within reach of something
+        /// </summary>
+        /// <param name="position">The position of whatever we are trying to reach</param>
+        /// <param name="interactDist">Maximum distance of interaction between the player and other objects</param>
+        public bool IsInReach(Vector3 position, float interactDist = interactionDistance)
+        {
+            //If click is in diagonal direction, extend reach slightly
+            float distanceX = Mathf.FloorToInt(Mathf.Abs(transform.position.x - position.x));
+            float distanceY = Mathf.FloorToInt(Mathf.Abs(transform.position.y - position.y));
+            if (distanceX == 1 && distanceY == 1)
+            {
+                return DistanceTo(position) <= interactDist + 0.4f;
+            }
+
+            //if cardinal direction, use regular reach
+            return DistanceTo(position) <= interactDist;
+        }
+
+        public ChatChannel GetAvailableChannels(bool transmitOnly = true)
+        {
+            if (playerMove.isGhost)
+            {
+                if (transmitOnly)
+                {
+                    return ChatChannel.Ghost | ChatChannel.OOC;
+                }
+                return ~ChatChannel.None;
+            }
+
+            //TODO: Checks if player can speak (is not gagged, unconcious, has no mouth)
+            ChatChannel transmitChannels = ChatChannel.OOC | ChatChannel.Local;
+
+            GameObject headset = UIManager.InventorySlots.EarSlot.Item;
+            if (headset)
+            {
+                EncryptionKeyType key = headset.GetComponent<Headset>().EncryptionKey;
+                transmitChannels = transmitChannels | EncryptionKey.Permissions[key];
+            }
+            ChatChannel receiveChannels = ChatChannel.Examine | ChatChannel.System;
+
+            if (transmitOnly)
+            {
+                return transmitChannels;
+            }
+            return transmitChannels | receiveChannels;
+        }
+
+        public ChatModifier GetCurrentChatModifiers()
+        {
+            if (playerMove.isGhost)
+            {
+                return ChatModifier.None;
+            }
+
+            //TODO add missing modifiers
+            ChatModifier modifiers = ChatModifier.Drunk;
+
+            if (JobType == JobType.CLOWN)
+            {
+                modifiers |= ChatModifier.Clown;
+            }
+
+            return modifiers;
+        }
+
+        //Tooltips inspector bar
+        public void OnMouseEnter()
+        {
+            UIManager.SetToolTip = name;
+        }
+
+        public void OnMouseExit()
+        {
+            UIManager.SetToolTip = "";
+        }
+    }
 }
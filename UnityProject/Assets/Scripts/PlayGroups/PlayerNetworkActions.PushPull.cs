--- conflicted
+++ resolved
@@ -1,5 +1,6 @@
-<<<<<<< HEAD
 ﻿using PlayGroup;
+﻿using System.Collections;
+using System.Collections.Generic;
 using UnityEngine;
 using UnityEngine.Networking;
 
@@ -89,99 +90,4 @@
            pushed.RpcPushSync(startLocalPos,targetPos);
         }
     }
-}
-=======
-﻿﻿using System.Collections;
-using System.Collections.Generic;
-using UnityEngine;
-using UnityEngine.Networking;
-using PlayGroup;
-
-public partial class PlayerNetworkActions : NetworkBehaviour
-{
-    [HideInInspector]
-    public bool isPulling = false;
-    [Command]
-    public void CmdPullObject(GameObject obj)
-    {
-        if (isPulling)
-        {
-            GameObject cObj = gameObject.GetComponent<PlayerSync>().pullingObject;
-            cObj.GetComponent<PushPull>().pulledBy = null;
-            gameObject.GetComponent<PlayerSync>().pullObjectID = NetworkInstanceId.Invalid;
-        }
-
-        PushPull pulled = obj.GetComponent<PushPull>();
-
-        //check if the object you want to pull is another player
-        if (pulled.isPlayer)
-        {
-            PlayerSync playerS = obj.GetComponent<PlayerSync>();
-            //Anything that the other player is pulling should be stopped
-            if (playerS.pullingObject != null)
-            {
-                PlayerNetworkActions otherPNA = obj.GetComponent<PlayerNetworkActions>();
-                otherPNA.CmdStopOtherPulling(playerS.pullingObject);
-            }
-
-        }
-        //Other player is pulling object, send stop on that player
-        if (pulled.pulledBy != null)
-        {
-            if (pulled.pulledBy != gameObject)
-            {
-                pulled.GetComponent<PlayerNetworkActions>().CmdStopPulling(obj);
-            }
-        }
-
-
-
-        if (pulled != null)
-        {
-            PlayerSync pS = GetComponent<PlayerSync>();
-            pS.pullObjectID = pulled.netId;
-            isPulling = true;
-        }
-    }
-
-    //if two people try to pull the same object
-    [Command]
-    public void CmdStopOtherPulling(GameObject obj)
-    {
-        PushPull objA = obj.GetComponent<PushPull>();
-        if (objA.pulledBy != null)
-        {
-            objA.pulledBy.GetComponent<PlayerNetworkActions>().CmdStopPulling(obj);
-        }
-    }
-
-    [Command]
-    public void CmdStopPulling(GameObject obj)
-    {
-        if (!isPulling)
-            return;
-
-        isPulling = false;
-        PushPull pulled = obj.GetComponent<PushPull>();
-        if (pulled != null)
-        {
-            //			//this triggers currentPos syncvar hook to make sure registertile is been completed on all clients
-            //			pulled.currentPos = pulled.transform.position;
-
-            PlayerSync pS = gameObject.GetComponent<PlayerSync>();
-            pS.pullObjectID = NetworkInstanceId.Invalid;
-            pulled.pulledBy = null;
-        }
-    }
-
-    [Command]
-    public void CmdTryPush(GameObject obj, Vector3 pos)
-    {
-//        var pushed = obj.GetComponent<PushPull>();
-//        if (pushed != null)
-//        {
-//            pushed.serverPos = pos;
-//        }
-    }
-}
->>>>>>> eec07a58
+}
--- conflicted
+++ resolved
@@ -1,9 +1,5 @@
-<<<<<<< HEAD
-﻿using PlayGroup;
-=======
 ﻿﻿using InputControl;
 using PlayGroup;
->>>>>>> eec07a58
 using PlayGroups.Input;
 using Tilemaps.Scripts.Behaviours.Objects;
 using UI;
@@ -25,12 +21,9 @@
             if (originator.GetComponent<PlayerScript>().canNotInteract())
             {
                 return;
-<<<<<<< HEAD
             }
 
-=======
             //Fixme: this is being called for the item in your hand when clicking world
->>>>>>> eec07a58
             if (!isServer)
             {
                 UISlotObject uiSlotObject = new UISlotObject(hand, gameObject);
@@ -52,7 +45,6 @@
                 if (ValidatePickUp(originator, hand))
                 {
                     GetComponent<RegisterItem>().Unregister();
-//                    GetComponent<CustomNetTransform>().DisappearFromWorldServer(); //Disappearing happens in ObjectPool
                 }
             }
         }
@@ -60,11 +52,6 @@
         [Server]
         public bool ValidatePickUp(GameObject originator, string handSlot = null)
         {
-<<<<<<< HEAD
-            PlayerScript ps = originator.GetComponent<PlayerScript>();
-            string slotName = handSlot ?? UIManager.Hands.CurrentSlot.eventName;
-            if (PlayerManager.PlayerScript == null || !ps.playerNetworkActions.Inventory.ContainsKey(slotName))
-=======
             var ps = originator.GetComponent<PlayerScript>();
             var slotName = handSlot ?? UIManager.Hands.CurrentSlot.eventName;
             var statePosition = GetComponent<CustomNetTransform>().State.Position;
@@ -76,7 +63,6 @@
                 return false;
             }
             if (!ps.IsInReach(statePosition))
->>>>>>> eec07a58
             {
                 Debug.LogWarningFormat($"Not in reach! server pos:{statePosition} player pos:{originator.transform.position}");
                 return false;

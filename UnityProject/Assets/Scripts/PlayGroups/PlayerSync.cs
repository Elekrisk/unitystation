--- conflicted
+++ resolved
@@ -1,5 +1,4 @@
-<<<<<<< HEAD
-﻿using System.Collections;
+using System.Collections;
 using System.Collections.Generic;
 using Tilemaps.Scripts;
 using Tilemaps.Scripts.Behaviours.Objects;
@@ -401,386 +400,4 @@
             isApplyingSpaceDmg = false;
         }
     }
-=======
-﻿using System.Collections.Generic;
-using System.Collections;
-using UnityEngine.Networking;
-using UnityEngine;
-using Tilemaps.Scripts.Behaviours.Objects;
-using Matrix = Tilemaps.Scripts.Matrix;
-using UI;
-
-namespace PlayGroup
-{
-
-    public struct PlayerState
-    {
-        public int MoveNumber;
-        public Vector3 Position;
-    }
-
-    public struct PlayerAction
-    {
-        public int[] keyCodes;
-    }
-
-    public class PlayerSync : NetworkBehaviour
-    {
-
-        public PlayerMove playerMove;
-        private PlayerScript playerScript;
-        private PlayerSprites playerSprites;
-        private RegisterTile registerTile;
-        private Queue<PlayerAction> pendingActions;
-        private HealthBehaviour healthBehaviorScript;
-
-        [SyncVar]
-        private PlayerState serverStateCache; //used to sync with new players
-        private PlayerState serverState;
-        private PlayerState predictedState;
-
-        //pull objects
-        [SyncVar(hook = "PullReset")]
-        public NetworkInstanceId pullObjectID;
-        public GameObject pullingObject;
-        private RegisterTile pullRegister;
-        private bool canRegister = false;
-        private Vector3 pullPos;
-        private PushPull pushPull; //The pushpull component on this player
-
-        private Vector2 lastDirection;
-
-        private Matrix matrix;
-
-        //TODO: Remove the space damage coroutine when atmos is implemented
-        private bool isApplyingSpaceDmg = false;
-
-        public override void OnStartServer()
-        {
-            pullObjectID = NetworkInstanceId.Invalid;
-            InitState();
-            base.OnStartServer();
-        }
-        public override void OnStartClient()
-        {
-            StartCoroutine(WaitForLoad());
-            base.OnStartClient();
-        }
-
-        IEnumerator WaitForLoad()
-        {
-            yield return new WaitForEndOfFrame();
-            if (serverStateCache.Position != Vector3.zero && !isLocalPlayer)
-            {
-                serverState = serverStateCache;
-                transform.localPosition = RoundedPos(serverState.Position);
-            }
-            else
-            {
-                serverState = new PlayerState() { MoveNumber = 0, Position = transform.localPosition };
-                predictedState = new PlayerState() { MoveNumber = 0, Position = transform.localPosition };
-            }
-            yield return new WaitForSeconds(2f);
-
-            PullReset(pullObjectID);
-        }
-
-        private void InitState()
-        {
-            if (isServer)
-            {
-                var position = Vector3Int.RoundToInt(transform.localPosition);
-                serverState = new PlayerState() { MoveNumber = 0, Position = position };
-                serverStateCache = new PlayerState() { MoveNumber = 0, Position = position };
-            }
-        }
-
-        //Currently used to set the pos of a player that has just been dragged by another player
-        [Command]
-        public void CmdSetPositionFromReset(GameObject fromObj, GameObject otherPlayer, Vector3 setPos)
-        {
-            if (fromObj.GetComponent<PlayerSync>() == null) //Validation
-                return;
-
-            PlayerSync otherPlayerSync = otherPlayer.GetComponent<PlayerSync>();
-            otherPlayerSync.SetPosition(setPos);
-        }
-        /// <summary>
-        /// Manually set a player to a specific position
-        /// </summary>
-        /// <param name="pos">The new position to "teleport" player</param>
-        [Server]
-        public void SetPosition(Vector3 pos)
-        {
-            //TODO ^ check for an allowable type and other conditions to stop abuse of SetPosition
-            var roundedPos = Vector3Int.RoundToInt(pos);
-            transform.localPosition = roundedPos;
-            serverState = new PlayerState() { MoveNumber = 0, Position = roundedPos };
-            serverStateCache = new PlayerState() { MoveNumber = 0, Position = roundedPos };
-            predictedState = new PlayerState() { MoveNumber = 0, Position = roundedPos };
-            RpcSetPosition(roundedPos);
-        }
-
-        [ClientRpc]
-        private void RpcSetPosition(Vector3 pos)
-        {
-            predictedState = new PlayerState() { MoveNumber = 0, Position = pos };
-            serverState = new PlayerState() { MoveNumber = 0, Position = pos };
-            transform.localPosition = pos;
-        }
-
-        void Start()
-        {
-            if (isLocalPlayer)
-            {
-                pendingActions = new Queue<PlayerAction>();
-                UpdatePredictedState();
-            }
-            playerScript = GetComponent<PlayerScript>();
-            playerSprites = GetComponent<PlayerSprites>();
-            healthBehaviorScript = GetComponent<HealthBehaviour>();
-            registerTile = GetComponent<RegisterTile>();
-            pushPull = GetComponent<PushPull>();
-            matrix = Matrix.GetMatrix(this);
-        }
-
-
-        void Update()
-        {
-            if (isLocalPlayer && playerMove != null)
-            {
-                // If being pulled by another player and you try to break free
-                //TODO Condition to check for handcuffs / straight jacket 
-                // (probably better to adjust allowInput or something)
-                if (pushPull.pulledBy != null && !playerMove.isGhost)
-                {
-                    for (int i = 0; i < playerMove.keyCodes.Length; i++)
-                    {
-                        if (Input.GetKey(playerMove.keyCodes[i]))
-                        {
-                            playerScript.playerNetworkActions.CmdStopOtherPulling(gameObject);
-                        }
-                    }
-                    return;
-                }
-                if (predictedState.Position == transform.localPosition && !playerMove.isGhost)
-                {
-                    DoAction();
-                }
-                else if (predictedState.Position == playerScript.ghost.transform.localPosition && playerMove.isGhost)
-                {
-                    DoAction();
-                }
-            }
-
-            Synchronize();
-        }
-
-        private void RegisterObjects()
-        {
-            //Register playerpos in matrix
-            registerTile.UpdatePosition();
-            //Registering objects being pulled in matrix
-            if (pullRegister != null)
-            {
-                pullRegister.UpdatePosition();
-            }
-        }
-
-        private void DoAction()
-        {
-            var action = playerMove.SendAction();
-            if (action.keyCodes.Length != 0)
-            {
-                pendingActions.Enqueue(action);
-                UpdatePredictedState();
-                CmdAction(action);
-            }
-        }
-
-        private void Synchronize()
-        {
-            if (isLocalPlayer && GameData.IsHeadlessServer)
-                return;
-
-            if (!playerMove.isGhost)
-            {
-                CheckSpaceWalk();
-
-                if (isLocalPlayer && playerMove.IsPushing || pushPull.pulledBy != null)
-                    return;
-
-                var state = isLocalPlayer ? predictedState : serverState;
-                transform.localPosition = Vector3.MoveTowards(transform.localPosition, state.Position, playerMove.speed * Time.deltaTime);
-
-				//Check if we should still be displaying an ItemListTab and update it, if so.
-				ControlTabs.CheckItemListTab();
-
-                if (state.Position != transform.localPosition)
-                    lastDirection = (state.Position - transform.localPosition).normalized;
-
-                if (pullingObject != null)
-                {
-                    if (transform.hasChanged)
-                    {
-                        transform.hasChanged = false;
-                        PullObject();
-                    }
-                    else if (pullingObject.transform.localPosition != pullPos)
-                    {
-                        pullingObject.transform.localPosition = pullPos;
-                    }
-                }
-
-                //Registering
-                if (registerTile.Position != Vector3Int.RoundToInt(state.Position))
-                {
-                    RegisterObjects();
-                }
-            }
-            else
-            {
-                var state = isLocalPlayer ? predictedState : serverState;
-                playerScript.ghost.transform.localPosition = Vector3.MoveTowards(playerScript.ghost.transform.localPosition, state.Position, playerMove.speed * Time.deltaTime);
-            }
-        }
-
-        private void PullObject()
-        {
-            pullPos = transform.localPosition - (Vector3)lastDirection;
-            pullPos.z = pullingObject.transform.localPosition.z;
-
-            var pos = Vector3Int.RoundToInt(pullPos);
-            if (matrix.IsPassableAt(pos) || matrix.ContainsAt(pos, gameObject) || matrix.ContainsAt(pos, pullingObject))
-            {
-                float journeyLength = Vector3.Distance(pullingObject.transform.localPosition, pullPos);
-                if (journeyLength <= 2f)
-                {
-                    pullingObject.transform.localPosition = Vector3.MoveTowards(pullingObject.transform.localPosition, pullPos, (playerMove.speed * Time.deltaTime) / journeyLength);
-                }
-                else
-                {
-                    //If object gets too far away activate warp speed
-                    pullingObject.transform.localPosition = Vector3.MoveTowards(pullingObject.transform.localPosition, pullPos, (playerMove.speed * Time.deltaTime) * 30f);
-                }
-                pullingObject.BroadcastMessage("FaceDirection", playerSprites.currentDirection, SendMessageOptions.DontRequireReceiver);
-            }
-        }
-
-        [Command(channel = 0)]
-        private void CmdAction(PlayerAction action)
-        {
-            serverState = NextState(serverState, action);
-            serverStateCache = serverState;
-            RpcOnServerStateChange(serverState);
-
-        }
-
-        private void UpdatePredictedState()
-        {
-            predictedState = serverState;
-
-            foreach (var action in pendingActions)
-            {
-                predictedState = NextState(predictedState, action);
-            }
-        }
-
-        private PlayerState NextState(PlayerState state, PlayerAction action)
-        {
-            return new PlayerState()
-            {
-                MoveNumber = state.MoveNumber + 1,
-                Position = playerMove.GetNextPosition(Vector3Int.RoundToInt(state.Position), action)
-            };
-        }
-
-        public void PullReset(NetworkInstanceId netID)
-        {
-            pullObjectID = netID;
-
-            transform.hasChanged = false;
-            if (netID == NetworkInstanceId.Invalid)
-            {
-                if (pullingObject != null)
-                {
-                    pullRegister.UpdatePosition();
-                    EditModeControl eM = pullingObject.GetComponent<EditModeControl>();
-                    if (eM != null)
-                    {
-                        //This is for objects with editmodecontrol on them
-                        eM.Snap();
-                    }
-                    else
-                    {
-                        //Could be a another player
-                        PlayerSync otherPlayerSync = pullingObject.GetComponent<PlayerSync>();
-                        if (otherPlayerSync != null)
-                            CmdSetPositionFromReset(gameObject, otherPlayerSync.gameObject, pullingObject.transform.localPosition);
-                    }
-                }
-                pullRegister = null;
-                pullingObject = null;
-            }
-            else
-            {
-                pullingObject = ClientScene.FindLocalObject(netID);
-                PushPull oA = pullingObject.GetComponent<PushPull>();
-                pullPos = pullingObject.transform.localPosition;
-                if (oA != null)
-                {
-                    oA.pulledBy = gameObject;
-                }
-                pullRegister = pullingObject.GetComponent<RegisterTile>();
-            }
-        }
-
-        [ClientRpc(channel = 0)]
-        private void RpcOnServerStateChange(PlayerState newState)
-        {
-            serverState = newState;
-            if (pendingActions != null)
-            {
-				while (pendingActions.Count > 0 && pendingActions.Count > (predictedState.MoveNumber - serverState.MoveNumber))
-                {
-                    pendingActions.Dequeue();
-                }
-                UpdatePredictedState();
-            }
-        }
-
-        private Vector3 RoundedPos(Vector3 pos)
-        {
-            return new Vector3(Mathf.Round(pos.x), Mathf.Round(pos.y), pos.z);
-        }
-
-        private void CheckSpaceWalk()
-        {
-            var pos = Vector3Int.RoundToInt(transform.localPosition);
-            if(matrix != null && matrix.IsFloatingAt(pos))
-            {
-                var newGoal = Vector3Int.RoundToInt(transform.localPosition + (Vector3) lastDirection);
-                serverState.Position = newGoal;
-                predictedState.Position = newGoal;
-                if (!healthBehaviorScript.IsDead && CustomNetworkManager.Instance._isServer
-                    && !isApplyingSpaceDmg)
-                {
-//                    StartCoroutine(ApplyTempSpaceDamage());
-                    isApplyingSpaceDmg = true;
-            }
-        }
-    }
-
-        //TODO: Remove this when atmos is implemented 
-        //This prevents players drifting into space indefinitely 
-        IEnumerator ApplyTempSpaceDamage()
-        {
-            yield return new WaitForSeconds(1f);
-            healthBehaviorScript.RpcApplyDamage("SPESS", 1, DamageType.OXY, BodyPartType.HEAD);
-            //No idea why there is an isServer catch on RpcApplyDamage, but will apply on server as well in mean time:
-            healthBehaviorScript.ApplyDamage("SPESS", 1, DamageType.OXY, BodyPartType.HEAD);
-            isApplyingSpaceDmg = false;
-        }
-    }
->>>>>>> eec07a58
 }
using System;
using System.Collections;
using System.Collections.Generic;
using System.Linq;
using UnityEngine;
using UnityEngine.Networking;



/// <summary>
/// Holds player state information used for interpolation, such as player position, flight direction etc.
/// Gives client enough information to be able to smoothly interpolate the player position.
/// </summary>
public struct PlayerState
{
	public bool Active => Position != TransformState.HiddenPos;

	public int MoveNumber;
	public Vector3 Position;

	public Vector3 WorldPosition
	{
		get
		{
			if (!Active)
			{
				return TransformState.HiddenPos;
			}

			return MatrixManager.LocalToWorld(Position, MatrixManager.Get(MatrixId));
		}
		set
		{
			if (value == TransformState.HiddenPos)
			{
				Position = TransformState.HiddenPos;
			}
			else
			{
				Position = MatrixManager.WorldToLocal(value, MatrixManager.Get(MatrixId));
			}
		}
	}

	/// Flag means that this update is a pull follow update,
	/// So that puller could ignore them
	public bool IsFollowUpdate;

	public bool NoLerp;

	///Direction of flying
	public Vector2 Impulse;

	///Flag for clients to reset their queue when received
	public bool ResetClientQueue;

	/// Flag for server to ensure that clients receive that flight update:
	/// Only important flight updates (ones with impulse) are being sent out by server (usually start only)
	[NonSerialized] public bool ImportantFlightUpdate;

	public int MatrixId;

	/// Means that this player is hidden
	public static readonly PlayerState HiddenState =
		new PlayerState { Position = TransformState.HiddenPos, MatrixId = 0 };

	public override string ToString()
	{
		return
			Equals(HiddenState) ? "[Hidden]" : $"[Move #{MoveNumber}, localPos:{(Vector2)Position}, worldPos:{(Vector2)WorldPosition} {nameof(NoLerp)}:{NoLerp}, {nameof(Impulse)}:{Impulse}, " +
			$"reset: {ResetClientQueue}, flight: {ImportantFlightUpdate}, follow: {IsFollowUpdate}, matrix #{MatrixId}]";
	}
}

public struct PlayerAction
{
	public int[] keyCodes;
	/// Set to true when client believes this action doesn't make player move
	public bool isBump;

	/// Set to true when client suggests some action that isn't covered by prediction
	public bool isNonPredictive;

	//clone of PlayerMove GetMoveDirection stuff
	//but there should be a way to see the direction of these keycodes ffs
	public Vector2Int Direction()
	{
		Vector2Int direction = Vector2Int.zero;
		for (var i = 0; i < keyCodes.Length; i++)
		{
			direction += GetMoveDirection((KeyCode)keyCodes[i]);
		}
		direction.x = Mathf.Clamp(direction.x, -1, 1);
		direction.y = Mathf.Clamp(direction.y, -1, 1);

		return direction;
	}

	private static Vector2Int GetMoveDirection(KeyCode action)
	{
		switch (action)
		{
			case KeyCode.Z:
			case KeyCode.W:
			case KeyCode.UpArrow:
				return Vector2Int.up;
			case KeyCode.A:
			case KeyCode.Q:
			case KeyCode.LeftArrow:
				return Vector2Int.left;
			case KeyCode.S:
			case KeyCode.DownArrow:
				return Vector2Int.down;
			case KeyCode.D:
			case KeyCode.RightArrow:
				return Vector2Int.right;
		}
		return Vector2Int.zero;
	}

	public static PlayerAction None = new PlayerAction();
}

<<<<<<< HEAD
public partial class PlayerSync : NetworkBehaviour, IPushable
{
	///For server code. Contains position
	public PlayerState ServerState => serverState;
=======
		private LivingHealthBehaviour healthBehaviorScript;
>>>>>>> 4974906c

	/// For client code
	public PlayerState ClientState => playerState;

	private HealthBehaviour healthBehaviorScript;

	public PlayerMove playerMove;
	private PlayerScript playerScript;
	private PlayerSprites playerSprites;

	private Matrix matrix => registerTile.Matrix;

	private RaycastHit2D[] rayHit;

	//		private float pullJourney;
	private PushPull pushPull;
	public bool IsBeingPulledServer => pushPull && pushPull.IsBeingPulled;
	public bool IsBeingPulledClient => pushPull && pushPull.IsBeingPulledClient;

	private RegisterTile registerTile;

	private bool CanMoveThere(PlayerState state, PlayerAction action)
	{
		Vector3Int origin = Vector3Int.RoundToInt(state.WorldPosition);
		Vector3Int direction = Vector3Int.RoundToInt((Vector2)action.Direction());

		return MatrixManager.IsPassableAt(origin, origin + direction, true, gameObject);
	}

	#region spess interaction logic

	private bool IsAroundPushables(PlayerState state)
	{
		PushPull pushable;
		return IsAroundPushables(state, out pushable);
	}

	/// Around player
	private bool IsAroundPushables(PlayerState state, out PushPull pushable, GameObject except = null)
	{
		return IsAroundPushables(state.WorldPosition, out pushable, except);
	}

	/// Man, these are expensive and generate a lot of garbage. Try to use sparsely
	private bool IsAroundPushables(Vector3 worldPos, out PushPull pushable, GameObject except = null)
	{
		pushable = null;
		foreach (Vector3Int pos in worldPos.CutToInt().BoundsAround().allPositionsWithin)
		{
			if (HasPushablesAt(pos, out pushable, except))
			{
				return true;
			}
		}

		return false;
	}

	private bool HasPushablesAt(Vector3 stateWorldPosition, out PushPull firstPushable, GameObject except = null)
	{
		firstPushable = null;
		var pushables = MatrixManager.GetAt<PushPull>(stateWorldPosition.CutToInt()).ToArray();
		if (pushables.Length == 0)
		{
			return false;
		}

		for (var i = 0; i < pushables.Length; i++)
		{
			var pushable = pushables[i];
			if (pushable.gameObject == this.gameObject || except != null && pushable.gameObject == except)
			{
				continue;
			}
			firstPushable = pushable;
			return true;
		}

		return false;
	}

	#endregion

	#region Hiding/Unhiding

	[Server]
	public void DisappearFromWorldServer()
	{
		OnPullInterrupt().Invoke();
		serverState = PlayerState.HiddenState;
		serverLerpState = PlayerState.HiddenState;
		NotifyPlayers();
	}

	[Server]
	public void AppearAtPositionServer(Vector3 worldPos)
	{
		SetPosition(worldPos);
	}

	///     Convenience method to make stuff disappear at position.
	///     For CLIENT prediction purposes.
	public void DisappearFromWorld()
	{
		playerState = PlayerState.HiddenState;
		UpdateActiveStatus();
	}

	///     Convenience method to make stuff appear at position
	///     For CLIENT prediction purposes.
	public void AppearAtPosition(Vector3 worldPos)
	{
		var pos = (Vector2)worldPos; //Cut z-axis
		playerState.MatrixId = MatrixManager.AtPoint(Vector3Int.RoundToInt(worldPos)).Id;
		playerState.WorldPosition = pos;
		transform.position = pos;
		UpdateActiveStatus();
	}

	/// Registers if unhidden, unregisters if hidden
	private void UpdateActiveStatus()
	{
		if (playerState.Active)
		{
			RegisterObjects();
		}
		else
		{
			registerTile.Unregister();
		}
		//Consider moving VisibleBehaviour functionality to CNT. Currently VB doesn't allow predictive object hiding, for example.
		Renderer[] renderers = GetComponentsInChildren<Renderer>(true);
		for (int i = 0; i < renderers.Length; i++)
		{
			renderers[i].enabled = playerState.Active;
		}
	}

	#endregion

	private void Start()
	{
		//Init pending actions queue for your local player
		if (isLocalPlayer)
		{
			pendingActions = new Queue<PlayerAction>();
			UpdatePredictedState();
		}
		//Init pending actions queue for server
		if (isServer)
		{
			serverPendingActions = new Queue<PlayerAction>();
		}
		playerScript = GetComponent<PlayerScript>();
		playerSprites = GetComponent<PlayerSprites>();
		healthBehaviorScript = GetComponent<HealthBehaviour>();
		registerTile = GetComponent<RegisterTile>();
		pushPull = GetComponent<PushPull>();
	}

	private void Update()
	{
		if (isLocalPlayer && playerMove != null)
		{
			//				 If being pulled by another player and you try to break free
			if (pushPull.IsBeingPulledClient && !playerScript.canNotInteract() && IsPressingMoveButtons)
			{
				pushPull.CmdStopFollowing();
				return;
			}
			if (ClientPositionReady && !playerMove.isGhost
			   || GhostPositionReady && playerMove.isGhost)
			{
				DoAction();
			}
		}

<<<<<<< HEAD
		Synchronize();
	}
=======
		#endregion

		private void Start() {
			//Init pending actions queue for your local player
			if ( isLocalPlayer ) {
				pendingActions = new Queue<PlayerAction>();
				UpdatePredictedState();
			}
			//Init pending actions queue for server
			if ( isServer ) {
				serverPendingActions = new Queue<PlayerAction>();
			}
			playerScript = GetComponent<PlayerScript>();
			playerSprites = GetComponent<PlayerSprites>();
			healthBehaviorScript = GetComponent<LivingHealthBehaviour>();
			registerTile = GetComponent<RegisterTile>();
			pushPull = GetComponent<PushPull>();
		}

		private void Update() {
			if ( isLocalPlayer && playerMove != null ) {
//				 If being pulled by another player and you try to break free
				if ( pushPull.IsBeingPulledClient && !playerScript.canNotInteract() && IsPressingMoveButtons ) {
					pushPull.CmdStopFollowing();
					return;
				}
				if ( ClientPositionReady && !playerMove.isGhost
				   || GhostPositionReady && playerMove.isGhost ) {
					DoAction();
				}
			}

			Synchronize();
		}
>>>>>>> 4974906c

	private bool IsPressingMoveButtons
	{
		get
		{
			for (int i = 0; i < playerMove.keyCodes.Length; i++)
			{
				if (Input.GetKey(playerMove.keyCodes[i]))
				{
					return true;
				}
			}

			return false;
		}
	}

	private void RegisterObjects()
	{
		//Register playerpos in matrix
		registerTile.UpdatePosition();
		//Registering objects being pulled in matrix
		//			if ( pullRegister != null ) {
		//				pullRegister.UpdatePosition();
		//			}
	}

	private void Synchronize()
	{
		if (isLocalPlayer && GameData.IsHeadlessServer)
		{
			return;
		}

		if (matrix != null)
		{
			CheckMovementClient();
			bool server = isServer;
			if (server)
			{
				CheckMovementServer();
			}
			if (!ClientPositionReady)
			{
				Lerp();
			}
			if (server)
			{
				if (Input.GetKeyDown(KeyCode.F7) && gameObject == PlayerManager.LocalPlayer)
				{
					SpawnHandler.SpawnDummyPlayer(JobType.ASSISTANT);
				}
				if (serverState.Position != serverLerpState.Position)
				{
					ServerLerp();
				}
				else
				{
					TryUpdateServerTarget();
				}

			}
		}

		//Registering
		if (registerTile.Position != Vector3Int.RoundToInt(predictedState.Position))
		{
			RegisterObjects();
		}
	}

	public void OnBecomeGhost()
	{
		playerScript.ghost.transform.position = playerState.WorldPosition;
		ghostPredictedState = playerState;
	}

	private void GhostLerp(PlayerState state)
	{
		playerScript.ghost.transform.position =
			Vector3.MoveTowards(playerScript.ghost.transform.position, state.WorldPosition,
				playerMove.speed * Time.deltaTime * playerScript.ghost.transform.position.SpeedTo(state.WorldPosition));
	}

	private PlayerState NextState(PlayerState state, PlayerAction action, out bool matrixChanged, bool isReplay = false)
	{
		var newState = state;
		newState.MoveNumber++;
		newState.Position = playerMove.GetNextPosition(Vector3Int.RoundToInt(state.Position), action, isReplay, MatrixManager.Get(newState.MatrixId).Matrix);

		var proposedWorldPos = newState.WorldPosition;
		MatrixInfo matrixAtPoint = MatrixManager.AtPoint(Vector3Int.RoundToInt(proposedWorldPos));
		bool matrixChangeDetected = !Equals(matrixAtPoint, MatrixInfo.Invalid) && matrixAtPoint.Id != state.MatrixId;

		//Switching matrix while keeping world pos
		newState.MatrixId = matrixAtPoint.Id;
		newState.WorldPosition = proposedWorldPos;

		//			Logger.Log( $"NextState: src={state} proposedPos={newState.WorldPosition}\n" +
		//			           $"mAtPoint={matrixAtPoint.Id} change={matrixChangeDetected} newState={newState}" );

		if (!matrixChangeDetected)
		{
			matrixChanged = false;
			return newState;
		}

		matrixChanged = true;
		return newState;
	}


	public void ProcessAction(PlayerAction action)
	{
		CmdProcessAction(action);
	}

#if UNITY_EDITOR
	//Visual debug
	[NonSerialized]
	private readonly Vector3 size1 = Vector3.one,
							 size2 = new Vector3(0.9f, 0.9f, 0.9f),
							 size3 = new Vector3(0.8f, 0.8f, 0.8f),
							 size4 = new Vector3(0.7f, 0.7f, 0.7f),
							 size5 = new Vector3(1.1f, 1.1f, 1.1f),
							 size6 = new Vector3(0.6f, 0.6f, 0.6f);
	[NonSerialized]
	private readonly Color color0 = DebugTools.HexToColor("5566ff55"),//blue
							color1 = Color.red,
							color2 = DebugTools.HexToColor("fd7c6e"),//pink
							color3 = DebugTools.HexToColor("22e600"),//green
							color4 = DebugTools.HexToColor("ebfceb"),//white
							color6 = DebugTools.HexToColor("666666");//grey
	private static readonly bool drawMoves = true;

	private void OnDrawGizmos()
	{
		//registerTile pos
		Gizmos.color = color0;
		Vector3 regPos = registerTile.WorldPosition;
		Gizmos.DrawCube(regPos, size5);

		//serverState
		Gizmos.color = color1;
		Vector3 stsPos = serverState.WorldPosition;
		Gizmos.DrawWireCube(stsPos, size1);
		GizmoUtils.DrawArrow(stsPos + Vector3.left / 2, serverState.Impulse);
		if (drawMoves) GizmoUtils.DrawText(serverState.MoveNumber.ToString(), stsPos + Vector3.left / 4, 15);

		//serverLerpState
		Gizmos.color = color2;
		Vector3 ssPos = serverLerpState.WorldPosition;
		Gizmos.DrawWireCube(ssPos, size2);
		GizmoUtils.DrawArrow(ssPos + Vector3.right / 2, serverLerpState.Impulse);
		if (drawMoves) GizmoUtils.DrawText(serverLerpState.MoveNumber.ToString(), ssPos + Vector3.right / 4, 15);

		//client predictedState
		Gizmos.color = color3;
		Vector3 clientPrediction = predictedState.WorldPosition;
		Gizmos.DrawWireCube(clientPrediction, size3);
		GizmoUtils.DrawArrow(clientPrediction + Vector3.left / 5, predictedState.Impulse);
		if (drawMoves) GizmoUtils.DrawText(predictedState.MoveNumber.ToString(), clientPrediction + Vector3.left, 15);

		//client ghostState
		Gizmos.color = color6;
		Vector3 ghostPrediction = ghostPredictedState.WorldPosition;
		Gizmos.DrawWireCube(ghostPrediction, size6);
		//			GizmoUtils.DrawArrow( ghostPrediction + Vector3.left / 5, predictedState.Impulse );
		if (drawMoves) GizmoUtils.DrawText(ghostPredictedState.MoveNumber.ToString(), ghostPrediction + Vector3.up / 2, 15);

		//client playerState
		Gizmos.color = color4;
		Vector3 clientState = playerState.WorldPosition;
		Gizmos.DrawWireCube(clientState, size4);
		GizmoUtils.DrawArrow(clientState + Vector3.right / 5, playerState.Impulse);
		if (drawMoves) GizmoUtils.DrawText(playerState.MoveNumber.ToString(), clientState + Vector3.right, 15);

	}
#endif
}<|MERGE_RESOLUTION|>--- conflicted
+++ resolved
@@ -121,19 +121,15 @@
 	public static PlayerAction None = new PlayerAction();
 }
 
-<<<<<<< HEAD
 public partial class PlayerSync : NetworkBehaviour, IPushable
 {
 	///For server code. Contains position
 	public PlayerState ServerState => serverState;
-=======
-		private LivingHealthBehaviour healthBehaviorScript;
->>>>>>> 4974906c
 
 	/// For client code
 	public PlayerState ClientState => playerState;
 
-	private HealthBehaviour healthBehaviorScript;
+		private LivingHealthBehaviour healthBehaviorScript;
 
 	public PlayerMove playerMove;
 	private PlayerScript playerScript;
@@ -284,7 +280,7 @@
 		}
 		playerScript = GetComponent<PlayerScript>();
 		playerSprites = GetComponent<PlayerSprites>();
-		healthBehaviorScript = GetComponent<HealthBehaviour>();
+		healthBehaviorScript = GetComponent<LivingHealthBehaviour>();
 		registerTile = GetComponent<RegisterTile>();
 		pushPull = GetComponent<PushPull>();
 	}
@@ -306,45 +302,8 @@
 			}
 		}
 
-<<<<<<< HEAD
 		Synchronize();
 	}
-=======
-		#endregion
-
-		private void Start() {
-			//Init pending actions queue for your local player
-			if ( isLocalPlayer ) {
-				pendingActions = new Queue<PlayerAction>();
-				UpdatePredictedState();
-			}
-			//Init pending actions queue for server
-			if ( isServer ) {
-				serverPendingActions = new Queue<PlayerAction>();
-			}
-			playerScript = GetComponent<PlayerScript>();
-			playerSprites = GetComponent<PlayerSprites>();
-			healthBehaviorScript = GetComponent<LivingHealthBehaviour>();
-			registerTile = GetComponent<RegisterTile>();
-			pushPull = GetComponent<PushPull>();
-		}
-
-		private void Update() {
-			if ( isLocalPlayer && playerMove != null ) {
-//				 If being pulled by another player and you try to break free
-				if ( pushPull.IsBeingPulledClient && !playerScript.canNotInteract() && IsPressingMoveButtons ) {
-					pushPull.CmdStopFollowing();
-					return;
-				}
-				if ( ClientPositionReady && !playerMove.isGhost
-				   || GhostPositionReady && playerMove.isGhost ) {
-					DoAction();
-				}
-			}
-
-			Synchronize();
-		}
->>>>>>> 4974906c
 
 	private bool IsPressingMoveButtons
 	{

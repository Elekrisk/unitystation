--- conflicted
+++ resolved
@@ -1,8 +1,6 @@
 ﻿using System.Collections;
 using System.Collections.Generic;
-using NUnit.Framework.Constraints;
 using Tilemaps;
-using Tilemaps.Behaviours.Layers;
 using Tilemaps.Behaviours.Objects;
 using UI;
 using UnityEngine;
@@ -406,23 +404,15 @@
 
 		private void UpdatePredictedState()
 		{
-<<<<<<< HEAD
 			//redraw prediction point from received serverState using pending actions
 			var tempState = serverState;
-=======
 			int curPredictedMove = predictedState.MoveNumber;
-			predictedState = serverState;
->>>>>>> 74594066
-
-			foreach ( PlayerAction pendingAction in pendingActions )
-			{
-<<<<<<< HEAD
-				tempState = NextState(tempState, pendingAction);
-=======
+
+			foreach ( PlayerAction action in pendingActions )
+			{
 				//isReplay determines if this action is a replayed action for use in the prediction system
 				bool isReplay = predictedState.MoveNumber <= curPredictedMove;
-				predictedState = NextState(predictedState, action, isReplay);
->>>>>>> 74594066
+				tempState = NextState(tempState, action, isReplay);
 			}
 
 			predictedState = tempState;

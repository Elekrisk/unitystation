﻿using UnityEngine.Networking;

public class ManagedNetworkBehaviour : NetworkBehaviour
{
<<<<<<< HEAD
	protected virtual void Awake()
	{
		UpdateManager.Instance.regularUpdate.Add(this);
	}
=======

//    protected virtual void Awake()
//    {
//        UpdateManager.Instance.regularUpdate.Add(this);
//    }
    protected virtual void OnEnable()
    {
        UpdateManager.Instance.regularUpdate.Add(this);
    }
>>>>>>> 801ee5e6

	/// <summary>
	///     If your class uses the Awake function, please use  protected override void Awake() instead.
	///     Also don't forget to call ManagedNetworkBehaviour.Awake(); first.
	///     If your class does not use the Awake function, this object will be added to the UpdateManager automatically.
	///     Do not forget to replace your Update function with public override void UpdateMe()
	/// </summary>
	public virtual void UpdateMe()
	{
	}

	/// <summary>
	///     If your class uses the Awake function, please use  protected override void Awake() instead.
	///     Also don't forget to call OverridableMonoBehaviour.Awake(); first.
	///     If your class does not use the Awake function, this object will be added to the UpdateManager automatically.
	///     Do not forget to replace your Fixed Update function with public override void FixedUpdateMe()
	/// </summary>
	public virtual void FixedUpdateMe()
	{
	}

	/// <summary>
	///     If your class uses the Awake function, please use  protected override void Awake() instead.
	///     Also don't forget to call OverridableMonoBehaviour.Awake(); first.
	///     If your class does not use the Awake function, this object will be added to the UpdateManager automatically.
	///     Do not forget to replace your Late Update function with public override void LateUpdateMe()
	/// </summary>
	public virtual void LateUpdateMe()
	{
	}
}<|MERGE_RESOLUTION|>--- conflicted
+++ resolved
@@ -1,51 +1,43 @@
-﻿using UnityEngine.Networking;
-
-public class ManagedNetworkBehaviour : NetworkBehaviour
-{
-<<<<<<< HEAD
-	protected virtual void Awake()
-	{
-		UpdateManager.Instance.regularUpdate.Add(this);
-	}
-=======
-
-//    protected virtual void Awake()
-//    {
-//        UpdateManager.Instance.regularUpdate.Add(this);
-//    }
-    protected virtual void OnEnable()
-    {
-        UpdateManager.Instance.regularUpdate.Add(this);
-    }
->>>>>>> 801ee5e6
-
-	/// <summary>
-	///     If your class uses the Awake function, please use  protected override void Awake() instead.
-	///     Also don't forget to call ManagedNetworkBehaviour.Awake(); first.
-	///     If your class does not use the Awake function, this object will be added to the UpdateManager automatically.
-	///     Do not forget to replace your Update function with public override void UpdateMe()
-	/// </summary>
-	public virtual void UpdateMe()
-	{
-	}
-
-	/// <summary>
-	///     If your class uses the Awake function, please use  protected override void Awake() instead.
-	///     Also don't forget to call OverridableMonoBehaviour.Awake(); first.
-	///     If your class does not use the Awake function, this object will be added to the UpdateManager automatically.
-	///     Do not forget to replace your Fixed Update function with public override void FixedUpdateMe()
-	/// </summary>
-	public virtual void FixedUpdateMe()
-	{
-	}
-
-	/// <summary>
-	///     If your class uses the Awake function, please use  protected override void Awake() instead.
-	///     Also don't forget to call OverridableMonoBehaviour.Awake(); first.
-	///     If your class does not use the Awake function, this object will be added to the UpdateManager automatically.
-	///     Do not forget to replace your Late Update function with public override void LateUpdateMe()
-	/// </summary>
-	public virtual void LateUpdateMe()
-	{
-	}
+﻿using UnityEngine.Networking;
+
+public class ManagedNetworkBehaviour : NetworkBehaviour
+{
+//    protected virtual void Awake()
+//    {
+//        UpdateManager.Instance.regularUpdate.Add(this);
+//    }
+	protected virtual void OnEnable()
+	{
+		UpdateManager.Instance.regularUpdate.Add(this);
+	}
+
+	/// <summary>
+	///     If your class uses the Awake function, please use  protected override void Awake() instead.
+	///     Also don't forget to call ManagedNetworkBehaviour.Awake(); first.
+	///     If your class does not use the Awake function, this object will be added to the UpdateManager automatically.
+	///     Do not forget to replace your Update function with public override void UpdateMe()
+	/// </summary>
+	public virtual void UpdateMe()
+	{
+	}
+
+	/// <summary>
+	///     If your class uses the Awake function, please use  protected override void Awake() instead.
+	///     Also don't forget to call OverridableMonoBehaviour.Awake(); first.
+	///     If your class does not use the Awake function, this object will be added to the UpdateManager automatically.
+	///     Do not forget to replace your Fixed Update function with public override void FixedUpdateMe()
+	/// </summary>
+	public virtual void FixedUpdateMe()
+	{
+	}
+
+	/// <summary>
+	///     If your class uses the Awake function, please use  protected override void Awake() instead.
+	///     Also don't forget to call OverridableMonoBehaviour.Awake(); first.
+	///     If your class does not use the Awake function, this object will be added to the UpdateManager automatically.
+	///     Do not forget to replace your Late Update function with public override void LateUpdateMe()
+	/// </summary>
+	public virtual void LateUpdateMe()
+	{
+	}
 }
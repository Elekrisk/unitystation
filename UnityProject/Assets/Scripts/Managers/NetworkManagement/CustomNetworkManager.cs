﻿using System;
using System.Collections;
using System.Collections.Generic;
using System.IO;
using Facepunch.Steamworks;
using UnityEngine;
using UnityEngine.Networking;
using UnityEngine.Profiling;
using UnityEngine.Rendering;
using UnityEngine.SceneManagement;

public class CustomNetworkManager : NetworkManager
{
	public static bool IsServer => Instance._isServer;

	public static CustomNetworkManager Instance;

	[HideInInspector] public bool _isServer;
	[HideInInspector] public bool spawnableListReady;
	private Server server;
	public GameObject humanPlayerPrefab;

	private void Awake()
	{
		if (Instance == null)
		{
			Instance = this;
		}
		else
		{
			Destroy(gameObject);
		}
	}

	private void Start()
	{
		customConfig = true;

		SetSpawnableList();
		//		if (!IsClientConnected() && !GameData.IsHeadlessServer &&
		//		    GameData.IsInGame)
		//		{
		//			UIManager.Display.logInWindow.SetActive(true);
		//		}

		channels.Add(QosType.ReliableSequenced);
		channels.Add(QosType.UnreliableFragmented);

		ConnectionConfig config = connectionConfig;
		config.AcksType = ConnectionAcksType.Acks64;
		config.FragmentSize = 512;
		config.PacketSize = 1440;

		if (GameData.IsInGame && PoolManager.Instance == null)
		{
			ObjectManager.StartPoolManager();
		}

		//Automatically host if starting up game *not* from lobby
		if (SceneManager.GetActiveScene().name != offlineScene)
		{
			StartHost();
		}
	}

	private void SetSpawnableList()
	{
		spawnPrefabs.Clear();

		NetworkIdentity[] networkObjects = Resources.LoadAll<NetworkIdentity>("");
		foreach (NetworkIdentity netObj in networkObjects)
		{
			spawnPrefabs.Add(netObj.gameObject);
		}

		string[] dirs = Directory.GetDirectories(Application.dataPath, "Resources", SearchOption.AllDirectories);

		foreach (string dir in dirs)
		{
			loadFolder(dir);
			foreach (string subdir in Directory.GetDirectories(dir, "*", SearchOption.AllDirectories))
			{
				loadFolder(subdir);
			}
		}

		spawnableListReady = true;
	}

	private void loadFolder(string folderpath)
	{
		folderpath = folderpath.Substring(folderpath.IndexOf("Resources", StringComparison.Ordinal) + "Resources".Length);
		foreach (NetworkIdentity netObj in Resources.LoadAll<NetworkIdentity>(folderpath))
		{
			if (!spawnPrefabs.Contains(netObj.gameObject))
			{
				spawnPrefabs.Add(netObj.gameObject);
			}
		}
	}

	private void OnEnable()
	{
		SceneManager.activeSceneChanged += OnLevelFinishedLoading;
	}

	private void OnDisable()
	{
		if (_isServer && server != null && server.IsValid)
		{
			server.Auth.OnAuthChange -= AuthChange;
		}
		SceneManager.activeSceneChanged -= OnLevelFinishedLoading;
	}

	public override void OnStartServer()
	{
		_isServer = true;
		base.OnStartServer();
		this.RegisterServerHandlers();
		if (BuildPreferences.isSteamServer)
		{
			SteamServerStart();
		}
	}

	public void SteamServerStart()
	{
		// init the SteamServer needed for authentication of players
		//
		Config.ForUnity(Application.platform.ToString());
		string path = Path.GetFullPath(".");
		string folderName = Path.GetFileName(Path.GetDirectoryName(path));
		ServerInit options = new ServerInit(folderName, "Unitystation");
		server = new Server(801140, options);

		if (server != null)
		{
			if (GameData.IsHeadlessServer || GameData.Instance.testServer || SystemInfo.graphicsDeviceType == GraphicsDeviceType.Null)
			{
				server.DedicatedServer = true;
			}
			server.LogOnAnonymous();
			server.ServerName = "Unitystation Official";
			// Set required settings for dedicated server

			Logger.Log("Setting up Auth hook", Category.Steam);
			//Process callback data for authentication
			server.Auth.OnAuthChange = AuthChange;
		}
		// confirm in log if server is actually registered or not
		if (server.IsValid)
		{
			Logger.Log("Server registered", Category.Steam);
		}
		else
		{
			Logger.Log("Server NOT registered", Category.Steam);
		}

	}

	/// Processes the callback data when authentication statuses change
	public void AuthChange(ulong steamid, ulong ownerid, ServerAuth.Status status)
	{
		var player = PlayerList.Instance.Get(steamid);
		if (player == ConnectedPlayer.Invalid)
		{
			Logger.LogWarning($"Steam gave us a {status} ticket response for unconnected id {steamid}", Category.Steam);
			return;
		}

		if (status == ServerAuth.Status.OK)
		{
			Logger.LogWarning($"Steam gave us a 'ok' ticket response for already connected id {steamid}", Category.Steam);
			return;
		}

		// Disconnect logging
		if (status == ServerAuth.Status.VACCheckTimedOut)
		{
			Logger.LogWarning($"The SteamID '{steamid}' left the server. ({status})", Category.Steam);
			return;
		}
	}

	public static void Kick(ConnectedPlayer player, string raisins = "4 no raisins")
	{
		if (!player.Connection.isConnected)
		{
			Logger.Log($"Not kicking, already disconnected: {player}", Category.Connections);
			return;
		}
		Logger.Log($"Kicking {player} : {raisins}", Category.Connections);
		InfoWindowMessage.Send(player.GameObject, $"Kicked: {raisins}", "Kicked");
		PostToChatMessage.Send($"Player '{player.Name}' got kicked: {raisins}", ChatChannel.System);
		player.Connection.Disconnect();
		player.Connection.Dispose();
	}

	public override void OnServerAddPlayer(NetworkConnection conn, short playerControllerId)
	{
		//This spawns the player prefab
		if (GameData.IsHeadlessServer || GameData.Instance.testServer)
		{
			//this is a headless server || testing headless (it removes the server player for localClient)
			if (conn.address != "localClient")
			{
				StartCoroutine(WaitToSpawnPlayer(conn, playerControllerId));
			}
		}
		else
		{
			//This is a host server (keep the server player as it is for the host player)
			StartCoroutine(WaitToSpawnPlayer(conn, playerControllerId));
		}

		if (_isServer)
		{
			//Tell them what the current round time is
			UpdateRoundTimeMessage.Send(GameManager.Instance.stationTime.ToString("O"));
		}
	}
	private IEnumerator WaitToSpawnPlayer(NetworkConnection conn, short playerControllerId)
	{
		yield return new WaitForSeconds(1f);
		OnServerAddPlayerInternal(conn, playerControllerId);
	}

	void Update()
	{
		// This code makes sure the steam server is updated
		if (server == null)
			return;
		try
		{
			Profiler.BeginSample("Steam Server Update");
			server.Update();
		}
		finally
		{
			Profiler.EndSample();
		}
	}

	private void OnDestroy()
	{
		// This code makes sure the steam server is disposed when the CNM is destroyed
		if (server != null)
		{
			server.Dispose();
			server = null;
		}
	}

	private void OnServerAddPlayerInternal(NetworkConnection conn, short playerControllerId)
	{
		if (playerPrefab == null)
		{
			if (!LogFilter.logError)
			{
				return;
			}
			Logger.LogError("The PlayerPrefab is empty on the NetworkManager. Please setup a PlayerPrefab object.", Category.Connections);
		}
		else if (playerPrefab.GetComponent<NetworkIdentity>() == null)
		{
			if (!LogFilter.logError)
			{
				return;
			}
			Logger.LogError("The PlayerPrefab does not have a NetworkIdentity. Please add a NetworkIdentity to the player prefab.", Category.Connections);
		}
		else if (playerControllerId < conn.playerControllers.Count && conn.playerControllers[playerControllerId].IsValid &&
			conn.playerControllers[playerControllerId].gameObject != null)
		{
			if (!LogFilter.logError)
			{
				return;
			}
			Logger.LogError("There is already a player at that playerControllerId for this connections.", Category.Connections);
		}
		else
		{
			SpawnHandler.SpawnViewer(conn, playerControllerId);
		}
	}

	public override void OnClientConnect(NetworkConnection conn)
	{
		this.RegisterClientHandlers(conn);
		//		if (_isServer)
		//		{
		//			//do special server wizardry here
		//			PlayerList.Instance.Add(new ConnectedPlayer
		//			{
		//				Connection = conn,
		//			});
		//		}

		if (GameData.IsInGame && PoolManager.Instance == null)
		{
			ObjectManager.StartPoolManager();
		}

		//This client connecting to server, wait for the spawnable prefabs to register
		StartCoroutine(WaitForSpawnListSetUp(conn));
	}

	///Sync some position data explicitly, if it is required
	/// Warning: sending a lot of data, make sure client receives it only once
	public void SyncPlayerData(GameObject playerGameObject)
	{
		//All matrices
		MatrixMove[] matrices = FindObjectsOfType<MatrixMove>();
		for (var i = 0; i < matrices.Length; i++)
		{
			matrices[i].NotifyPlayer(playerGameObject, true);
		}
		//All transforms
		CustomNetTransform[] scripts = FindObjectsOfType<CustomNetTransform>();
		for (var i = 0; i < scripts.Length; i++)
		{
			scripts[i].NotifyPlayer(playerGameObject);
		}
		//All player bodies
		PlayerSync[] playerBodies = FindObjectsOfType<PlayerSync>();
		for (var i = 0; i < playerBodies.Length; i++)
		{
			playerBodies[i].NotifyPlayer(playerGameObject, true);
		}

		//StorageObject UUIDs
		StorageObject[] storageObjs = FindObjectsOfType<StorageObject>();
		for (var i = 0; i < storageObjs.Length; i++)
		{
			storageObjs[i].SyncUUIDsWithPlayer(playerGameObject);
		}

<<<<<<< HEAD
		//TileChange Data
		TileChangeManager[] tcManagers = FindObjectsOfType<TileChangeManager>();
		for (var i = 0; i < tcManagers.Length; i++)
		{
			tcManagers[i].NotifyPlayer(playerGameObject);
		}

		Logger.Log($"Sent sync data ({matrices.Length} matrices, {scripts.Length} transforms, {players.Count} players) to {playerGameObject.name}", Category.Connections);
=======
		Logger.Log($"Sent sync data ({matrices.Length} matrices, {scripts.Length} transforms, {playerBodies.Length} players) to {playerGameObject.name}", Category.Connections);
>>>>>>> 579f10e8
	}

	private IEnumerator WaitForSpawnListSetUp(NetworkConnection conn)
	{
		while (!spawnableListReady)
		{
			yield return new WaitForSeconds(1);
		}

		base.OnClientConnect(conn);
	}

	/// server actions when client disconnects
	public override void OnServerDisconnect(NetworkConnection conn)
	{
		var player = PlayerList.Instance.Get(conn);
		if (player.GameObject)
		{
			//Tell the inventorymanager about the disconnect so it can perform whatever cleanup is needed
			InventoryManager.HandleDisconnect(player.GameObject);
		}

		Logger.Log($"Player Disconnected: {player.Name}", Category.Connections);
		PlayerList.Instance.Remove(conn);
	}

	private void OnLevelFinishedLoading(Scene oldScene, Scene newScene)
	{
		if (newScene.name != "Lobby")
		{
			//INGAME:
			EventManager.Broadcast(EVENT.RoundStarted);
			if (PoolManager.Instance == null)
			{
				ObjectManager.StartPoolManager();
				StartCoroutine(DoHeadlessCheck());
			}
		}
		else
		{
			EventManager.Broadcast(EVENT.RoundEnded);
		}
	}

	private IEnumerator DoHeadlessCheck()
	{
		yield return new WaitForSeconds(0.1f);
		if (!GameData.IsHeadlessServer && !GameData.Instance.testServer)
		{
			if (!IsClientConnected())
			{
				//				if (GameData.IsInGame) {
				//					UIManager.Display.logInWindow.SetActive(true);
				//				}
				UIManager.Display.jobSelectWindow.SetActive(false);
			}
		}
		else
		{
			//Set up for headless mode stuff here
			//Useful for turning on and off components
			_isServer = true;
		}
	}

	//Editor item transform dance experiments
#if UNITY_EDITOR
	public void MoveAll()
	{
		StartCoroutine(TransformWaltz());
	}

	private IEnumerator TransformWaltz()
	{
		CustomNetTransform[] scripts = FindObjectsOfType<CustomNetTransform>();
		var sequence = new []
		{
			Vector3.right, Vector3.up, Vector3.left, Vector3.down,
				Vector3.down, Vector3.left, Vector3.up, Vector3.right
		};
		for (var i = 0; i < sequence.Length; i++)
		{
			for (var j = 0; j < scripts.Length; j++)
			{
				NudgeTransform(scripts[j], sequence[i]);
			}
			yield return new WaitForSeconds(1.5f);
		}
	}

	private static void NudgeTransform(CustomNetTransform netTransform, Vector3 where)
	{
		netTransform.SetPosition(netTransform.ServerState.Position + where);
	}
#endif
}<|MERGE_RESOLUTION|>--- conflicted
+++ resolved
@@ -336,8 +336,7 @@
 		{
 			storageObjs[i].SyncUUIDsWithPlayer(playerGameObject);
 		}
-
-<<<<<<< HEAD
+    
 		//TileChange Data
 		TileChangeManager[] tcManagers = FindObjectsOfType<TileChangeManager>();
 		for (var i = 0; i < tcManagers.Length; i++)
@@ -345,10 +344,7 @@
 			tcManagers[i].NotifyPlayer(playerGameObject);
 		}
 
-		Logger.Log($"Sent sync data ({matrices.Length} matrices, {scripts.Length} transforms, {players.Count} players) to {playerGameObject.name}", Category.Connections);
-=======
 		Logger.Log($"Sent sync data ({matrices.Length} matrices, {scripts.Length} transforms, {playerBodies.Length} players) to {playerGameObject.name}", Category.Connections);
->>>>>>> 579f10e8
 	}
 
 	private IEnumerator WaitForSpawnListSetUp(NetworkConnection conn)

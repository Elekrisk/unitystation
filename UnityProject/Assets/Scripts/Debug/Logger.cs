using System.Collections.Generic;
using JetBrains.Annotations;
using UnityEngine;

/// Logger with categories support.
/// If you want to debug some category, make a new LogOverride entry and set Level to trace, like this:
/// [Category.Transform] = Level.Trace
public static class Logger
{
	/// Default Log level
	private static readonly Level LogLevel = Level.Info;

	/// Log level overrides for categories. Default log level will be ignored for these:
	private static readonly Dictionary<Category, Level> LogOverrides = new Dictionary<Category, Level>{
		[Category.Unknown]  = Level.Info,
		[Category.Movement] = Level.Trace,
		[Category.Health] = Level.Trace,
		[Category.DmMetadata] = Level.Off,
		[Category.Light2D] = Level.Off,
		[Category.RightClick] = Level.Off,
		[Category.PushPull] = Level.Info,
		[Category.PlayerSprites] = Level.Error,
		[Category.Lerp] = Level.Off,
		[Category.Equipment] = Level.Trace,
		[Category.Round] = Level.Info,
		[Category.UI] = Level.Warning,
		//		[Category.NetUI] = Level.Trace,
	};

	private enum Level{
		Off = -1,
		Error = 0,
		Warning = 1,
		Info = 2,
		Trace = 3
	}

	/// <inheritdoc cref="LogTrace"/>
	/// <inheritdoc cref="LogFormat"/>
	[StringFormatMethod("msg")]
	public static void LogTraceFormat( string msg, Category category = Category.Unknown, params object[] args ) {
		TryLog( msg, Level.Trace, category, args );
	}

	/// LogFormats won't format string if it's not getting printed, therefore perform better.
	/// This is most useful for Trace level that is rarely enabled.
	[StringFormatMethod("msg")]
	public static void LogFormat( string msg, Category category = Category.Unknown, params object[] args ) {
		TryLog( msg, Level.Info, category, args );
	}

	/// <inheritdoc cref="LogWarning"/>
	/// <inheritdoc cref="LogFormat"/>
	[StringFormatMethod("msg")]
	public static void LogWarningFormat( string msg, Category category = Category.Unknown, params object[] args ) {
		TryLog( msg, Level.Warning, category, args );
	}

	/// <inheritdoc cref="LogWarning"/>
	/// <inheritdoc cref="LogFormat"/>
	[StringFormatMethod("msg")]
	public static void LogErrorFormat( string msg, Category category = Category.Unknown, params object[] args ) {
		TryLog( msg, Level.Error, category, args );
	}

	/// Try printing Trace level entry. Most verbose logs that should only be enabled when debugging something that is broken.
	public static void LogTrace( string msg, Category category = Category.Unknown ){
		TryLog( msg, Level.Trace, category );
	}

	/// Try printing Info level entry.
	public static void Log( string msg, Category category = Category.Unknown ){
		TryLog( msg, Level.Info, category );
	}

	/// Try printing Warning level entry.
	public static void LogWarning( string msg, Category category = Category.Unknown ){
		TryLog( msg, Level.Warning, category );
	}

	/// Try printing Error level entry.
	public static void LogError( string msg, Category category = Category.Unknown ){
		TryLog( msg, Level.Error, category );
	}

	private static void TryLog( string message, Level messageLevel, Category category = Category.Unknown, params object[] args ){
		Level referenceLevel = LogLevel;
		if ( LogOverrides.ContainsKey( category ) ){
			referenceLevel = LogOverrides[category];
		}

		if ( referenceLevel < messageLevel ){
			return;
		}

		string categoryPrefix = category == Category.Unknown ? "" : "[" + category + "] ";

		string msg = categoryPrefix + message;
		if ( args.Length > 0 ) {
			switch ( messageLevel ) {
				case Level.Off:
					break;
				case Level.Error:
					Debug.LogErrorFormat( msg, args );
					break;
				case Level.Warning:
					Debug.LogWarningFormat( msg, args );
					break;
				case Level.Info:
					Debug.LogFormat( msg, args );
					break;
				case Level.Trace:
					Debug.LogFormat( msg, args );
					break;
			}
		} else {
			switch ( messageLevel ) {
				case Level.Off:
					break;
				case Level.Error:
					Debug.LogError( msg );
					break;
				case Level.Warning:
					Debug.LogWarning( msg );
					break;
				case Level.Info:
					Debug.Log( msg );
					break;
				case Level.Trace:
					Debug.Log( msg );
					break;
			}
		}
	}
}

public enum Category {
	Unknown,
	Security,
	Connections,
	Threading,
	Matrix,
	Transform,
	Movement,
	NetMessage,
	UI,
	ItemSpawn,
	Inventory,
	Equipment,
	Steam,
	DmMetadata,
	Light2D,
	NetUI,
	Health,
	Atmos,
	Telecoms,
	Shutters,
	Doors,
	Jobs,
	PushPull,
	Lighting,
	Firearms,
	Power,
	Throwing,
	Containers,
	Chemistry,
	SunVox,
	Rcon,
	Audio,
	Research,
	TileMaps,
	Construction,
	DatabaseAPI,
	PlayerSprites,
	Electrical,
	RightClick,
<<<<<<< HEAD
	Lerp,
	Keybindings
=======
	Lerp,	
	Keybindings,
	Round
>>>>>>> 0a311180
}<|MERGE_RESOLUTION|>--- conflicted
+++ resolved
@@ -174,12 +174,7 @@
 	PlayerSprites,
 	Electrical,
 	RightClick,
-<<<<<<< HEAD
 	Lerp,
-	Keybindings
-=======
-	Lerp,	
 	Keybindings,
 	Round
->>>>>>> 0a311180
 }
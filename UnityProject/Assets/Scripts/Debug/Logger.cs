--- conflicted
+++ resolved
@@ -243,11 +243,8 @@
 	Chat,
 	Interaction,
 	Antags,
-<<<<<<< HEAD
+	Hub,
 	SpatialRelationship
-=======
-	Hub
->>>>>>> 26f9cd1f
 }
 
 [Serializable]

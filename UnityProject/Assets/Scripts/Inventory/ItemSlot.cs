<<<<<<< HEAD

using System.Collections.Generic;
using System.Linq;
using Mirror;
using UnityEngine;
using UnityEngine.Events;

/// <summary>
/// Represents a slot which can store an item (from a particular ItemStorage).
///
/// Unlike SlotIdentifier, it's an actual instance of a slot in an instance of ItemStorage.
///
/// There is only ever one instance of a particular ItemSlot in a given instance of the game! There is no
/// possibility of having 2 ItemSlot objects pointing at the same slot. This is accomplished using
/// an object pool / static factory.
///
/// On server side, this is authoritative. On client side, this represents clients current knowledge of each slot,
/// which may sometimes be out of date with server.
///
/// A client can be an "observer" of an item slot, in which case the server will keep them updated
/// whenever the slot changes.
/// </summary>
public class ItemSlot
{
	//object pool. Maps from the ItemStorage object's instance ID, to the Slot Identifier, to the actual item slot
	private static Dictionary<int, Dictionary<SlotIdentifier, ItemSlot>> slots =
		new Dictionary<int, Dictionary<SlotIdentifier, ItemSlot>>();

	// instance id of that itemStorage's object
	private readonly int itemStorageNetId;

	/// <summary>
	/// ItemStorage which contains this slot. Every slot has an item storage (except Invalid ones).
	/// </summary>
	public ItemStorage ItemStorage => itemStorage;
	private readonly ItemStorage itemStorage;

	/// <summary>
	/// Identifier of this slot within item storage
	/// </summary>
	public SlotIdentifier SlotIdentifier => slotIdentifier;
	private readonly SlotIdentifier slotIdentifier;

	/// <summary>
	/// Item in this slot, null if empty.
	/// </summary>
	public Pickupable Item => item;

	/// <summary>
	/// Net ID of the ItemStorage this slot exists in
	/// </summary>
	public uint ItemStorageNetID => itemStorage.GetComponent<NetworkIdentity>().netId;

	/// <summary>
	/// ItemAttributes of item in this slot, null if no item or item doesn't have any attributes.
	/// </summary>
	public ItemAttributesV2 ItemAttributes => item != null ? item.GetComponent<ItemAttributesV2>() : null;

	/// <summary>
	/// GameObject of item in this slot, null if no item in slot
	/// (Convenience method for not having to do item.gameObject and check for null)
	/// </summary>
	public GameObject ItemObject => item != null ? item.gameObject : null;

	/// <summary>
	/// RegisterPlayer this slot is in the top-level inventory of. Null if not on a player or
	/// in something like a backpack.
	/// </summary>
	public RegisterPlayer Player => itemStorage != null ? itemStorage.GetComponent<RegisterPlayer>() : null;

	/// <summary>
	/// RegisterPlayer this slot is in the slot tree of (i.e. even if in a backpack). Null if not on a player at all.
	/// </summary>
	public RegisterPlayer RootPlayer()
	{
		var root = GetRootStorage();
		if (root == null) return null;
		return root.GetComponent<RegisterPlayer>();
	}

	/// <summary>
	/// Named slot this item slot is identified by in this storage. Null if not a named slot.
	/// </summary>
	public NamedSlot? NamedSlot => slotIdentifier.NamedSlot;

	/// <summary>
	/// True iff the slot has no item.
	/// </summary>
	public bool IsEmpty => Item == null;
	/// <summary>
	/// True iff the slot has an item
	/// </summary>
	public bool IsOccupied => !IsEmpty;

	/// <summary>
	/// If this item slot is linked to the local player's UI slot, returns that UI slot. Otherwise
	/// returns null.
	/// </summary>
	public UI_ItemSlot LocalUISlot => localUISlot;

	private Pickupable item;
	private UI_ItemSlot localUISlot;

	/// <summary>
	/// True if this slot is no longer valid for any use, this only happens
	/// when the slot pool is cleaned up when a new round begins. It should not be possible to
	/// obtain a reference to an invalid slot since this happens on scene change, but this is here
	/// as a safeguard.
	/// </summary>
	public bool Invalid => invalid;
	private bool invalid;

	/// <summary>
	/// Server-side only. Players server thinks are currently looking at this slot (and thus will receive
	/// updates when the slot changes and can be allowed to perform transfers).
	/// </summary>
	private readonly HashSet<GameObject> serverObserverPlayers = new HashSet<GameObject>();

	/// <summary>
	/// Client side. Invoked after the contents of this slot are changed, which typically only happens
	/// when server sends us an update about this slot.
	/// Use this to update in response to such changes.
	/// </summary>
	public readonly UnityEvent OnSlotContentsChangeClient = new UnityEvent();
	/// <summary>
	/// Server side. Invoked after the contents of this slot are changed.
	/// Use this to update in response to such changes.
	/// </summary>
	public readonly UnityEvent OnSlotContentsChangeServer = new UnityEvent();

	private ItemSlot(ItemStorage itemStorage, SlotIdentifier slotIdentifier)
	{
		this.itemStorage = itemStorage;
		this.itemStorageNetId = itemStorage.GetInstanceID();
		this.slotIdentifier = slotIdentifier;
	}


	/// <summary>
	/// Gets the specified slot from the specified storage. Null if this item storage does not have
	/// a slot with the given identifier.
	/// </summary>
	/// <param name="itemStorage"></param>
	/// <param name="slotIdentifier"></param>
	/// <returns></returns>
	public static ItemSlot Get(ItemStorage itemStorage, SlotIdentifier slotIdentifier)
	{
		if (!itemStorage.HasSlot(slotIdentifier)) return null;

		var instanceID = itemStorage.GetInstanceID();
		slots.TryGetValue(instanceID, out var dict);
		if (dict == null)
		{
			dict = new Dictionary<SlotIdentifier, ItemSlot>();
			slots.Add(instanceID, dict);
		}

		dict.TryGetValue(slotIdentifier, out var slot);
		if (slot == null)
		{
			slot = new ItemSlot(itemStorage, slotIdentifier);
			dict.Add(slotIdentifier, slot);
		}

		return slot;
	}

	/// <summary>
	/// Gets the specified named slot from the specified storage. Null if this item storage does not have
	/// a slot with the given name.
	/// </summary>
	/// <param name="itemStorage"></param>
	/// <param name="named"></param>
	/// <returns></returns>
	public static ItemSlot GetNamed(ItemStorage itemStorage, NamedSlot named)
	{
		return Get(itemStorage, SlotIdentifier.Named(named));
	}

	/// <summary>
	/// Gets the specified indexed slot from the specified storage. Null if this item storage does not have
	/// a slot with the given name.
	/// </summary>
	/// <param name="itemStorage"></param>
	/// <param name="slotIndex"></param>
	/// <returns></returns>
	public static ItemSlot GetIndexed(ItemStorage itemStorage, int slotIndex)
	{
		return Get(itemStorage, SlotIdentifier.Indexed(slotIndex));
	}

	/// <summary>
	/// Server side only (can be called client side but has no effect). Add this player to the list of players currently observing this slot and
	/// informs this observer of the current state of the slot. This observer will be informed of any updates
	/// to this slot.
	/// </summary>
	/// <param name="observerPlayer"></param>
	public void ServerAddObserverPlayer(GameObject observerPlayer)
	{
		if (!CustomNetworkManager.IsServer) return;
		serverObserverPlayers.Add(observerPlayer);
		UpdateItemSlotMessage.Send(observerPlayer, this);
	}

	/// <summary>
	/// Server only (can be called client side but has no effect). Remove this player from the list of players currently observing this slot.
	/// This observer will not longer recieve updates as they happen to this slot.
	/// </summary>
	/// <param name="observerPlayer"></param>
	public void ServerRemoveObserverPlayer(GameObject observerPlayer)
	{
		if (!CustomNetworkManager.IsServer) return;
		serverObserverPlayers.Remove(observerPlayer);
		//tell the client the slot is now empty
		UpdateItemSlotMessage.Send(observerPlayer, this, true);
	}


	/// <summary>
	/// Server side only. Returns true if this player is observing this slot.
	/// </summary>
	/// <param name="observerPlayer"></param>
	/// <returns></returns>
	public bool ServerIsObservedBy(GameObject observerPlayer)
	{
		if (!CustomNetworkManager.IsServer) return false;
		return serverObserverPlayers.Contains(observerPlayer);
	}

	/// <summary>
	/// Gets the top-level ItemStorage containing this slot. I.e. if this
	/// is inside a crate in a backpack, will return the backpack ItemStorage.
	/// </summary>
	/// <returns></returns>
	public ItemStorage GetRootStorage()
	{
		return itemStorage.GetRootStorage();
	}

	public override string ToString()
	{
		return $"storage {itemStorage.name}, slot {slotIdentifier}, contains " + (Item != null ? Item.name : "nothing");
	}

	/// <summary>
	/// NOTE: Please use Inventory instead for moving inventory around.
	///
	/// Server-side only. Adds the specified item to the slot, updating any observers.
	/// Note that this doesn't do anything other than saying the item is now in the slot.
	/// </summary>
	public void _ServerSetItem(Pickupable newItem)
	{
		var removedItem = item;
		item = newItem;
		OnSlotContentsChangeServer.Invoke();

		//server has to call their own client side hooks because by the time the message is received,
		//the server will not be able to determine what slot the item came from.
		OnSlotContentsChangeClient.Invoke();
		if (removedItem != null)
		{
			//we displaced an item
			var info = ClientInventoryMove.OfType(ClientInventoryMoveType.Removed);
			foreach (var hook in removedItem.GetComponents<IClientInventoryMove>())
			{
				hook.OnInventoryMoveClient(info);
			}
		}

		if (newItem != null)
		{
			//we are adding an item to this slot
			var info = ClientInventoryMove.OfType(ClientInventoryMoveType.Added);
			foreach (var hook in newItem.GetComponents<IClientInventoryMove>())
			{
				hook.OnInventoryMoveClient(info);
			}
		}

		UpdateItemSlotMessage.Send(serverObserverPlayers, this);
	}

	/// <summary>
	/// NOTE: Please use Inventory instead for moving inventory around.
	///
	/// Server-side only. Remove the current item from the slot, updating any observers.
	/// Note that this doesn't do anything other than saying the item is no longer in the slot.
	/// </summary>
	public void _ServerRemoveItem()
	{
		_ServerSetItem(null);
	}

	/// <summary>
	/// Update these slot contents in response to message from server, firing appropriate
	/// hooks.
	/// </summary>
	/// <param name="newContents"></param>
	public void ClientUpdate(Pickupable newContents)
	{
		item = newContents;
		OnSlotContentsChangeClient.Invoke();
	}

	/// <summary>
	/// Checks if the indicated item can fit in this slot.
	/// </summary>
	/// <param name="toStore"></param>
	/// <param name="ignoreOccupied">if true, does not check if an item is already in the slot</param>
	/// <param name="examineRecipient">if not null, when validation fails, will output an appropriate examine message to this recipient</param>
	/// <returns></returns>
	public bool CanFit(Pickupable toStore, bool ignoreOccupied = false, GameObject examineRecipient = null)
	{
		if (!ignoreOccupied && item != null) return false;
		if (toStore == null) return false;
		//go through this slot's ancestors and make sure none of them ARE toStore,
		//as that would create a loop in the inventory hierarchy
		ItemStorage storageToCheck = itemStorage;
		while (storageToCheck != null)
		{
			if (storageToCheck.gameObject == toStore.gameObject)
			{
				Logger.LogTraceFormat(
					"Cannot fit {0} in slot {1}, this would create an inventory hierarchy loop (putting the" +
					" storage inside itself)", Category.Inventory, toStore, ToString());
				if (examineRecipient)
				{
					Chat.AddExamineMsg(examineRecipient, $"{toStore.gameObject.ExpensiveName()} can't go inside itself!");
				}
				return false;
			}
			//get parent item storage if it exists
			var pickupable = storageToCheck.GetComponent<Pickupable>();
			if (pickupable != null && pickupable.ItemSlot != null)
			{
				storageToCheck = pickupable.ItemSlot.ItemStorage;
			}
			else
			{
				storageToCheck = null;
			}
		}

		//no loop created, check if this storage can fit this according to its specific capacity logic
		var canFit = itemStorage.ItemStorageCapacity.CanFit(toStore, this.slotIdentifier);
		if (canFit) return true;
		if (examineRecipient)
		{
			//if this is going in a player's inventory, use a more appropriate message.
			var targetPlayerScript = ItemStorage.GetComponent<PlayerScript>();
			if (targetPlayerScript != null)
			{
				//going into a top-level inventory slot of a player
				Chat.AddExamineMsg(examineRecipient, $"{toStore.gameObject.ExpensiveName()} can't go in that slot.");
			}
			else
			{
				//going into something else
				Chat.AddExamineMsg(examineRecipient, $"{toStore.gameObject.ExpensiveName()} doesn't fit in the {ItemStorage.gameObject.ExpensiveName()}.");
			}
		}

		return false;
	}

	/// <summary>
	/// Checks if the indicated item can fit in this slot.
	/// </summary>
	/// <param name="pickupable">pickupable item</param>
	/// <param name="ignoreOccupied">if true, does not check if an item is already in the slot</param>
	/// <returns></returns>
	public bool CanFit(GameObject pickupable, bool ignoreOccupied = false)
	{
		var pu = pickupable.GetComponent<Pickupable>();
		if (pu == null)
		{
			Logger.LogWarningFormat("{0} has no pickupable, thus can't fit anywhere. It's probably a bug that" +
			                      " this was even attempted.", Category.Inventory, pickupable.name);
			return false;
		}

		return CanFit(pu, ignoreOccupied);
	}

	/// <summary>
	/// Can be called client and server side to free up the cached
	/// slots in this storage. Should be called when storage is going to be destroyed or
	/// will be no longer known by the client. On server side, also destroys all the items in the slot.
	/// </summary>
	/// <param name="storageToFree"></param>
	public static void Free(ItemStorage storageToFree)
	{
		if (CustomNetworkManager.IsServer)
		{
			//destroy all items in the slots
			foreach (var slot in storageToFree.GetItemSlots())
			{
				if (slot.Item != null)
				{
					Inventory.ServerDespawn(slot);
				}
			}
		}

		var instanceID = storageToFree.GetComponent<NetworkIdentity>().GetInstanceID();
		slots.TryGetValue(instanceID, out var dict);
		if (dict != null)
		{
			dict.Clear();
			slots.Remove(instanceID);
		}
	}

	/// <summary>
	/// Removes entries from the pool for objects that no longer exist.
	/// Some components cache slots in their Awake methods so we can't simply delete the entire pool
	/// or those objects will be left with a reference to an invalid slot
	/// </summary>
	public static void Cleanup()
	{
		var instanceIdsToRemove = new List<int>();
		//find existing storage instance IDs which have no slots or which are for no longer existing objects
		foreach (var instanceIdToSlots in slots)
		{
			var instanceID = instanceIdToSlots.Key;
			if (instanceIdToSlots.Value == null || instanceIdToSlots.Value.Keys.Count == 0)
			{
				instanceIdsToRemove.Add(instanceID);
				continue;
			}

			//The dictionary doesn't have a mapping to ItemStorage objects, and
			//we can't use the instance ID to look up the game object except in editor,
			//so we instead figure out which game object this instance ID maps to by looking at
			//one of its slots and getting its item storage field
			var slotWithStorage = instanceIdToSlots.Value.Values
				.Where(slot => slot.itemStorage != null)
				.Select(slot => slot.itemStorage).FirstOrDefault();

			//we only keep the slot if it is for an object that actually exists,
			//i.e. the ItemStorage is not null and the ItemStorage gameObject is not null
			//since unity null check on game objects will tell us if object still exists.
			if (slotWithStorage == null || slotWithStorage.gameObject == null)
			{
				instanceIdsToRemove.Add(instanceID);
				continue;
			}
		}

		//now perform the actual removals and mark removed slots as invalid.
		foreach (var instanceId in instanceIdsToRemove)
		{
			var slotDict = slots[instanceId];
			//mark the slots as invalid
			foreach (var slot in slotDict.Values)
			{
				slot.invalid = true;
			}
			//delete
			slotDict.Clear();
			slots.Remove(instanceId);
		}
	}

	/// <summary>
	/// Links this item slot to the given client side UI slot.
	/// </summary>
	/// <param name="toLink"></param>
	public void LinkLocalUISlot(UI_ItemSlot toLink)
	{
		this.localUISlot = toLink;
	}

	/// <summary>
	/// Convenience method for getting an item slot when it's not known if it is indexed or
	/// named. If slotIndex == -1, will try to get it as a named slot, otherwise will get it
	/// as an indexed slot.
	/// </summary>
	/// <param name="itemStorage"></param>
	/// <param name="namedSlot"></param>
	/// <param name="slotIndex"></param>
	/// <returns></returns>
	/// <exception cref="NotImplementedException"></exception>
	public static ItemSlot Get(ItemStorage itemStorage, NamedSlot namedSlot, int slotIndex)
	{
		if (slotIndex == -1)
		{
			return ItemSlot.GetNamed(itemStorage, namedSlot);
		}
		return ItemSlot.GetIndexed(itemStorage, slotIndex);
	}

}
=======

using System.Collections.Generic;
using Mirror;
using UnityEngine;
using UnityEngine.Events;

/// <summary>
/// Represents a slot which can store an item (from a particular ItemStorage).
///
/// Unlike SlotIdentifier, it's an actual instance of a slot in an instance of ItemStorage.
///
/// There is only ever one instance of a particular ItemSlot in a given instance of the game! There is no
/// possibility of having 2 ItemSlot objects pointing at the same slot. This is accomplished using
/// an object pool / static factory.
///
/// On server side, this is authoritative. On client side, this represents clients current knowledge of each slot,
/// which may sometimes be out of date with server.
///
/// A client can be an "observer" of an item slot, in which case the server will keep them updated
/// whenever the slot changes.
/// </summary>
public class ItemSlot
{
	//object pool. Maps from the ItemStorage object's instance ID, to the Slot Identifier, to the actual item slot
	private static Dictionary<int, Dictionary<SlotIdentifier, ItemSlot>> slots =
		new Dictionary<int, Dictionary<SlotIdentifier, ItemSlot>>();

	// instance id of that itemStorage's object
	private readonly int itemStorageNetId;

	/// <summary>
	/// ItemStorage which contains this slot
	/// </summary>
	public ItemStorage ItemStorage => itemStorage;
	private readonly ItemStorage itemStorage;

	/// <summary>
	/// Identifier of this slot within item storage
	/// </summary>
	public SlotIdentifier SlotIdentifier => slotIdentifier;
	private readonly SlotIdentifier slotIdentifier;

	/// <summary>
	/// Item in this slot, null if empty.
	/// </summary>
	public Pickupable Item => item;

	/// <summary>
	/// Net ID of the ItemStorage this slot exists in
	/// </summary>
	public uint ItemStorageNetID => itemStorage.GetComponent<NetworkIdentity>().netId;

	/// <summary>
	/// ItemAttributes of item in this slot, null if no item or item doesn't have any attributes.
	/// </summary>
	public ItemAttributesV2 ItemAttributes => item != null ? item.GetComponent<ItemAttributesV2>() : null;

	/// <summary>
	/// GameObject of item in this slot, null if no item in slot
	/// (Convenience method for not having to do item.gameObject and check for null)
	/// </summary>
	public GameObject ItemObject => item != null ? item.gameObject : null;

	/// <summary>
	/// RegisterPlayer this slot is in the top-level inventory of. Null if not on a player or
	/// in something like a backpack.
	/// </summary>
	public RegisterPlayer Player => itemStorage != null ? itemStorage.GetComponent<RegisterPlayer>() : null;

	/// <summary>
	/// RegisterPlayer this slot is in the slot tree of (i.e. even if in a backpack). Null if not on a player at all.
	/// </summary>
	public RegisterPlayer RootPlayer()
	{
		var root = GetRootStorage();
		if (root == null) return null;
		return root.GetComponent<RegisterPlayer>();
	}

	/// <summary>
	/// Named slot this item slot is identified by in this storage. Null if not a named slot.
	/// </summary>
	public NamedSlot? NamedSlot => slotIdentifier.NamedSlot;

	/// <summary>
	/// True iff the slot has no item.
	/// </summary>
	public bool IsEmpty => Item == null;
	/// <summary>
	/// True iff the slot has an item
	/// </summary>
	public bool IsOccupied => !IsEmpty;

	/// <summary>
	/// If this item slot is linked to the local player's UI slot, returns that UI slot. Otherwise
	/// returns null.
	/// </summary>
	public UI_ItemSlot LocalUISlot => localUISlot;

	private Pickupable item;
	private UI_ItemSlot localUISlot;

	/// <summary>
	/// Server-side only. Players server thinks are currently looking at this slot (and thus will receive
	/// updates when the slot changes and can be allowed to perform transfers).
	/// </summary>
	private readonly HashSet<GameObject> serverObserverPlayers = new HashSet<GameObject>();

	/// <summary>
	/// Client side. Invoked after the contents of this slot are changed, which typically only happens
	/// when server sends us an update about this slot.
	/// Use this to update in response to such changes.
	/// </summary>
	public readonly UnityEvent OnSlotContentsChangeClient = new UnityEvent();
	/// <summary>
	/// Server side. Invoked after the contents of this slot are changed.
	/// Use this to update in response to such changes.
	/// </summary>
	public readonly UnityEvent OnSlotContentsChangeServer = new UnityEvent();

	private ItemSlot(ItemStorage itemStorage, SlotIdentifier slotIdentifier)
	{
		this.itemStorage = itemStorage;
		this.itemStorageNetId = itemStorage.GetInstanceID();
		this.slotIdentifier = slotIdentifier;
	}


	/// <summary>
	/// Gets the specified slot from the specified storage. Null if this item storage does not have
	/// a slot with the given identifier.
	/// </summary>
	/// <param name="itemStorage"></param>
	/// <param name="slotIdentifier"></param>
	/// <returns></returns>
	public static ItemSlot Get(ItemStorage itemStorage, SlotIdentifier slotIdentifier)
	{
		if (!itemStorage.HasSlot(slotIdentifier)) return null;

		var instanceID = itemStorage.GetInstanceID();
		slots.TryGetValue(instanceID, out var dict);
		if (dict == null)
		{
			dict = new Dictionary<SlotIdentifier, ItemSlot>();
			slots.Add(instanceID, dict);
		}

		dict.TryGetValue(slotIdentifier, out var slot);
		if (slot == null)
		{
			slot = new ItemSlot(itemStorage, slotIdentifier);
			dict.Add(slotIdentifier, slot);
		}

		return slot;
	}

	/// <summary>
	/// Gets the specified named slot from the specified storage. Null if this item storage does not have
	/// a slot with the given name.
	/// </summary>
	/// <param name="itemStorage"></param>
	/// <param name="named"></param>
	/// <returns></returns>
	public static ItemSlot GetNamed(ItemStorage itemStorage, NamedSlot named)
	{
		return Get(itemStorage, SlotIdentifier.Named(named));
	}

	/// <summary>
	/// Gets the specified indexed slot from the specified storage. Null if this item storage does not have
	/// a slot with the given name.
	/// </summary>
	/// <param name="itemStorage"></param>
	/// <param name="slotIndex"></param>
	/// <returns></returns>
	public static ItemSlot GetIndexed(ItemStorage itemStorage, int slotIndex)
	{
		return Get(itemStorage, SlotIdentifier.Indexed(slotIndex));
	}

	/// <summary>
	/// Server side only (can be called client side but has no effect). Add this player to the list of players currently observing this slot and
	/// informs this observer of the current state of the slot. This observer will be informed of any updates
	/// to this slot.
	/// </summary>
	/// <param name="observerPlayer"></param>
	public void ServerAddObserverPlayer(GameObject observerPlayer)
	{
		if (!CustomNetworkManager.IsServer) return;
		serverObserverPlayers.Add(observerPlayer);
		UpdateItemSlotMessage.Send(observerPlayer, this);
	}

	/// <summary>
	/// Server only (can be called client side but has no effect). Remove this player from the list of players currently observing this slot.
	/// This observer will not longer recieve updates as they happen to this slot.
	/// </summary>
	/// <param name="observerPlayer"></param>
	public void ServerRemoveObserverPlayer(GameObject observerPlayer)
	{
		if (!CustomNetworkManager.IsServer) return;
		serverObserverPlayers.Remove(observerPlayer);
		//tell the client the slot is now empty
		UpdateItemSlotMessage.Send(observerPlayer, this, true);
	}


	/// <summary>
	/// Server side only. Returns true if this player is observing this slot.
	/// </summary>
	/// <param name="observerPlayer"></param>
	/// <returns></returns>
	public bool ServerIsObservedBy(GameObject observerPlayer)
	{
		if (!CustomNetworkManager.IsServer) return false;
		return serverObserverPlayers.Contains(observerPlayer);
	}

	/// <summary>
	/// Gets the top-level ItemStorage containing this slot. I.e. if this
	/// is inside a crate in a backpack, will return the backpack ItemStorage.
	/// </summary>
	/// <returns></returns>
	public ItemStorage GetRootStorage()
	{
		return itemStorage.GetRootStorage();
	}

	public override string ToString()
	{
		return $"storage {itemStorage.name}, slot {slotIdentifier}, contains " + (Item != null ? Item.name : "nothing");
	}

	/// <summary>
	/// NOTE: Please use Inventory instead for moving inventory around.
	///
	/// Server-side only. Adds the specified item to the slot, updating any observers.
	/// Note that this doesn't do anything other than saying the item is now in the slot.
	/// </summary>
	public void _ServerSetItem(Pickupable newItem)
	{
		var removedItem = item;
		item = newItem;
		OnSlotContentsChangeServer.Invoke();

		//server has to call their own client side hooks because by the time the message is received,
		//the server will not be able to determine what slot the item came from.
		OnSlotContentsChangeClient.Invoke();
		if (removedItem != null)
		{
			//we displaced an item
			var info = ClientInventoryMove.OfType(ClientInventoryMoveType.Removed);
			foreach (var hook in removedItem.GetComponents<IClientInventoryMove>())
			{
				hook.OnInventoryMoveClient(info);
			}
		}

		if (newItem != null)
		{
			//we are adding an item to this slot
			var info = ClientInventoryMove.OfType(ClientInventoryMoveType.Added);
			foreach (var hook in newItem.GetComponents<IClientInventoryMove>())
			{
				hook.OnInventoryMoveClient(info);
			}
		}

		UpdateItemSlotMessage.Send(serverObserverPlayers, this);
	}

	/// <summary>
	/// NOTE: Please use Inventory instead for moving inventory around.
	///
	/// Server-side only. Remove the current item from the slot, updating any observers.
	/// Note that this doesn't do anything other than saying the item is no longer in the slot.
	/// </summary>
	public void _ServerRemoveItem()
	{
		_ServerSetItem(null);
	}

	/// <summary>
	/// Update these slot contents in response to message from server, firing appropriate
	/// hooks.
	/// </summary>
	/// <param name="newContents"></param>
	public void ClientUpdate(Pickupable newContents)
	{
		item = newContents;
		OnSlotContentsChangeClient.Invoke();
	}

	/// <summary>
	/// Checks if the indicated item can fit in this slot.
	/// </summary>
	/// <param name="toStore"></param>
	/// <param name="ignoreOccupied">if true, does not check if an item is already in the slot</param>
	/// <param name="examineRecipient">if not null, when validation fails, will output an appropriate examine message to this recipient</param>
	/// <returns></returns>
	public bool CanFit(Pickupable toStore, bool ignoreOccupied = false, GameObject examineRecipient = null)
	{

		if (toStore == null) return false;
		//go through this slot's ancestors and make sure none of them ARE toStore,
		//as that would create a loop in the inventory hierarchy
		ItemStorage storageToCheck = itemStorage;
		while (storageToCheck != null)
		{
			if (storageToCheck.gameObject == toStore.gameObject)
			{
				Logger.LogTraceFormat(
					"Cannot fit {0} in slot {1}, this would create an inventory hierarchy loop (putting the" +
					" storage inside itself)", Category.Inventory, toStore, ToString());
				if (examineRecipient)
				{
					Chat.AddExamineMsg(examineRecipient, $"{toStore.gameObject.ExpensiveName()} can't go inside itself!");
				}
				return false;
			}
			//get parent item storage if it exists
			var pickupable = storageToCheck.GetComponent<Pickupable>();
			if (pickupable != null && pickupable.ItemSlot != null)
			{
				storageToCheck = pickupable.ItemSlot.ItemStorage;
			}
			else
			{
				storageToCheck = null;
			}
		}

		if (!ignoreOccupied && item != null)
		{
			if (item.GetComponent<Stackable>() != null
				&& toStore.GetComponent<Stackable>() != null
				&& item.GetComponent<ItemAttributesV2>().HasAllTraits(toStore.GetComponent<ItemAttributesV2>().GetTraits())
			   ) 
			{
				var _Stackable = item.GetComponent<Stackable>();

				if (_Stackable.IsFull())
				{
					return false;
				}
				else { 
					return true;
				}
			}
			else {
				return false;
			}
		}

		//no loop created, check if this storage can fit this according to its specific capacity logic
		var canFit = itemStorage.ItemStorageCapacity.CanFit(toStore, this.slotIdentifier);
		if (canFit) return true;
		if (examineRecipient)
		{
			//if this is going in a player's inventory, use a more appropriate message.
			var targetPlayerScript = ItemStorage.GetComponent<PlayerScript>();
			if (targetPlayerScript != null)
			{
				//going into a top-level inventory slot of a player
				Chat.AddExamineMsg(examineRecipient, $"{toStore.gameObject.ExpensiveName()} can't go in that slot.");
			}
			else
			{
				//going into something else
				Chat.AddExamineMsg(examineRecipient, $"{toStore.gameObject.ExpensiveName()} doesn't fit in the {ItemStorage.gameObject.ExpensiveName()}.");
			}
		}

		return false;
	}

	/// <summary>
	/// Checks if the indicated item can fit in this slot.
	/// </summary>
	/// <param name="pickupable">pickupable item</param>
	/// <param name="ignoreOccupied">if true, does not check if an item is already in the slot</param>
	/// <returns></returns>
	public bool CanFit(GameObject pickupable, bool ignoreOccupied = false)
	{
		var pu = pickupable.GetComponent<Pickupable>();
		if (pu == null)
		{
			Logger.LogWarningFormat("{0} has no pickupable, thus can't fit anywhere. It's probably a bug that" +
								  " this was even attempted.", Category.Inventory, pickupable.name);
			return false;
		}

		return CanFit(pu, ignoreOccupied);
		
	}

	/// <summary>
	/// Can be called client and server side to free up the cached
	/// slots in this storage. Should be called when storage is going to be destroyed or
	/// will be no longer known by the client. On server side, also destroys all the items in the slot.
	/// </summary>
	/// <param name="storageToFree"></param>
	public static void Free(ItemStorage storageToFree)
	{
		if (CustomNetworkManager.IsServer)
		{
			//destroy all items in the slots
			foreach (var slot in storageToFree.GetItemSlots())
			{
				if (slot.Item != null)
				{
					Inventory.ServerDespawn(slot);
				}
			}
		}

		var instanceID = storageToFree.GetComponent<NetworkIdentity>().GetInstanceID();
		slots.TryGetValue(instanceID, out var dict);
		if (dict != null)
		{
			dict.Clear();
			slots.Remove(instanceID);
		}
	}

	/// <summary>
	/// Completely clears out the slot pool.
	/// </summary>
	public static void EmptyPool()
	{
		slots = new Dictionary<int, Dictionary<SlotIdentifier, ItemSlot>>();
	}

	/// <summary>
	/// Links this item slot to the given client side UI slot.
	/// </summary>
	/// <param name="toLink"></param>
	public void LinkLocalUISlot(UI_ItemSlot toLink)
	{
		this.localUISlot = toLink;
	}

	/// <summary>
	/// Convenience method for getting an item slot when it's not known if it is indexed or
	/// named. If slotIndex == -1, will try to get it as a named slot, otherwise will get it
	/// as an indexed slot.
	/// </summary>
	/// <param name="itemStorage"></param>
	/// <param name="namedSlot"></param>
	/// <param name="slotIndex"></param>
	/// <returns></returns>
	/// <exception cref="NotImplementedException"></exception>
	public static ItemSlot Get(ItemStorage itemStorage, NamedSlot namedSlot, int slotIndex)
	{
		if (slotIndex == -1)
		{
			return ItemSlot.GetNamed(itemStorage, namedSlot);
		}
		return ItemSlot.GetIndexed(itemStorage, slotIndex);
	}

}
>>>>>>> a83fffdf
<|MERGE_RESOLUTION|>--- conflicted
+++ resolved
@@ -1,4 +1,3 @@
-<<<<<<< HEAD
 
 using System.Collections.Generic;
 using System.Linq;
@@ -312,7 +311,7 @@
 	/// <returns></returns>
 	public bool CanFit(Pickupable toStore, bool ignoreOccupied = false, GameObject examineRecipient = null)
 	{
-		if (!ignoreOccupied && item != null) return false;
+
 		if (toStore == null) return false;
 		//go through this slot's ancestors and make sure none of them ARE toStore,
 		//as that would create a loop in the inventory hierarchy
@@ -342,6 +341,28 @@
 			}
 		}
 
+		if (!ignoreOccupied && item != null)
+		{
+			if (item.GetComponent<Stackable>() != null
+				&& toStore.GetComponent<Stackable>() != null
+				&& item.GetComponent<ItemAttributesV2>().HasAllTraits(toStore.GetComponent<ItemAttributesV2>().GetTraits())
+			   )
+			{
+				var _Stackable = item.GetComponent<Stackable>();
+
+				if (_Stackable.IsFull())
+				{
+					return false;
+				}
+				else {
+					return true;
+				}
+			}
+			else {
+				return false;
+			}
+		}
+
 		//no loop created, check if this storage can fit this according to its specific capacity logic
 		var canFit = itemStorage.ItemStorageCapacity.CanFit(toStore, this.slotIdentifier);
 		if (canFit) return true;
@@ -376,11 +397,12 @@
 		if (pu == null)
 		{
 			Logger.LogWarningFormat("{0} has no pickupable, thus can't fit anywhere. It's probably a bug that" +
-			                      " this was even attempted.", Category.Inventory, pickupable.name);
+								  " this was even attempted.", Category.Inventory, pickupable.name);
 			return false;
 		}
 
 		return CanFit(pu, ignoreOccupied);
+
 	}
 
 	/// <summary>
@@ -491,469 +513,4 @@
 		return ItemSlot.GetIndexed(itemStorage, slotIndex);
 	}
 
-}
-=======
-
-using System.Collections.Generic;
-using Mirror;
-using UnityEngine;
-using UnityEngine.Events;
-
-/// <summary>
-/// Represents a slot which can store an item (from a particular ItemStorage).
-///
-/// Unlike SlotIdentifier, it's an actual instance of a slot in an instance of ItemStorage.
-///
-/// There is only ever one instance of a particular ItemSlot in a given instance of the game! There is no
-/// possibility of having 2 ItemSlot objects pointing at the same slot. This is accomplished using
-/// an object pool / static factory.
-///
-/// On server side, this is authoritative. On client side, this represents clients current knowledge of each slot,
-/// which may sometimes be out of date with server.
-///
-/// A client can be an "observer" of an item slot, in which case the server will keep them updated
-/// whenever the slot changes.
-/// </summary>
-public class ItemSlot
-{
-	//object pool. Maps from the ItemStorage object's instance ID, to the Slot Identifier, to the actual item slot
-	private static Dictionary<int, Dictionary<SlotIdentifier, ItemSlot>> slots =
-		new Dictionary<int, Dictionary<SlotIdentifier, ItemSlot>>();
-
-	// instance id of that itemStorage's object
-	private readonly int itemStorageNetId;
-
-	/// <summary>
-	/// ItemStorage which contains this slot
-	/// </summary>
-	public ItemStorage ItemStorage => itemStorage;
-	private readonly ItemStorage itemStorage;
-
-	/// <summary>
-	/// Identifier of this slot within item storage
-	/// </summary>
-	public SlotIdentifier SlotIdentifier => slotIdentifier;
-	private readonly SlotIdentifier slotIdentifier;
-
-	/// <summary>
-	/// Item in this slot, null if empty.
-	/// </summary>
-	public Pickupable Item => item;
-
-	/// <summary>
-	/// Net ID of the ItemStorage this slot exists in
-	/// </summary>
-	public uint ItemStorageNetID => itemStorage.GetComponent<NetworkIdentity>().netId;
-
-	/// <summary>
-	/// ItemAttributes of item in this slot, null if no item or item doesn't have any attributes.
-	/// </summary>
-	public ItemAttributesV2 ItemAttributes => item != null ? item.GetComponent<ItemAttributesV2>() : null;
-
-	/// <summary>
-	/// GameObject of item in this slot, null if no item in slot
-	/// (Convenience method for not having to do item.gameObject and check for null)
-	/// </summary>
-	public GameObject ItemObject => item != null ? item.gameObject : null;
-
-	/// <summary>
-	/// RegisterPlayer this slot is in the top-level inventory of. Null if not on a player or
-	/// in something like a backpack.
-	/// </summary>
-	public RegisterPlayer Player => itemStorage != null ? itemStorage.GetComponent<RegisterPlayer>() : null;
-
-	/// <summary>
-	/// RegisterPlayer this slot is in the slot tree of (i.e. even if in a backpack). Null if not on a player at all.
-	/// </summary>
-	public RegisterPlayer RootPlayer()
-	{
-		var root = GetRootStorage();
-		if (root == null) return null;
-		return root.GetComponent<RegisterPlayer>();
-	}
-
-	/// <summary>
-	/// Named slot this item slot is identified by in this storage. Null if not a named slot.
-	/// </summary>
-	public NamedSlot? NamedSlot => slotIdentifier.NamedSlot;
-
-	/// <summary>
-	/// True iff the slot has no item.
-	/// </summary>
-	public bool IsEmpty => Item == null;
-	/// <summary>
-	/// True iff the slot has an item
-	/// </summary>
-	public bool IsOccupied => !IsEmpty;
-
-	/// <summary>
-	/// If this item slot is linked to the local player's UI slot, returns that UI slot. Otherwise
-	/// returns null.
-	/// </summary>
-	public UI_ItemSlot LocalUISlot => localUISlot;
-
-	private Pickupable item;
-	private UI_ItemSlot localUISlot;
-
-	/// <summary>
-	/// Server-side only. Players server thinks are currently looking at this slot (and thus will receive
-	/// updates when the slot changes and can be allowed to perform transfers).
-	/// </summary>
-	private readonly HashSet<GameObject> serverObserverPlayers = new HashSet<GameObject>();
-
-	/// <summary>
-	/// Client side. Invoked after the contents of this slot are changed, which typically only happens
-	/// when server sends us an update about this slot.
-	/// Use this to update in response to such changes.
-	/// </summary>
-	public readonly UnityEvent OnSlotContentsChangeClient = new UnityEvent();
-	/// <summary>
-	/// Server side. Invoked after the contents of this slot are changed.
-	/// Use this to update in response to such changes.
-	/// </summary>
-	public readonly UnityEvent OnSlotContentsChangeServer = new UnityEvent();
-
-	private ItemSlot(ItemStorage itemStorage, SlotIdentifier slotIdentifier)
-	{
-		this.itemStorage = itemStorage;
-		this.itemStorageNetId = itemStorage.GetInstanceID();
-		this.slotIdentifier = slotIdentifier;
-	}
-
-
-	/// <summary>
-	/// Gets the specified slot from the specified storage. Null if this item storage does not have
-	/// a slot with the given identifier.
-	/// </summary>
-	/// <param name="itemStorage"></param>
-	/// <param name="slotIdentifier"></param>
-	/// <returns></returns>
-	public static ItemSlot Get(ItemStorage itemStorage, SlotIdentifier slotIdentifier)
-	{
-		if (!itemStorage.HasSlot(slotIdentifier)) return null;
-
-		var instanceID = itemStorage.GetInstanceID();
-		slots.TryGetValue(instanceID, out var dict);
-		if (dict == null)
-		{
-			dict = new Dictionary<SlotIdentifier, ItemSlot>();
-			slots.Add(instanceID, dict);
-		}
-
-		dict.TryGetValue(slotIdentifier, out var slot);
-		if (slot == null)
-		{
-			slot = new ItemSlot(itemStorage, slotIdentifier);
-			dict.Add(slotIdentifier, slot);
-		}
-
-		return slot;
-	}
-
-	/// <summary>
-	/// Gets the specified named slot from the specified storage. Null if this item storage does not have
-	/// a slot with the given name.
-	/// </summary>
-	/// <param name="itemStorage"></param>
-	/// <param name="named"></param>
-	/// <returns></returns>
-	public static ItemSlot GetNamed(ItemStorage itemStorage, NamedSlot named)
-	{
-		return Get(itemStorage, SlotIdentifier.Named(named));
-	}
-
-	/// <summary>
-	/// Gets the specified indexed slot from the specified storage. Null if this item storage does not have
-	/// a slot with the given name.
-	/// </summary>
-	/// <param name="itemStorage"></param>
-	/// <param name="slotIndex"></param>
-	/// <returns></returns>
-	public static ItemSlot GetIndexed(ItemStorage itemStorage, int slotIndex)
-	{
-		return Get(itemStorage, SlotIdentifier.Indexed(slotIndex));
-	}
-
-	/// <summary>
-	/// Server side only (can be called client side but has no effect). Add this player to the list of players currently observing this slot and
-	/// informs this observer of the current state of the slot. This observer will be informed of any updates
-	/// to this slot.
-	/// </summary>
-	/// <param name="observerPlayer"></param>
-	public void ServerAddObserverPlayer(GameObject observerPlayer)
-	{
-		if (!CustomNetworkManager.IsServer) return;
-		serverObserverPlayers.Add(observerPlayer);
-		UpdateItemSlotMessage.Send(observerPlayer, this);
-	}
-
-	/// <summary>
-	/// Server only (can be called client side but has no effect). Remove this player from the list of players currently observing this slot.
-	/// This observer will not longer recieve updates as they happen to this slot.
-	/// </summary>
-	/// <param name="observerPlayer"></param>
-	public void ServerRemoveObserverPlayer(GameObject observerPlayer)
-	{
-		if (!CustomNetworkManager.IsServer) return;
-		serverObserverPlayers.Remove(observerPlayer);
-		//tell the client the slot is now empty
-		UpdateItemSlotMessage.Send(observerPlayer, this, true);
-	}
-
-
-	/// <summary>
-	/// Server side only. Returns true if this player is observing this slot.
-	/// </summary>
-	/// <param name="observerPlayer"></param>
-	/// <returns></returns>
-	public bool ServerIsObservedBy(GameObject observerPlayer)
-	{
-		if (!CustomNetworkManager.IsServer) return false;
-		return serverObserverPlayers.Contains(observerPlayer);
-	}
-
-	/// <summary>
-	/// Gets the top-level ItemStorage containing this slot. I.e. if this
-	/// is inside a crate in a backpack, will return the backpack ItemStorage.
-	/// </summary>
-	/// <returns></returns>
-	public ItemStorage GetRootStorage()
-	{
-		return itemStorage.GetRootStorage();
-	}
-
-	public override string ToString()
-	{
-		return $"storage {itemStorage.name}, slot {slotIdentifier}, contains " + (Item != null ? Item.name : "nothing");
-	}
-
-	/// <summary>
-	/// NOTE: Please use Inventory instead for moving inventory around.
-	///
-	/// Server-side only. Adds the specified item to the slot, updating any observers.
-	/// Note that this doesn't do anything other than saying the item is now in the slot.
-	/// </summary>
-	public void _ServerSetItem(Pickupable newItem)
-	{
-		var removedItem = item;
-		item = newItem;
-		OnSlotContentsChangeServer.Invoke();
-
-		//server has to call their own client side hooks because by the time the message is received,
-		//the server will not be able to determine what slot the item came from.
-		OnSlotContentsChangeClient.Invoke();
-		if (removedItem != null)
-		{
-			//we displaced an item
-			var info = ClientInventoryMove.OfType(ClientInventoryMoveType.Removed);
-			foreach (var hook in removedItem.GetComponents<IClientInventoryMove>())
-			{
-				hook.OnInventoryMoveClient(info);
-			}
-		}
-
-		if (newItem != null)
-		{
-			//we are adding an item to this slot
-			var info = ClientInventoryMove.OfType(ClientInventoryMoveType.Added);
-			foreach (var hook in newItem.GetComponents<IClientInventoryMove>())
-			{
-				hook.OnInventoryMoveClient(info);
-			}
-		}
-
-		UpdateItemSlotMessage.Send(serverObserverPlayers, this);
-	}
-
-	/// <summary>
-	/// NOTE: Please use Inventory instead for moving inventory around.
-	///
-	/// Server-side only. Remove the current item from the slot, updating any observers.
-	/// Note that this doesn't do anything other than saying the item is no longer in the slot.
-	/// </summary>
-	public void _ServerRemoveItem()
-	{
-		_ServerSetItem(null);
-	}
-
-	/// <summary>
-	/// Update these slot contents in response to message from server, firing appropriate
-	/// hooks.
-	/// </summary>
-	/// <param name="newContents"></param>
-	public void ClientUpdate(Pickupable newContents)
-	{
-		item = newContents;
-		OnSlotContentsChangeClient.Invoke();
-	}
-
-	/// <summary>
-	/// Checks if the indicated item can fit in this slot.
-	/// </summary>
-	/// <param name="toStore"></param>
-	/// <param name="ignoreOccupied">if true, does not check if an item is already in the slot</param>
-	/// <param name="examineRecipient">if not null, when validation fails, will output an appropriate examine message to this recipient</param>
-	/// <returns></returns>
-	public bool CanFit(Pickupable toStore, bool ignoreOccupied = false, GameObject examineRecipient = null)
-	{
-
-		if (toStore == null) return false;
-		//go through this slot's ancestors and make sure none of them ARE toStore,
-		//as that would create a loop in the inventory hierarchy
-		ItemStorage storageToCheck = itemStorage;
-		while (storageToCheck != null)
-		{
-			if (storageToCheck.gameObject == toStore.gameObject)
-			{
-				Logger.LogTraceFormat(
-					"Cannot fit {0} in slot {1}, this would create an inventory hierarchy loop (putting the" +
-					" storage inside itself)", Category.Inventory, toStore, ToString());
-				if (examineRecipient)
-				{
-					Chat.AddExamineMsg(examineRecipient, $"{toStore.gameObject.ExpensiveName()} can't go inside itself!");
-				}
-				return false;
-			}
-			//get parent item storage if it exists
-			var pickupable = storageToCheck.GetComponent<Pickupable>();
-			if (pickupable != null && pickupable.ItemSlot != null)
-			{
-				storageToCheck = pickupable.ItemSlot.ItemStorage;
-			}
-			else
-			{
-				storageToCheck = null;
-			}
-		}
-
-		if (!ignoreOccupied && item != null)
-		{
-			if (item.GetComponent<Stackable>() != null
-				&& toStore.GetComponent<Stackable>() != null
-				&& item.GetComponent<ItemAttributesV2>().HasAllTraits(toStore.GetComponent<ItemAttributesV2>().GetTraits())
-			   ) 
-			{
-				var _Stackable = item.GetComponent<Stackable>();
-
-				if (_Stackable.IsFull())
-				{
-					return false;
-				}
-				else { 
-					return true;
-				}
-			}
-			else {
-				return false;
-			}
-		}
-
-		//no loop created, check if this storage can fit this according to its specific capacity logic
-		var canFit = itemStorage.ItemStorageCapacity.CanFit(toStore, this.slotIdentifier);
-		if (canFit) return true;
-		if (examineRecipient)
-		{
-			//if this is going in a player's inventory, use a more appropriate message.
-			var targetPlayerScript = ItemStorage.GetComponent<PlayerScript>();
-			if (targetPlayerScript != null)
-			{
-				//going into a top-level inventory slot of a player
-				Chat.AddExamineMsg(examineRecipient, $"{toStore.gameObject.ExpensiveName()} can't go in that slot.");
-			}
-			else
-			{
-				//going into something else
-				Chat.AddExamineMsg(examineRecipient, $"{toStore.gameObject.ExpensiveName()} doesn't fit in the {ItemStorage.gameObject.ExpensiveName()}.");
-			}
-		}
-
-		return false;
-	}
-
-	/// <summary>
-	/// Checks if the indicated item can fit in this slot.
-	/// </summary>
-	/// <param name="pickupable">pickupable item</param>
-	/// <param name="ignoreOccupied">if true, does not check if an item is already in the slot</param>
-	/// <returns></returns>
-	public bool CanFit(GameObject pickupable, bool ignoreOccupied = false)
-	{
-		var pu = pickupable.GetComponent<Pickupable>();
-		if (pu == null)
-		{
-			Logger.LogWarningFormat("{0} has no pickupable, thus can't fit anywhere. It's probably a bug that" +
-								  " this was even attempted.", Category.Inventory, pickupable.name);
-			return false;
-		}
-
-		return CanFit(pu, ignoreOccupied);
-		
-	}
-
-	/// <summary>
-	/// Can be called client and server side to free up the cached
-	/// slots in this storage. Should be called when storage is going to be destroyed or
-	/// will be no longer known by the client. On server side, also destroys all the items in the slot.
-	/// </summary>
-	/// <param name="storageToFree"></param>
-	public static void Free(ItemStorage storageToFree)
-	{
-		if (CustomNetworkManager.IsServer)
-		{
-			//destroy all items in the slots
-			foreach (var slot in storageToFree.GetItemSlots())
-			{
-				if (slot.Item != null)
-				{
-					Inventory.ServerDespawn(slot);
-				}
-			}
-		}
-
-		var instanceID = storageToFree.GetComponent<NetworkIdentity>().GetInstanceID();
-		slots.TryGetValue(instanceID, out var dict);
-		if (dict != null)
-		{
-			dict.Clear();
-			slots.Remove(instanceID);
-		}
-	}
-
-	/// <summary>
-	/// Completely clears out the slot pool.
-	/// </summary>
-	public static void EmptyPool()
-	{
-		slots = new Dictionary<int, Dictionary<SlotIdentifier, ItemSlot>>();
-	}
-
-	/// <summary>
-	/// Links this item slot to the given client side UI slot.
-	/// </summary>
-	/// <param name="toLink"></param>
-	public void LinkLocalUISlot(UI_ItemSlot toLink)
-	{
-		this.localUISlot = toLink;
-	}
-
-	/// <summary>
-	/// Convenience method for getting an item slot when it's not known if it is indexed or
-	/// named. If slotIndex == -1, will try to get it as a named slot, otherwise will get it
-	/// as an indexed slot.
-	/// </summary>
-	/// <param name="itemStorage"></param>
-	/// <param name="namedSlot"></param>
-	/// <param name="slotIndex"></param>
-	/// <returns></returns>
-	/// <exception cref="NotImplementedException"></exception>
-	public static ItemSlot Get(ItemStorage itemStorage, NamedSlot namedSlot, int slotIndex)
-	{
-		if (slotIndex == -1)
-		{
-			return ItemSlot.GetNamed(itemStorage, namedSlot);
-		}
-		return ItemSlot.GetIndexed(itemStorage, slotIndex);
-	}
-
-}
->>>>>>> a83fffdf
+}
<<<<<<< HEAD
﻿using Items;
using UnityEditor;
using UnityEngine;

public class Networking : Editor
{
    [MenuItem("Networking/Pickup Random Item (Client)")]
    private static void PickupRandomItem()
    {
        PickUpTrigger[] items = FindObjectsOfType<PickUpTrigger>();
        GameObject gameObject = items[Random.Range(1, items.Length)].gameObject;
        InteractMessage.Send(gameObject, "id");
    }

    [MenuItem("Networking/Give Random Item To All (Server)")]
    private static void GiveItems()
    {
        PlayerNetworkActions[] players = FindObjectsOfType<PlayerNetworkActions>();
        PickUpTrigger[] items = FindObjectsOfType<PickUpTrigger>();

        //		var gameObject = items[Random.Range(1, items.Length)].gameObject;
        for (int i = 0; i < players.Length; i++)
        {
            GameObject gameObject = items[Random.Range(1, items.Length)].gameObject;
            players[i].AddItem(gameObject, "leftHand", true);
        }
    }

    [MenuItem("Networking/Gib All (Server)")]
    private static void GibAll()
    {
        GibMessage.Send();
    }
}
=======
﻿using System.Collections;
using System.Collections.Generic;
using UnityEditor;
using UnityEngine;

public class Networking : Editor
{
    [MenuItem("Networking/Pickup Random Item (Client)")]
    static void PickupRandomItem()
    {
        var items = FindObjectsOfType<Items.PickUpTrigger>();
        var gameObject = items[Random.Range(1, items.Length)].gameObject;
        InteractMessage.Send(gameObject, "id");
    }

    [MenuItem("Networking/Give Random Item To All (Server)")]
    static void GiveItems()
    {
        var players = FindObjectsOfType<PlayerNetworkActions>();
        var items = FindObjectsOfType<Items.PickUpTrigger>();

        //		var gameObject = items[Random.Range(1, items.Length)].gameObject;
        for (var i = 0; i < players.Length; i++)
        {
            var gameObject = items[Random.Range(1, items.Length)].gameObject;
            players[i].AddItem(gameObject, "leftHand", true);
        }
    }

    [MenuItem("Networking/Transform Waltz (Server)")]
    static void MoveAll()
    {
        CustomNetworkManager.Instance.MoveAll();
    }

    [MenuItem("Networking/Gib All (Server)")]
    static void GibAll()
    {
        GibMessage.Send();
    }
}
>>>>>>> eec07a58
<|MERGE_RESOLUTION|>--- conflicted
+++ resolved
@@ -1,4 +1,3 @@
-<<<<<<< HEAD
 ﻿using Items;
 using UnityEditor;
 using UnityEngine;
@@ -27,42 +26,6 @@
         }
     }
 
-    [MenuItem("Networking/Gib All (Server)")]
-    private static void GibAll()
-    {
-        GibMessage.Send();
-    }
-}
-=======
-﻿using System.Collections;
-using System.Collections.Generic;
-using UnityEditor;
-using UnityEngine;
-
-public class Networking : Editor
-{
-    [MenuItem("Networking/Pickup Random Item (Client)")]
-    static void PickupRandomItem()
-    {
-        var items = FindObjectsOfType<Items.PickUpTrigger>();
-        var gameObject = items[Random.Range(1, items.Length)].gameObject;
-        InteractMessage.Send(gameObject, "id");
-    }
-
-    [MenuItem("Networking/Give Random Item To All (Server)")]
-    static void GiveItems()
-    {
-        var players = FindObjectsOfType<PlayerNetworkActions>();
-        var items = FindObjectsOfType<Items.PickUpTrigger>();
-
-        //		var gameObject = items[Random.Range(1, items.Length)].gameObject;
-        for (var i = 0; i < players.Length; i++)
-        {
-            var gameObject = items[Random.Range(1, items.Length)].gameObject;
-            players[i].AddItem(gameObject, "leftHand", true);
-        }
-    }
-
     [MenuItem("Networking/Transform Waltz (Server)")]
     static void MoveAll()
     {
@@ -70,9 +33,8 @@
     }
 
     [MenuItem("Networking/Gib All (Server)")]
-    static void GibAll()
+    private static void GibAll()
     {
         GibMessage.Send();
     }
-}
->>>>>>> eec07a58
+}
--- conflicted
+++ resolved
@@ -19,30 +19,22 @@
 		PickUpTrigger[] items = FindObjectsOfType<PickUpTrigger>();
 
 		//		var gameObject = items[Random.Range(1, items.Length)].gameObject;
-		for (int i = 0; i < players.Length; i++)
+		for ( int i = 0; i < players.Length; i++ )
 		{
 			GameObject gameObject = items[Random.Range(1, items.Length)].gameObject;
 			players[i].AddItem(gameObject, "leftHand", true);
 		}
 	}
 
-<<<<<<< HEAD
+	[MenuItem("Networking/Transform Waltz (Server)")]
+	static void MoveAll()
+	{
+		CustomNetworkManager.Instance.MoveAll();
+	}
+
 	[MenuItem("Networking/Gib All (Server)")]
 	private static void GibAll()
 	{
 		GibMessage.Send();
 	}
-=======
-    [MenuItem("Networking/Transform Waltz (Server)")]
-    static void MoveAll()
-    {
-        CustomNetworkManager.Instance.MoveAll();
-    }
-
-    [MenuItem("Networking/Gib All (Server)")]
-    private static void GibAll()
-    {
-        GibMessage.Send();
-    }
->>>>>>> 801ee5e6
 }
﻿using System.Collections;
using System.Linq;
using UnityEngine;
using UnityEngine.Networking;

public class MopTrigger : PickUpTrigger
{
	//server-side only, tracks if mop is currently cleaning.
	private bool isCleaning;

	public override bool Interact (GameObject originator, Vector3 position, string hand)
    {
<<<<<<< HEAD
        //TODO:  Fill this in.

        if (UIManager.Hands.CurrentSlot.Item != gameObject)
        {
            return base.Interact (originator, position, hand);
        }
        var targetWorldPos = Camera.main.ScreenToWorldPoint(CommonInput.mousePosition);
		if (PlayerManager.PlayerScript.IsInReach(targetWorldPos, false))
        {
			if(!isServer)
=======
		var playerScript = originator.GetComponent<PlayerScript>();
		//do nothing if player is not in reach of the specified position
		if (!playerScript.IsInReach(position))
		{
			return false;
		}

		if (PlayerManager.PlayerScript == playerScript)
		{
			//we are initiating the interaction locally

			//if the mop is not in our hand, pick it up
			if (UIManager.Hands.CurrentSlot.Item != gameObject)
			{
				return base.Interact (originator, position, hand);
			}

			//ask the server to let us mop if it's in reach
			if (PlayerManager.PlayerScript.IsInReach(position))
>>>>>>> ed1b155c
			{
				if (!isServer)
				{
					//ask to mop
					InteractMessage.Send(gameObject, position.RoundToInt(), hand);
				}
				else
				{
					//we're the server so we can just go ahead and mop
					ServerMop(originator, position);
				}

				return true;
			}
		}
		else if (isServer)
		{
			//server is being asked to mop on behalf of some other player.
			//if mop is not in their hand, pick it up by delegating to Pickuptrigger
			var targetSlot = InventoryManager.GetSlotFromOriginatorHand(originator, hand);
			if (targetSlot.Item == null)
			{
				return base.Interact (originator, position, hand);
			}

			//mop is in their hand, let them mop
			ServerMop(originator, position);
		}

		return false;
    }

	[Server]
	private void ServerMop(GameObject originator, Vector3 position)
	{
		if (!isCleaning)
		{
			//server is performing server-side logic for the interaction
			//do the mopping
			var progressFinishAction = new FinishProgressAction(
				reason =>
				{
					if (reason == FinishProgressAction.FinishReason.INTERRUPTED)
					{
						CancelCleanTile();
					}
					else if (reason == FinishProgressAction.FinishReason.COMPLETED)
					{
						CleanTile(position);
					}
				}
			);
			isCleaning = true;

			//Start the progress bar:
			UIManager.ProgressBar.StartProgress(position.RoundToInt(),
				5f, progressFinishAction, originator);
		}
	}


	[Server]
	private void CleanTile (Vector3 worldPos)
    {
	    var worldPosInt = worldPos.CutToInt();
	    var matrix = MatrixManager.AtPoint( worldPosInt, true );
	    var localPosInt = MatrixManager.WorldToLocalInt( worldPosInt, matrix );
	    var floorDecals = MatrixManager.GetAt<FloorDecal>(worldPosInt, isServer: true);

	    for ( var i = 0; i < floorDecals.Count; i++ )
	    {
		    floorDecals[i].DisappearFromWorldServer();
	    }

	    if (!MatrixManager.IsSpaceAt(worldPosInt, true))
	    {
		    // Create a WaterSplat Decal (visible slippery tile)
		    // EffectsFactory.Instance.WaterSplat(targetWorldIntPos);

		    // Sets a tile to slippery
		    matrix.MetaDataLayer.MakeSlipperyAt(localPosInt);
	    }

	    isCleaning = false;
    }

	[Server]
	private void CancelCleanTile()
	{
		//stop the in progress cleaning
		isCleaning = false;
	}
}<|MERGE_RESOLUTION|>--- conflicted
+++ resolved
@@ -10,21 +10,9 @@
 
 	public override bool Interact (GameObject originator, Vector3 position, string hand)
     {
-<<<<<<< HEAD
-        //TODO:  Fill this in.
-
-        if (UIManager.Hands.CurrentSlot.Item != gameObject)
-        {
-            return base.Interact (originator, position, hand);
-        }
-        var targetWorldPos = Camera.main.ScreenToWorldPoint(CommonInput.mousePosition);
-		if (PlayerManager.PlayerScript.IsInReach(targetWorldPos, false))
-        {
-			if(!isServer)
-=======
 		var playerScript = originator.GetComponent<PlayerScript>();
 		//do nothing if player is not in reach of the specified position
-		if (!playerScript.IsInReach(position))
+		if (!playerScript.IsInReach(position, false))
 		{
 			return false;
 		}
@@ -40,8 +28,7 @@
 			}
 
 			//ask the server to let us mop if it's in reach
-			if (PlayerManager.PlayerScript.IsInReach(position))
->>>>>>> ed1b155c
+			if (PlayerManager.PlayerScript.IsInReach(position, false))
 			{
 				if (!isServer)
 				{

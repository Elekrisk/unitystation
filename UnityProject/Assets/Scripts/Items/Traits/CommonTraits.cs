
using UnityEngine;

/// <summary>
/// Singleton, provides common ItemTraits with special purposes (such as components
/// used on many prefabs which automatically cause an object to have particular traits) so they can be easily used
/// in components without needing to be assigned in editor.
/// </summary>
[CreateAssetMenu(fileName = "CommonTraitsSingleton", menuName = "Singleton/Traits/CommonTraits")]
public class CommonTraits : SingletonScriptableObject<CommonTraits>
{
	public ItemTrait ReagentContainer;
	public ItemTrait Gun;
	public ItemTrait Food;
	public ItemTrait Mask;
	public ItemTrait Wirecutter;
	public ItemTrait Wrench;
	public ItemTrait Emag;
	public ItemTrait Crowbar;
	public ItemTrait Screwdriver;
	public ItemTrait NoSlip;
	public ItemTrait Slippery;
	public ItemTrait Multitool;
<<<<<<< HEAD
	public ItemTrait SpillOnThrow;
	public ItemTrait CanFillMop;
=======
	public ItemTrait Cultivator;
	public ItemTrait Trowel;
	public ItemTrait Bucket;
>>>>>>> c601c99d
}<|MERGE_RESOLUTION|>--- conflicted
+++ resolved
@@ -21,12 +21,9 @@
 	public ItemTrait NoSlip;
 	public ItemTrait Slippery;
 	public ItemTrait Multitool;
-<<<<<<< HEAD
 	public ItemTrait SpillOnThrow;
 	public ItemTrait CanFillMop;
-=======
 	public ItemTrait Cultivator;
 	public ItemTrait Trowel;
 	public ItemTrait Bucket;
->>>>>>> c601c99d
 }
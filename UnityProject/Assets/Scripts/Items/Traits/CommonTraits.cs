--- conflicted
+++ resolved
@@ -21,13 +21,9 @@
 	public ItemTrait NoSlip;
 	public ItemTrait Slippery;
 	public ItemTrait Multitool;
-<<<<<<< HEAD
-	public ItemTrait Metal;
-=======
 	public ItemTrait SpillOnThrow;
 	public ItemTrait CanFillMop;
 	public ItemTrait Cultivator;
 	public ItemTrait Trowel;
 	public ItemTrait Bucket;
->>>>>>> 723502a0
 }
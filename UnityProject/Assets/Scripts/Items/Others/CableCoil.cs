--- conflicted
+++ resolved
@@ -1,139 +1,129 @@
-﻿using System.Collections;
-using System.Collections.Generic;
-using UnityEngine;
-
-public class CableCoil : PickUpTrigger
-{
-	public WiringColor CableType;
-	public GameObject CablePrefab;
-    void Start()
-    {
-
-    }
-	public Connection GetDirectionFromFaceDirection(GameObject originator) { 
-		var playerScript = originator.GetComponent<PlayerScript>();
-		switch (playerScript.CurrentDirection.ToString())
-		{
-			case "Left":
-				{
-					return (Connection.West);
-				}
-			case "Right":
-				{
-
-					return (Connection.East);
-				}
-			case "Up":
-				{
-
-					return (Connection.North);
-				}
-			case "Down":
-				{
-
-					return (Connection.South);
-				}
-		}
-		return (Connection.NA);
-	
-	}
-
-<<<<<<< HEAD
-	public override bool Interact(GameObject originator, Vector3 position, string hand)
-	{
-
-=======
-    void Update()
-    {
-
-    }
-	public override bool Interact(GameObject originator, Vector3 position, string hand)
-	{
->>>>>>> 6a1f30bb
-		//Logger.Log(originator + " " + position + " " + hand);
-		if (!isServer)
-		{
-			InteractMessage.Send(gameObject, position , hand);
-		}
-		else {
-			var slot = InventoryManager.GetSlotFromOriginatorHand(originator, hand);
-			var CableCoil_ = slot.Item?.GetComponent<CableCoil>();
-
-			if (CableCoil_ != null)
-			{
-				position.z = 0f;
-				position = position.RoundToInt();
-				Vector3 PlaceDirection = originator.Player().Script.WorldPos - position; //need to Change
-				Connection WireEndB = Connection.NA;
-				if (PlaceDirection == Vector3.up) { WireEndB = Connection.North; }
-				else if (PlaceDirection == Vector3.down) { WireEndB = Connection.South; }
-				else if (PlaceDirection == Vector3.right) { WireEndB = Connection.East; }
-				else if (PlaceDirection == Vector3.left) { WireEndB = Connection.West; }
-
-				else if (PlaceDirection == Vector3.down + Vector3.left) { WireEndB = Connection.SouthWest; }
-				else if (PlaceDirection == Vector3.down + Vector3.right) { WireEndB = Connection.SouthEast; }
-				else if (PlaceDirection == Vector3.up + Vector3.left) { WireEndB = Connection.NorthWest; }
-				else if (PlaceDirection == Vector3.up + Vector3.right) { WireEndB = Connection.NorthEast; }
-				else if (PlaceDirection == Vector3.zero) { WireEndB = GetDirectionFromFaceDirection(originator); }
-
-				if (WireEndB != Connection.NA)
-				{
-					if (CableType == WiringColor.high)
-					{
-						switch (WireEndB)
-						{
-							case Connection.NorthEast:
-								return true;
-							case Connection.NorthWest:
-								return true;
-							case Connection.SouthWest:
-								return true;
-							case Connection.SouthEast:
-								return true;
-						}
-
-					}
-
-					var worldPosInt = position.CutToInt();
-					var matrix = MatrixManager.AtPoint(worldPosInt, true);
-					var localPosInt = MatrixManager.WorldToLocalInt(worldPosInt, matrix);
-
-					var econs = originator.GetComponentInParent<Matrix>().GetElectricalConnections(localPosInt);
-					foreach (var con in econs) {
-						if (con.WireEndA == Connection.Overlap || con.WireEndB == Connection.Overlap) {
-							if (con.WireEndA == WireEndB || con.WireEndB == WireEndB)
-							{
-								ChatRelay.Instance.AddToChatLogClient("There is already a cable at that position", ChatChannel.Examine);
-								return true;
-							}
-							foreach (var Econ in econs)
-							{
-								if (Econ.WireEndA == WireEndB || Econ.WireEndB == WireEndB)
-								{
-									if (con.WireEndA == Econ.WireEndA || con.WireEndB == Econ.WireEndA){
-										ChatRelay.Instance.AddToChatLogClient("There is already a cable at that position", ChatChannel.Examine);
-										return true;
-									}
-									else if (con.WireEndA == Econ.WireEndB || con.WireEndB == Econ.WireEndB){
-										ChatRelay.Instance.AddToChatLogClient("There is already a cable at that position", ChatChannel.Examine);
-										return true;
-									}
-								}
-							}
-						}
-					}
-					BuildCable(position, originator.transform.parent, WireEndB);
-				}
-			}
-			return base.Interact(originator, position, hand);
-		}
-		return base.Interact(originator, position, hand);
-	}
-	private void BuildCable(Vector3 position, Transform parent, Connection WireEndB)
-	{
-		Connection WireEndA = Connection.Overlap;
-		GameObject Cable = PoolManager.PoolNetworkInstantiate(CablePrefab, position, parent);
-		ElectricalCableMessage.Send(Cable, WireEndA, WireEndB, CableType);
-		Cable.GetComponent<CableInheritance>().SetDirection(WireEndB, WireEndA, CableType);
-	}
-}+﻿using System.Collections;
+using System.Collections.Generic;
+using UnityEngine;
+
+public class CableCoil : PickUpTrigger
+{
+	public WiringColor CableType;
+	public GameObject CablePrefab;
+    void Start()
+    {
+
+    }
+	public Connection GetDirectionFromFaceDirection(GameObject originator) { 
+		var playerScript = originator.GetComponent<PlayerScript>();
+		switch (playerScript.CurrentDirection.ToString())
+		{
+			case "Left":
+				{
+					return (Connection.West);
+				}
+			case "Right":
+				{
+
+					return (Connection.East);
+				}
+			case "Up":
+				{
+
+					return (Connection.North);
+				}
+			case "Down":
+				{
+
+					return (Connection.South);
+				}
+		}
+		return (Connection.NA);
+	
+	}
+
+	public override bool Interact(GameObject originator, Vector3 position, string hand)
+	{
+		//Logger.Log(originator + " " + position + " " + hand);
+		if (!isServer)
+		{
+			InteractMessage.Send(gameObject, position , hand);
+		}
+		else {
+			var slot = InventoryManager.GetSlotFromOriginatorHand(originator, hand);
+			var CableCoil_ = slot.Item?.GetComponent<CableCoil>();
+
+			if (CableCoil_ != null)
+			{
+				position.z = 0f;
+				position = position.RoundToInt();
+				Vector3 PlaceDirection = originator.Player().Script.WorldPos - position; //need to Change
+				Connection WireEndB = Connection.NA;
+				if (PlaceDirection == Vector3.up) { WireEndB = Connection.North; }
+				else if (PlaceDirection == Vector3.down) { WireEndB = Connection.South; }
+				else if (PlaceDirection == Vector3.right) { WireEndB = Connection.East; }
+				else if (PlaceDirection == Vector3.left) { WireEndB = Connection.West; }
+
+				else if (PlaceDirection == Vector3.down + Vector3.left) { WireEndB = Connection.SouthWest; }
+				else if (PlaceDirection == Vector3.down + Vector3.right) { WireEndB = Connection.SouthEast; }
+				else if (PlaceDirection == Vector3.up + Vector3.left) { WireEndB = Connection.NorthWest; }
+				else if (PlaceDirection == Vector3.up + Vector3.right) { WireEndB = Connection.NorthEast; }
+				else if (PlaceDirection == Vector3.zero) { WireEndB = GetDirectionFromFaceDirection(originator); }
+
+				if (WireEndB != Connection.NA)
+				{
+					if (CableType == WiringColor.high)
+					{
+						switch (WireEndB)
+						{
+							case Connection.NorthEast:
+								return true;
+							case Connection.NorthWest:
+								return true;
+							case Connection.SouthWest:
+								return true;
+							case Connection.SouthEast:
+								return true;
+						}
+
+					}
+
+					var worldPosInt = position.CutToInt();
+					var matrix = MatrixManager.AtPoint(worldPosInt, true);
+					var localPosInt = MatrixManager.WorldToLocalInt(worldPosInt, matrix);
+
+					var econs = originator.GetComponentInParent<Matrix>().GetElectricalConnections(localPosInt);
+					foreach (var con in econs) {
+						if (con.WireEndA == Connection.Overlap || con.WireEndB == Connection.Overlap) {
+							if (con.WireEndA == WireEndB || con.WireEndB == WireEndB)
+							{
+								ChatRelay.Instance.AddToChatLogClient("There is already a cable at that position", ChatChannel.Examine);
+								return true;
+							}
+							foreach (var Econ in econs)
+							{
+								if (Econ.WireEndA == WireEndB || Econ.WireEndB == WireEndB)
+								{
+									if (con.WireEndA == Econ.WireEndA || con.WireEndB == Econ.WireEndA){
+										ChatRelay.Instance.AddToChatLogClient("There is already a cable at that position", ChatChannel.Examine);
+										return true;
+									}
+									else if (con.WireEndA == Econ.WireEndB || con.WireEndB == Econ.WireEndB){
+										ChatRelay.Instance.AddToChatLogClient("There is already a cable at that position", ChatChannel.Examine);
+										return true;
+									}
+								}
+							}
+						}
+					}
+					BuildCable(position, originator.transform.parent, WireEndB);
+				}
+			}
+			return base.Interact(originator, position, hand);
+		}
+		return base.Interact(originator, position, hand);
+	}
+	private void BuildCable(Vector3 position, Transform parent, Connection WireEndB)
+	{
+		Connection WireEndA = Connection.Overlap;
+		GameObject Cable = PoolManager.PoolNetworkInstantiate(CablePrefab, position, parent);
+		ElectricalCableMessage.Send(Cable, WireEndA, WireEndB, CableType);
+		Cable.GetComponent<CableInheritance>().SetDirection(WireEndB, WireEndA, CableType);
+	}
+}
﻿﻿using System;
using System.Collections;
using System.Collections.Generic;
using Tilemaps.Scripts.Behaviours.Objects;
using UnityEngine;
using UnityEngine.Networking;
using Items;
using UI;
 using Random = UnityEngine.Random;

namespace Equipment
{
	//For items that are the ownership of players, the items are kept in a pool serverside and sprites references
	//sent to the client UI and playerobj
	public class ObjectPool : MonoBehaviour
	{
		public Dictionary<NetworkIdentity, ItemAttributes> currentObjects =
			new Dictionary<NetworkIdentity, ItemAttributes>();

<<<<<<< HEAD
		public void AddGameObject(GameObject obj)
		{
			obj.transform.position = transform.position;
			obj.transform.parent = transform;
=======
        public void AddGameObject(GameObject obj)
        {
//            obj.transform.position = transform.position;
//            obj.transform.parent = transform;
            var objTransform = obj.GetComponent<CustomNetTransform>();
            objTransform.DisappearFromWorldServer();
//            objTransform.SetParent(transform);
            //SetPosition(transform.position, false);
>>>>>>> 801ee5e6

			NetworkIdentity id = obj.GetComponent<NetworkIdentity>();
			ItemAttributes att = obj.GetComponent<ItemAttributes>();

			if (currentObjects.ContainsKey(id))
			{
				currentObjects.Remove(id);
				currentObjects.Add(id, att);
			}
			else
			{
				currentObjects.Add(id, att);
			}
		}

		public void DestroyGameObject(GameObject gObj)
		{
			DropGameObject(gObj, Vector3.zero);
		}

		//When dropping items etc, remove them from the player equipment pool and place in scene
		public void DropGameObject(GameObject gObj, Vector3 dropPos)
		{
			NetworkIdentity id = gObj.GetComponent<NetworkIdentity>();
			if (!currentObjects.ContainsKey(id))
			{
				Debug.Log("item: " + gObj.name + "was not found in Player Equipment pool");
			}
			else
			{
				if (!dropPos.Equals(Vector3.zero))
				{
					GameObject o = currentObjects[id].gameObject;
					DropNow(o, dropPos);
				}
				currentObjects.Remove(id);
				gObj.GetComponent<RegisterTile>().UpdatePosition();
			}
		}

<<<<<<< HEAD
		private static void DropNow(GameObject gObj, Vector3 dropPos)
		{
			gObj.transform.parent = GameObject.FindGameObjectWithTag("SpawnParent").transform;
			gObj.transform.position = dropPos;
		}
	}
=======
        private static void DropNow(GameObject gObj, Vector3 dropPos)
        {
           // gObj.transform.parent = GameObject.FindGameObjectWithTag("SpawnParent").transform;
           // gObj.transform.position = dropPos;
            var objTransform = gObj.GetComponent<CustomNetTransform>();
//            objTransform.AppearAtPositionServer(dropPos);
            objTransform.ForceDrop(dropPos);
//            objTransform.SetParent(null);
        }
    }
>>>>>>> 801ee5e6
}<|MERGE_RESOLUTION|>--- conflicted
+++ resolved
@@ -1,94 +1,72 @@
-﻿﻿using System;
-using System.Collections;
-using System.Collections.Generic;
-using Tilemaps.Scripts.Behaviours.Objects;
-using UnityEngine;
-using UnityEngine.Networking;
-using Items;
-using UI;
- using Random = UnityEngine.Random;
-
-namespace Equipment
-{
-	//For items that are the ownership of players, the items are kept in a pool serverside and sprites references
-	//sent to the client UI and playerobj
-	public class ObjectPool : MonoBehaviour
-	{
-		public Dictionary<NetworkIdentity, ItemAttributes> currentObjects =
-			new Dictionary<NetworkIdentity, ItemAttributes>();
-
-<<<<<<< HEAD
-		public void AddGameObject(GameObject obj)
-		{
-			obj.transform.position = transform.position;
-			obj.transform.parent = transform;
-=======
-        public void AddGameObject(GameObject obj)
-        {
-//            obj.transform.position = transform.position;
-//            obj.transform.parent = transform;
-            var objTransform = obj.GetComponent<CustomNetTransform>();
-            objTransform.DisappearFromWorldServer();
-//            objTransform.SetParent(transform);
-            //SetPosition(transform.position, false);
->>>>>>> 801ee5e6
-
-			NetworkIdentity id = obj.GetComponent<NetworkIdentity>();
-			ItemAttributes att = obj.GetComponent<ItemAttributes>();
-
-			if (currentObjects.ContainsKey(id))
-			{
-				currentObjects.Remove(id);
-				currentObjects.Add(id, att);
-			}
-			else
-			{
-				currentObjects.Add(id, att);
-			}
-		}
-
-		public void DestroyGameObject(GameObject gObj)
-		{
-			DropGameObject(gObj, Vector3.zero);
-		}
-
-		//When dropping items etc, remove them from the player equipment pool and place in scene
-		public void DropGameObject(GameObject gObj, Vector3 dropPos)
-		{
-			NetworkIdentity id = gObj.GetComponent<NetworkIdentity>();
-			if (!currentObjects.ContainsKey(id))
-			{
-				Debug.Log("item: " + gObj.name + "was not found in Player Equipment pool");
-			}
-			else
-			{
-				if (!dropPos.Equals(Vector3.zero))
-				{
-					GameObject o = currentObjects[id].gameObject;
-					DropNow(o, dropPos);
-				}
-				currentObjects.Remove(id);
-				gObj.GetComponent<RegisterTile>().UpdatePosition();
-			}
-		}
-
-<<<<<<< HEAD
-		private static void DropNow(GameObject gObj, Vector3 dropPos)
-		{
-			gObj.transform.parent = GameObject.FindGameObjectWithTag("SpawnParent").transform;
-			gObj.transform.position = dropPos;
-		}
-	}
-=======
-        private static void DropNow(GameObject gObj, Vector3 dropPos)
-        {
-           // gObj.transform.parent = GameObject.FindGameObjectWithTag("SpawnParent").transform;
-           // gObj.transform.position = dropPos;
-            var objTransform = gObj.GetComponent<CustomNetTransform>();
-//            objTransform.AppearAtPositionServer(dropPos);
-            objTransform.ForceDrop(dropPos);
-//            objTransform.SetParent(null);
-        }
-    }
->>>>>>> 801ee5e6
+﻿using System.Collections.Generic;
+using Tilemaps.Scripts.Behaviours.Objects;
+using UnityEngine;
+using UnityEngine.Networking;
+
+namespace Equipment
+{
+	//For items that are the ownership of players, the items are kept in a pool serverside and sprites references
+	//sent to the client UI and playerobj
+	public class ObjectPool : MonoBehaviour
+	{
+		public Dictionary<NetworkIdentity, ItemAttributes> currentObjects =
+			new Dictionary<NetworkIdentity, ItemAttributes>();
+
+		public void AddGameObject(GameObject obj)
+		{
+//            obj.transform.position = transform.position;
+//            obj.transform.parent = transform;
+			var objTransform = obj.GetComponent<CustomNetTransform>();
+			objTransform.DisappearFromWorldServer();
+//            objTransform.SetParent(transform);
+
+			NetworkIdentity id = obj.GetComponent<NetworkIdentity>();
+			ItemAttributes att = obj.GetComponent<ItemAttributes>();
+
+			if ( currentObjects.ContainsKey(id) )
+			{
+				currentObjects.Remove(id);
+				currentObjects.Add(id, att);
+			}
+			else
+			{
+				currentObjects.Add(id, att);
+			}
+		}
+
+		public void DestroyGameObject(GameObject gObj)
+		{
+			DropGameObject(gObj, Vector3.zero);
+		}
+
+		//When dropping items etc, remove them from the player equipment pool and place in scene
+		public void DropGameObject(GameObject gObj, Vector3 dropPos)
+		{
+			NetworkIdentity id = gObj.GetComponent<NetworkIdentity>();
+			if ( !currentObjects.ContainsKey(id) )
+			{
+				Debug.Log("item: " + gObj.name + "was not found in Player Equipment pool");
+			}
+			else
+			{
+				if ( !dropPos.Equals(Vector3.zero) )
+				{
+					GameObject o = currentObjects[id].gameObject;
+					DropNow(o, dropPos);
+				}
+				currentObjects.Remove(id);
+				gObj.GetComponent<RegisterTile>().UpdatePosition();
+			}
+		}
+
+		private static void DropNow(GameObject gObj, Vector3 dropPos)
+		{
+			// gObj.transform.parent = GameObject.FindGameObjectWithTag("SpawnParent").transform;
+			// gObj.transform.position = dropPos;
+			var objTransform = gObj.GetComponent<CustomNetTransform>();
+//            objTransform.AppearAtPositionServer(dropPos);
+			objTransform.ForceDrop(dropPos);
+//            objTransform.SetParent(null);
+		}
+	}
 }
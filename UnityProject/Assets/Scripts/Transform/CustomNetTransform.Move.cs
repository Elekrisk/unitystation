--- conflicted
+++ resolved
@@ -329,10 +329,6 @@
 	/// Nudge object (sliding on the ground, not in the air)
 	/// </summary>
 	[Server]
-<<<<<<< HEAD
-	public void Nudge(NudgeInfo info)
-	{
-=======
 	public void Nudge( NudgeInfo info ) {
 		
 		if ( PushPull.isNotPushable )
@@ -340,7 +336,6 @@
             return;
         }
 
->>>>>>> 6d87331b
 		Vector2 impulse = info.Trajectory.normalized;
 
 		serverState.Speed = info.InitialSpeed;

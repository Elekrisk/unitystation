using System;
using System.Collections.Generic;
using UnityEngine;
using UnityEngine.Networking;
using Random = UnityEngine.Random;

public enum SpinMode {
	None,
	Clockwise,
	CounterClockwise
}

public struct ThrowInfo
{
	/// Null object, means that there's no throw in progress
	public static readonly ThrowInfo NoThrow =
		new ThrowInfo{ OriginPos = TransformState.HiddenPos, TargetPos = TransformState.HiddenPos };
	public Vector3 OriginPos;
	public Vector3 TargetPos;
	public GameObject ThrownBy;
	public BodyPartType Aim;
	public float InitialSpeed;
	public SpinMode SpinMode;
	public Vector3 Trajectory => TargetPos - OriginPos;

	public override string ToString() {
		return Equals(NoThrow) ? "[No throw]" :
			$"[{nameof( OriginPos )}: {OriginPos}, {nameof( TargetPos )}: {TargetPos}, {nameof( ThrownBy )}: {ThrownBy}, " +
			$"{nameof( Aim )}: {Aim}, {nameof( InitialSpeed )}: {InitialSpeed}, {nameof( SpinMode )}: {SpinMode}]";
	}
}

public partial class CustomNetTransform {
	//	[SyncVar]
//	public bool isPushing;
//	public bool predictivePushing = false;
<<<<<<< HEAD
=======
	private PushPull pushPull;
	public PushPull PushPull => pushPull ? pushPull : ( pushPull = GetComponent<PushPull>() );

>>>>>>> 45c3f4f7
	public bool IsInSpace => MatrixManager.IsSpaceAt( Vector3Int.RoundToInt( transform.position ) );
	public bool IsFloatingServer => serverState.Impulse != Vector2.zero && serverState.Speed > 0f;
	public bool IsFloatingClient => clientState.Impulse != Vector2.zero && clientState.Speed > 0f;
	public bool IsBeingThrown => !serverState.ActiveThrow.Equals( ThrowInfo.NoThrow );

	//future optimization thoughts:
	//if (not in limbo && space flying for 30 tiles in a row):
	//do a 50 tile raycast?
	//if (raycast results == null)
	//enter limbo.
	//
	//limbo mode: no matrix sync checks, one collision check per 20 tiles/no collision checks at all
	//quit limbo if: player within 20 tiles
	//
	//

	/// (Server) Did the flying item reach the planned landing point?
	private bool ShouldStopThrow {
		get {
			if ( !IsBeingThrown ) {
				return true;
			}

			bool shouldStop =
				Vector3.Distance( serverState.ActiveThrow.OriginPos, serverState.WorldPosition ) >= serverState.ActiveThrow.Trajectory.magnitude;
//			if ( shouldStop ) {
//				Logger.Log( $"Should stop throw: {Vector3.Distance( serverState.ActiveThrow.OriginPos, serverState.WorldPosition )}" +
//				           $" >= {trajectory.magnitude}" );
//			}
			return shouldStop;
		}
	}

	[Server]
	public void Push( Vector2Int direction ) {
<<<<<<< HEAD
		if ( IsInSpace ) {
			serverState.Impulse = direction;
		} else { //todo: where the fuck is lerp?
			SetPosition( ( Vector2 ) serverState.WorldPosition + direction );
		}
=======
		serverState.Speed = 6; //?
		if (IsInSpace) {
			serverState.Impulse = direction;
		}
		SetPosition( ( Vector2 ) serverState.WorldPosition + direction );
>>>>>>> 45c3f4f7
	}

//	/// Apply impulse while setting position
//	[Server]
//	public void PushTo( Vector3 pos, Vector2 impulseDir, bool notify = true, float speed = 4f, bool _isPushing = false ) {
//		if (IsInSpace()) {
//			serverTransformState.Impulse = impulseDir;
//		} else {
//			SetPosition(pos, notify, speed, _isPushing);
//		}
//	}

//	/// Client side prediction for pushing
//	/// This allows instant pushing reaction to a pushing event
//	/// on the client who instigated it. The server then validates
//	/// the transform position and returns it if it is illegal
//	public void PushToPosition( Vector3 pos, float speed, PushPull pushComponent ) {
//		if(pushComponent.pushing || predictivePushing){
//			return;
//		}
//		TransformState newState = clientState;
//		newState.Active = true;
//		newState.Speed = speed;
//		newState.Position = pos;
//		UpdateClientState(newState);
//		predictivePushing = true;
//		pushComponent.pushing = true;
//	}

	/// Predictive client movement
	/// Mimics server collision checks for obviously unpassable things.
	/// That prevents objects going through walls if server doen't respond in time
	private void CheckFloatingClient() {
		CheckFloatingClient(TransformState.HiddenPos);
	}
	private void CheckFloatingClient(Vector3 goal) {
		if ( !IsFloatingClient ) {
			return;
		}
		bool isRecursive = goal != TransformState.HiddenPos;
		Vector3Int intOrigin = Vector3Int.RoundToInt( clientState.WorldPosition );

		Vector3 moveDelta;
		if ( !isRecursive ) { //Normal delta if not recursive
			moveDelta = ( Vector3 ) clientState.Impulse * clientState.Speed * Time.deltaTime;
		} else { //Artificial delta if recursive
			moveDelta = goal - clientState.WorldPosition;
		}

		float distance = moveDelta.magnitude;
		Vector3 newGoal;

		if ( distance > 1 ) {
			//limit goal to just one tile away and run this method recursively afterwards
			newGoal = clientState.WorldPosition + ( Vector3 ) clientState.Impulse;
		} else {
			newGoal = clientState.WorldPosition + moveDelta;
		}
		Vector3Int intGoal = Vector3Int.RoundToInt( newGoal );

		bool isWithinTile = intOrigin == intGoal; //same tile, no need to validate stuff
		if ( isWithinTile || MatrixManager.IsPassableAt( intOrigin, intGoal ) ) {
			//advance
			clientState.WorldPosition += moveDelta;
		} else {
			//stop
//			Logger.Log( $"{gameObject.name}: predictive stop @ {clientState.WorldPosition} to {intGoal}" );
			clientState.Speed = 0f;
			clientState.Impulse = Vector2.zero;
			clientState.SpinFactor = 0;
		}

		if ( distance > 1 ) {
			CheckFloatingClient(isRecursive ? goal : newGoal);
		}
	}

	/// Clientside lerping (transform to clientState position)
	private void Lerp() {
		Vector3 targetPos = MatrixManager.WorldToLocal( clientState.WorldPosition, MatrixManager.Get( matrix ) );
		//Set position immediately if not moving
		if ( clientState.Speed.Equals( 0 ) ) {
			transform.localPosition = targetPos;
			return;
		}
		transform.localPosition =
			Vector3.MoveTowards( transform.localPosition, targetPos, clientState.Speed * Time.deltaTime );
	}

	/// Drop with some inertia.
	/// Currently used by players dropping something while space floating
	[Server]
	public void InertiaDrop( Vector3 initialPos, float speed, Vector2 impulse ) {
		SetPosition( initialPos, false );
		serverState.Impulse = impulse;
		serverState.Speed = Random.Range( -0.3f, 0f ) + speed;
		NotifyPlayers();
	}

	/// Throw object using data provided in ThrowInfo.
	/// Range will be limited by itemAttributes
	[Server]
	public void Throw( ThrowInfo info ) {
		SetPosition( info.OriginPos, false );

		float throwSpeed = ItemAttributes.throwSpeed * 10; //tiles per second
		float throwRange = ItemAttributes.throwRange;

		Vector2 impulse = info.Trajectory.normalized;

		var correctedInfo = info;
		//limit throw range here
		if ( Vector2.Distance( info.OriginPos, info.TargetPos ) > throwRange ) {
			correctedInfo.TargetPos = info.OriginPos + ( ( Vector3 ) impulse * throwRange );
//			Logger.Log( $"Throw distance clamped to {correctedInfo.Trajectory.magnitude}, " +
//			           $"target changed {info.TargetPos}->{correctedInfo.TargetPos}" );
		}

		//add player momentum
		float playerMomentum = 0f;
		//If throwing nearby, do so at 1/2 speed (looks clunky otherwise)
		float speedMultiplier = Mathf.Clamp( correctedInfo.Trajectory.magnitude / (throwRange <= 0 ? 1 : throwRange), 0.6f, 1f );
		serverState.Speed = ( Random.Range( -0.2f, 0.2f ) + throwSpeed + playerMomentum ) * speedMultiplier;
		correctedInfo.InitialSpeed = serverState.Speed;

		serverState.Impulse = impulse;
		if ( info.SpinMode != SpinMode.None ) {
			serverState.SpinFactor = ( sbyte ) ( Mathf.Clamp( throwSpeed * (2f / (int)ItemAttributes.size + 1), sbyte.MinValue, sbyte.MaxValue )
			                                     * ( info.SpinMode == SpinMode.Clockwise ? 1 : -1 ) );
		}
		serverState.ActiveThrow = correctedInfo;
//		Logger.Log( $"Throw:{correctedInfo} {serverState}" );
		NotifyPlayers();
	}

	/// Dropping with some force, in random direction. For space floating demo purposes.
	[Server]
	public void ForceDrop( Vector3 pos ) {
//		GetComponentInChildren<SpriteRenderer>().color = Color.white;
		SetPosition( pos, false );
		Vector2 impulse = Random.insideUnitCircle.normalized;
		//don't apply impulses if item isn't going to float in that direction
		Vector3Int newGoal = CeilWithContext( serverState.WorldPosition + ( Vector3 ) impulse, impulse );
		if ( CanDriftTo( newGoal ) ) {
			serverState.Impulse = impulse;
			serverState.Speed = Random.Range( 0.2f, 2f );
		}

		NotifyPlayers();
	}

	/// Server movement checks
	[Server]
	private void CheckFloatingServer() {
		CheckFloatingServer(TransformState.HiddenPos);
	}
	[Server]
	private void CheckFloatingServer(Vector3 goal) {
		if ( !IsFloatingServer || matrix == null ) {
			return;
		}
		bool isRecursive = goal != TransformState.HiddenPos;

		Vector3 moveDelta;
		if ( !isRecursive ) {//Normal delta if not recursive
			moveDelta = ( Vector3 ) serverState.Impulse * serverState.Speed * Time.deltaTime;
		} else {//Artificial delta if recursive
			moveDelta = goal - serverState.WorldPosition;
		}

		Vector3Int intOrigin = Vector3Int.RoundToInt( serverState.WorldPosition );
		float distance = moveDelta.magnitude;
		Vector3 newGoal;

		if ( distance > 1 ) {
			//limit goal to just one tile away and run this method recursively afterwards
			newGoal = serverState.WorldPosition + ( Vector3 ) serverState.Impulse;
		} else {
			newGoal = serverState.WorldPosition + moveDelta;
		}
		Vector3Int intGoal = Vector3Int.RoundToInt( newGoal );

		bool isWithinTile = intOrigin == intGoal; //same tile, no need to validate stuff
		if ( isWithinTile || ValidateFloating( serverState.WorldPosition, newGoal ) ) {
			AdvanceMovement( serverState.WorldPosition, newGoal );
		} else {
			StopFloating();
		}

		if ( distance > 1 ) {
			CheckFloatingServer(isRecursive ? goal : newGoal);
		}
	}

	[Server]
	private void AdvanceMovement( Vector3 tempOrigin, Vector3 tempGoal ) {
		//Natural throw ending
		if ( IsBeingThrown && ShouldStopThrow ) {
//			Logger.Log( $"{gameObject.name}: Throw ended at {serverState.WorldPosition}" );
			serverState.ActiveThrow = ThrowInfo.NoThrow;
			//Change spin when we hit the ground. Zero was kinda dull
			serverState.SpinFactor = ( sbyte ) ( -serverState.SpinFactor * 0.2f );
			//todo: ground hit sound
		}

		serverState.WorldPosition = tempGoal;
		//Spess drifting is perpetual, but speed decreases each tile if object has landed (no throw) on the floor
//		if ( !IsBeingThrown && !MatrixManager.IsEmptyAt( Vector3Int.RoundToInt( tempOrigin ) ) ) {
		if ( !IsBeingThrown && !MatrixManager.IsSpaceAt( Vector3Int.RoundToInt( tempOrigin ) ) ) {
			//on-ground resistance
			serverState.Speed = serverState.Speed - ( serverState.Speed * 0.10f ) - 0.5f;
			if ( serverState.Speed <= 0.05f ) {
				StopFloating();
			} else {
				NotifyPlayers();
			}
		}
	}

	/// Verifies if we can proceed to the next tile and hurts objects if we can not
	/// This check works only for 2 adjacent tiles, that's why floating check is recursive
	[Server]
	private bool ValidateFloating( Vector3 origin, Vector3 goal ) {
//		Logger.Log( $"{gameObject.name} check {origin}->{goal}. Speed={serverState.Speed}" );
		Vector3Int intOrigin = Vector3Int.RoundToInt( origin );
		Vector3Int intGoal = Vector3Int.RoundToInt( goal );
		var info = serverState.ActiveThrow;
		List<HealthBehaviour> hitDamageables;
		if ( CanDriftTo( intOrigin, intGoal ) & !HittingSomething( intGoal, info.ThrownBy, out hitDamageables ) ) {
			return true;
		}

		//Hurting what we can
		if ( hitDamageables != null && hitDamageables.Count > 0 && !Equals( info, ThrowInfo.NoThrow ) ) {
			for ( var i = 0; i < hitDamageables.Count; i++ ) {
				//Remove cast to int when moving health values to float
				var damage = ( int ) ( ItemAttributes.throwDamage * 2 );
				hitDamageables[i].ApplyDamage( info.ThrownBy, damage, DamageType.BRUTE, info.Aim );
				PostToChatMessage.SendThrowHitMessage( gameObject, hitDamageables[i].gameObject, damage, info.Aim );
			}
			//todo:hit sound
		}

		return false;
//				RpcForceRegisterUpdate();
	}

	///Stopping drift, killing impulse
	[Server]
	private void StopFloating() {
//		Logger.Log( $"{gameObject.name} stopped floating" );
		if ( PushPull && PushPull.isPushable ) { //todo: decent criteria for objects that are supposed to be tile snapped
			var futureTile = CeilWithContext( serverState.Position, serverState.Impulse );
			if ( matrix.IsPassableAt( futureTile ) ) {
				serverState.Position = futureTile;
				Logger.LogTrace( $"Chose future tile {serverState.Position}", Category.PushPull );
			} else {
				serverState.Position = Vector3Int.RoundToInt( serverState.Position );
				Logger.LogTrace( $"Chose current tile {serverState.Position}", Category.PushPull );
			}
		}
		serverState.Impulse = Vector2.zero;
		serverState.Speed = 0;
		serverState.Rotation = transform.rotation.eulerAngles.z;
		serverState.SpinFactor = 0;
		serverState.ActiveThrow = ThrowInfo.NoThrow;
		NotifyPlayers();
		RegisterObjects();
	}

	///Special rounding for collision detection
	///returns V3Int of next tile
	private static Vector3Int CeilWithContext( Vector3 roundable, Vector2 impulseContext ) {
		float x = impulseContext.x;
		float y = impulseContext.y;
		return new Vector3Int(
			x < 0 ? ( int ) Math.Floor( roundable.x ) : ( int ) Math.Ceiling( roundable.x ),
			y < 0 ? ( int ) Math.Floor( roundable.y ) : ( int ) Math.Ceiling( roundable.y ),
			0 );
	}

	/// Can it drift to given pos?
	private bool CanDriftTo( Vector3Int targetPos ) {
		return CanDriftTo( Vector3Int.RoundToInt( serverState.WorldPosition ), targetPos );
	}

	private bool CanDriftTo( Vector3Int originPos, Vector3Int targetPos ) {
		return MatrixManager.IsPassableAt( originPos, targetPos );
	}

	/// Lists objects to be damaged on given tile. Prob should be moved elsewhere
	private bool HittingSomething( Vector3Int atPos, GameObject thrownBy, out List<HealthBehaviour> victims ) {
		//Not damaging anything at launch tile
		if ( Vector3Int.RoundToInt( serverState.ActiveThrow.OriginPos ) == atPos ) {
			victims = null;
			return false;
		}
		var objectsOnTile = MatrixManager.GetAt<HealthBehaviour>( atPos );
		if ( objectsOnTile != null ) {
			var damageables = new List<HealthBehaviour>();
			foreach ( HealthBehaviour obj in objectsOnTile ) {
				//Skip thrower for now
				if ( obj.gameObject == thrownBy ) {
					Logger.Log( $"{thrownBy.name} not hurting himself", Category.Throwing );
					continue;
				}
				//Skip dead bodies
				if ( !obj.IsDead ) {
					damageables.Add( obj );
				}
			}
			if ( damageables.Count > 0 ) {
				victims = damageables;
				return true;
			}
		}

		victims = null;
		return false;
	}
}<|MERGE_RESOLUTION|>--- conflicted
+++ resolved
@@ -34,12 +34,9 @@
 	//	[SyncVar]
 //	public bool isPushing;
 //	public bool predictivePushing = false;
-<<<<<<< HEAD
-=======
 	private PushPull pushPull;
 	public PushPull PushPull => pushPull ? pushPull : ( pushPull = GetComponent<PushPull>() );
 
->>>>>>> 45c3f4f7
 	public bool IsInSpace => MatrixManager.IsSpaceAt( Vector3Int.RoundToInt( transform.position ) );
 	public bool IsFloatingServer => serverState.Impulse != Vector2.zero && serverState.Speed > 0f;
 	public bool IsFloatingClient => clientState.Impulse != Vector2.zero && clientState.Speed > 0f;
@@ -75,19 +72,11 @@
 
 	[Server]
 	public void Push( Vector2Int direction ) {
-<<<<<<< HEAD
-		if ( IsInSpace ) {
-			serverState.Impulse = direction;
-		} else { //todo: where the fuck is lerp?
-			SetPosition( ( Vector2 ) serverState.WorldPosition + direction );
-		}
-=======
 		serverState.Speed = 6; //?
 		if (IsInSpace) {
 			serverState.Impulse = direction;
 		}
 		SetPosition( ( Vector2 ) serverState.WorldPosition + direction );
->>>>>>> 45c3f4f7
 	}
 
 //	/// Apply impulse while setting position

--- conflicted
+++ resolved
@@ -42,8 +42,6 @@
 		bodyMobID = playerScript.GetComponent<LivingHealthBehaviour>().mobID;
 		StopGhosting();
 	}
-<<<<<<< HEAD
-=======
 
 	/// <summary>
 	/// Make this mind a specific antag type
@@ -63,14 +61,6 @@
 		Antag = null;
 	}
 
-	public void ClonePlayer(GameObject spawnPoint, CharacterSettings characterSettings)
-	{
-		GameObject oldBody = GetCurrentMob();
-		var connection = oldBody.GetComponent<NetworkIdentity>().connectionToClient;
-		SpawnHandler.ClonePlayer(connection, jobType, characterSettings, oldBody, spawnPoint);
-	}
-
->>>>>>> 90abff99
 	public GameObject GetCurrentMob()
 	{
 		if (IsGhosting)

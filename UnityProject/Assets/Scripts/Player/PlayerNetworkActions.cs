﻿using System;
using System.Collections;
using System.Collections.Generic;
using System.Linq;
using UnityEngine;
using UnityEngine.Networking;
using Random = UnityEngine.Random;

public partial class PlayerNetworkActions : NetworkBehaviour
{
	private readonly string[] slotNames = {
		"suit",
		"belt",
		"feet",
		"head",
		"mask",
		"uniform",
		"neck",
		"ear",
		"eyes",
		"hands",
		"id",
		"back",
		"rightHand",
		"leftHand",
		"storage01",
		"storage02",
		"suitStorage",
		"handcuffs",
	};

	// For access checking. Must be nonserialized.
	// This has to be added because using the UIManager at client gets the server's UIManager. So instead I just had it send the active hand to be cached at server.
	[NonSerialized] public string activeHand = "rightHand";

	private bool doingCPR = false;

	private ChatIcon chatIcon;

	private Equipment equipment;
	private PlayerMove playerMove;
	private PlayerScript playerScript;
	private ObjectBehaviour objectBehaviour;

	public Dictionary<string, InventorySlot> Inventory { get; } = new Dictionary<string, InventorySlot>();

	private static readonly Vector3 FALLEN = new Vector3(0, 0, -90);
	private static readonly Vector3 STRAIGHT = Vector3.zero;

	private List<InventorySlot> initSync;

	private void Awake()
	{
		equipment = GetComponent<Equipment>();
		playerMove = GetComponent<PlayerMove>();
		playerScript = GetComponent<PlayerScript>();
		chatIcon = GetComponentInChildren<ChatIcon>();
		objectBehaviour = GetComponent<ObjectBehaviour>();
	}

	public override void OnStartServer()
	{
		if (isServer)
		{
			if (playerScript == null)
			{
				playerScript = GetComponent<PlayerScript>();
			}
			initSync = new List<InventorySlot>();
			foreach (string slotName in slotNames)
			{
				var invSlot = new InventorySlot(Guid.NewGuid(), slotName, true, playerScript);
				Inventory.Add(slotName, invSlot);
				InventoryManager.AllServerInventorySlots.Add(invSlot);
				initSync.Add(invSlot);
			}

			SendSyncMessage(gameObject);
		}

		base.OnStartServer();
	}

	/// <summary>
	/// Sync the player with the server.
	/// </summary>
	/// <param name="recipient">The player to be synced.</param>
	[Server]
	public void ReenterBodyUpdates(GameObject recipient)
	{
		SendSyncMessage(recipient);
		UpdateInventorySlots(recipient);
	}

	/// <summary>
	/// Sends a message to sync the clientside player's inventory with the serverside inventory.
	/// </summary>
	/// <param name="recipient">The player to be synced.</param>
	[Server]
	public void SendSyncMessage(GameObject recipient)
	{
		SyncPlayerInventoryGuidMessage.Send(recipient, initSync);
	}

	public bool InventoryContainsItem(GameObject item, out InventorySlot slot)
	{
		foreach (KeyValuePair<string, InventorySlot> entry in Inventory)
		{
			if (entry.Value.Item == item)
			{
				slot = entry.Value;
				return true;
			}
		}
		slot = null;
		return false;
	}

	[Server]
	public bool AddItemToUISlot(GameObject itemObject, string slotName, bool replaceIfOccupied = false, bool forceInform = true)
	{
		if (Inventory[slotName] == null)
		{
			return false;
		}
		if (Inventory[slotName].Item != null && !replaceIfOccupied)
		{
			Logger.Log($"{gameObject.name}: Didn't replace existing {slotName} item {Inventory[slotName].Item?.name} with {itemObject?.name}", Category.Inventory);
			return false;
		}

		ObjectBehaviour itemObj = itemObject.GetComponent<ObjectBehaviour>();
		var cnt = itemObject.GetComponent<CustomNetTransform>();
		if (cnt != null)
		{
			if (itemObj != null)
			{
				itemObj.parentContainer = objectBehaviour;
			}
			cnt.DisappearFromWorldServer();
		}

		SetInventorySlot(slotName, itemObject);
		return true;
	}

	/// <summary>
	/// Get the item in the player's active hand
	/// </summary>
	/// <returns>the gameobject item in the player's active hand, null if nothing in active hand</returns>
	public GameObject GetActiveHandItem()
	{
		return Inventory[activeHand].Item;
	}

	private void PlaceInHand(GameObject item)
	{
		UIManager.Hands.CurrentSlot.SetItem(item);
	}

	/// Destroys item if it's in player's pool.
	/// It's not recommended to destroy shit in general due to the specifics of our game
	[Server]
	public void Consume(GameObject item)
	{
		foreach (var slot in Inventory)
		{
			if (item == slot.Value.Item)
			{
				InventoryManager.DestroyItemInSlot(item);
				ClearInventorySlot(slot.Key);
				break;
			}
		}
	}

	/// Checks if player has this item in any of his slots
	[Server]
	public bool HasItem(GameObject item)
	{
		foreach (var slot in Inventory)
		{
			if (item == slot.Value.Item)
			{
				return true;
			}
		}
		return false;
	}

	/// <summary>
	/// Validates the inv interaction.
	/// If you are not validating a drop action then pass Vector3.zero to dropWorldPos
	/// </summary>
	[Server]
	public bool ValidateInvInteraction(string slotUUID, string fromUUID, GameObject gObj = null, bool forceClientInform = true)
	{
		//security todo: serverside check for item size UI_ItemSlot.CheckItemFit()
		InventorySlot fromSlot = null;
		InventorySlot toSlot = InventoryManager.GetSlotFromUUID(slotUUID, true);
		if (toSlot == null)
		{
			Logger.Log("Error no slot found for UUID: " + slotUUID, Category.Inventory);
		}
		else
		{
			if (!toSlot.IsUISlot && gObj && InventoryContainsItem(gObj, out fromSlot))
			{
				SetStorageInventorySlot(slotUUID, fromUUID, gObj);
				return true;
			}
			if (toSlot.IsUISlot && gObj && !InventoryContainsItem(gObj, out fromSlot))
			{
				SetInventorySlot(toSlot.SlotName, gObj);
				return true;
			}
			if (toSlot.Item != null)
			{
				if (!toSlot.IsUISlot && toSlot.Item == gObj)
				{
					//It's already been moved to the slot
					fromSlot = InventoryManager.GetSlotFromUUID(fromUUID, isServer);
					if (fromSlot?.Item != null)
					{
						Logger.Log("From slot is not null: " + fromSlot.Item.name +
							" fromItemSlotName: " + fromSlot.UUID, Category.Inventory);
					}
					return true;
				}
				return false;
			}
		}

		if (!gObj)
		{
			return ValidateDropItem(toSlot, forceClientInform);
		}

		if (toSlot.IsUISlot && gObj && InventoryContainsItem(gObj, out fromSlot))
		{
			SetInventorySlot(toSlot.SlotName, gObj);
			//Clean up other slots
			ClearObjectIfNotInSlot(gObj, fromSlot.SlotName, forceClientInform);
			//			Debug.Log($"Approved moving {gObj.name} to slot {toSlot.SlotName}");
			return true;
		}
		Logger.LogWarning($"Unable to validateInvInteraction {toSlot.SlotName}:{gObj.name}", Category.Inventory);
		return false;
	}

	public void RollbackPrediction(string slotUUID, string fromSlotUUID, GameObject item)
	{
		var toSlotRequest = InventoryManager.GetSlotFromUUID(slotUUID, isServer);
		var slotItCameFrom = InventoryManager.GetSlotFromUUID(fromSlotUUID, isServer);

		if (toSlotRequest != null)
		{
			if (toSlotRequest.Item == item) //it already travelled to slot on the server, send it back for everyone
			{
				if (!ValidateInvInteraction(fromSlotUUID, slotUUID, item, true))
				{
					Logger.LogError("Rollback failed!", Category.Inventory);
				}
				return;
			}
		}

		UpdateSlotMessage.Send(gameObject, fromSlotUUID, slotUUID, item, true);
	}

	[Server]
	private void ClearObjectIfNotInSlot(GameObject gObj, string slot, bool forceClientInform)
	{
		HashSet<string> toBeCleared = new HashSet<string>();
		foreach (string key in Inventory.Keys)
		{
			if (key.Equals(slot) || !Inventory[key].Item)
			{
				continue;
			}

			if (Inventory[key].Equals(gObj))
			{
				toBeCleared.Add(key);
			}
		}

		ClearInventorySlot(forceClientInform, toBeCleared.ToArray());
	}

	[Server]
	public void ClearInventorySlot(params string[] slotNames)
	{
		ClearInventorySlot(true, slotNames);
	}

	[Server]
	public void ClearInventorySlot(bool forceClientInform, params string[] slotNames)
	{
		for (int i = 0; i < slotNames.Length; i++)
		{
			Inventory[slotNames[i]].Item = null;
			equipment.ClearItemSprite(slotNames[i]);
			InventoryManager.UpdateInvSlot(true, null, null, Inventory[slotNames[i]].UUID);
		}

		Logger.LogTraceFormat("Cleared {0}", Category.Inventory, slotNames);
	}

	[Server]
	public void SetStorageInventorySlot(string slotUUID, string fromUUID, GameObject obj)
	{
		InventoryManager.UpdateInvSlot(true, slotUUID, obj,
			fromUUID);

		UpdatePlayerEquipSprites(InventoryManager.GetSlotFromUUID(fromUUID, true),
			InventoryManager.GetSlotFromUUID(slotUUID, true));
	}

	[Server]
	public void SetInventorySlot(string slotName, GameObject obj)
	{
		var fromSlot = InventoryManager.GetSlotFromItem(obj);
		var toSlot = Inventory[slotName];
		InventoryManager.UpdateInvSlot(true, toSlot.UUID, obj,
			fromSlot?.UUID);

		UpdatePlayerEquipSprites(fromSlot, toSlot);
	}

	/// <summary>
	/// Sends messages to a client to update every slot in the player's clientside inventory.
	/// </summary>
	/// <param name="recipient">The player to have their inventory updated.</param>
	[Server]
	public void UpdateInventorySlots(GameObject recipient)
	{
		for (int i = 0; i < slotNames.Length; i++)
		{
			InventorySlot invSlot = Inventory[slotNames[i]];
			UpdateSlotMessage.Send(recipient, invSlot.UUID, null, invSlot.Item);
		}
	}

	[Server]
	public void UpdatePlayerEquipSprites(InventorySlot fromSlot, InventorySlot toSlot)
	{
		//Checks both slots and determnes the player equip sprites (only call this after a slot change)
		if (fromSlot != null)
		{
			if (fromSlot.IsUISlot)
			{
				if (IsEquipSpriteSlot(fromSlot))
				{
					if (fromSlot.Item == null)
					{
						//clear equip sprite
						SyncEquipSpritesFor(fromSlot, -1);
					}
				}
			}
		}

		if (toSlot != null)
		{
			if (toSlot.IsUISlot)
			{
				if (IsEquipSpriteSlot(toSlot))
				{
					if (toSlot.Item != null)
					{
						var att = toSlot.Item.GetComponent<ItemAttributes>();

						if (toSlot.SlotName == "leftHand" || toSlot.SlotName == "rightHand")
						{
							equipment.SetHandItemSprite(att, toSlot.SlotName);
						}
						else if (att.spriteType == SpriteType.Clothing || att.hierarchy.Contains("headset") ||
							att.hierarchy.Contains("storage/backpack") || att.hierarchy.Contains("storage/bag") ||
							att.hierarchy.Contains("storage/belt") || att.hierarchy.Contains("tank") || toSlot.SlotName == "handcuffs")
						{
<<<<<<< HEAD
							SyncEquipSpritesFor(toSlot, att.clothingReference);
=======
							EquipSlot enumA = (EquipSlot)Enum.Parse(typeof(EquipSlot), toSlot.SlotName);
							equipment.SetReference((int)enumA, att.clothingReference);
>>>>>>> 8c30ae03
						}
					}
				}
			}
		}
	}

	private bool IsEquipSpriteSlot(InventorySlot slot)
	{
		if (slot.SlotName == "id" || slot.SlotName == "storage01" ||
		slot.SlotName == "storage02" || slot.SlotName == "suitStorage")
		{
		return false;
		}

		return slot.IsUISlot;
	}

	[Server]
	private void SyncEquipSpritesFor(InventorySlot slot, int spriteRef)
	{
		//clear equip sprite
		if (slot.Owner.gameObject == gameObject)
		{
			SyncEquipSprite(slot.SlotName, spriteRef);
		}
		else
		{
			slot.Owner.GetComponent<PlayerNetworkActions>()?.SyncEquipSprite(slot.SlotName, spriteRef);
		}
	}

	[Server]
	private void SyncEquipSprite(string slotName, int spriteRef)
	{
		EquipSlot enumA = (EquipSlot)Enum.Parse(typeof(EquipSlot), slotName);
		equipment.SetReference((int)enumA, spriteRef);
	}

	/// Drop an item from a slot. use forceSlotUpdate=false when doing clientside prediction,
	/// otherwise client will forcefully receive update slot messages
	public void RequestDropItem(string handUUID, bool forceClientInform = true)
	{
		InventoryInteractMessage.Send("", handUUID, InventoryManager.GetSlotFromUUID(handUUID, isServer).Item, forceClientInform);
	}

	//Dropping from a slot on the UI
	[Server]
	public bool ValidateDropItem(InventorySlot invSlot, bool forceClientInform /* = false*/ )
	{
		//decline if not dropped from hands?
		if (Inventory.ContainsKey(invSlot.SlotName) && Inventory[invSlot.SlotName].Item)
		{
			DropItem(invSlot.SlotName, forceClientInform);
			return true;
		}

		Logger.Log("Object not found in Inventory", Category.Inventory);
		return false;
	}

	///     Imperative drop.
	/// Pass empty slot to drop a random one
	[Server]
	public void DropItem(string slot = "", bool forceClientInform = true)
	{
		//Drop random item
		if (slot == "")
		{
			slot = "uniform";
			foreach (var key in Inventory.Keys)
			{
				if (Inventory[key].Item)
				{
					slot = key;
					break;
				}
			}
		}
		InventoryManager.DropGameItem(gameObject, Inventory[slot].Item, transform.position);

		equipment.ClearItemSprite(slot);
	}

	/// <summary>
	/// Drops all items.
	/// </summary>
	[Server]
	public void DropAll()
	{
		//fixme: modified collectionz
		foreach (var key in Inventory.Keys)
		{
			if (Inventory[key].Item)
			{
				DropItem(key);
			}
		}
	}

	/// Client requesting throw to clicked position
	[Command]
	public void CmdRequestThrow(string slot, Vector3 worldTargetPos, int aim)
	{
		if (playerScript.canNotInteract() || slot != "leftHand" && slot != "rightHand" || !SlotNotEmpty(slot))
		{
			RollbackPrediction("", Inventory[slot].UUID, Inventory[slot].Item);
			return;
		}
		GameObject throwable = Inventory[slot].Item;

		Vector3 playerPos = playerScript.PlayerSync.ServerState.WorldPosition;

		InventoryManager.DestroyItemInSlot(throwable);
		ClearInventorySlot(slot);
		var throwInfo = new ThrowInfo
		{
			ThrownBy = gameObject,
				Aim = (BodyPartType)aim,
				OriginPos = playerPos,
				TargetPos = worldTargetPos,
				//Clockwise spin from left hand and Counterclockwise from the right hand
				SpinMode = slot == "leftHand" ? SpinMode.Clockwise : SpinMode.CounterClockwise,
		};
		throwable.GetComponent<CustomNetTransform>().Throw(throwInfo);

		//Simplified counter-impulse for players in space
		if (playerScript.PlayerSync.IsWeightlessServer)
		{
			playerScript.PlayerSync.Push(Vector2Int.RoundToInt(-throwInfo.Trajectory.normalized));
		}
	}

	[Command] //Remember with the parent you can only send networked objects:
	public void CmdPlaceItem(string slotName, Vector3 pos, GameObject newParent, bool isTileMap)
	{
		if (playerScript.canNotInteract() || !playerScript.IsInReach(pos, true))
		{
			return;
		}

		if (!SlotNotEmpty(slotName))
		{
			return;
		}

		GameObject item = Inventory[slotName].Item;
		InventoryManager.DropGameItem(gameObject, Inventory[slotName].Item, pos);
		ClearInventorySlot(slotName);
		if (item != null && newParent != null)
		{
			if (isTileMap)
			{
				TileChangeManager tileChangeManager = newParent.GetComponentInParent<TileChangeManager>();
				//				item.transform.parent = tileChangeManager.ObjectParent.transform; TODO
			}
			else
			{
				item.transform.parent = newParent.transform;
			}
			// TODO
			//			ReorderGameobjectsOnTile(pos);
		}
	}

	//	private void ReorderGameobjectsOnTile(Vector2 position)
	//	{
	//		List<RegisterItem> items = regCallCmdCrowBarRemoveFloorTileisterTile.Matrix.Get<RegisterItem>(position.RoundToInt()).ToList();
	//
	//		for (int i = 0; i < items.Count; i++)
	//		{
	//			SpriteRenderer sRenderer = items[i].gameObject.GetComponentInChildren<SpriteRenderer>();
	//			if (sRenderer != null)
	//			{
	//				sRenderer.sortingOrder = (i + 1);
	//			}
	//		}
	//	}

	public bool SlotNotEmpty(string eventName)
	{
		return Inventory.ContainsKey(eventName) && Inventory[eventName].Item != null;
	}

	[Command]
	public void CmdStartMicrowave(string slotName, GameObject microwave, string mealName)
	{
		Microwave m = microwave.GetComponent<Microwave>();
		m.ServerSetOutputMeal(mealName);
		ClearInventorySlot(slotName);
		m.RpcStartCooking();
	}

	[Command]
	public void CmdToggleShutters(GameObject switchObj)
	{
		if (CanInteractWallmount(switchObj.GetComponent<WallmountBehavior>()))
		{
			ShutterSwitch s = switchObj.GetComponent<ShutterSwitch>();
			if (s.IsClosed)
			{
				s.IsClosed = false;
			}
			else
			{
				s.IsClosed = true;
			}
		}
		else
		{
			Logger.LogWarningFormat("Player {0} attempted to interact with shutter switch through wall," +
				" this could indicate a hacked client.", Category.Exploits, this.gameObject.name);
		}
	}

	[Command]
	public void CmdToggleLightSwitch(GameObject switchObj)
	{
		if (CanInteractWallmount(switchObj.GetComponent<WallmountBehavior>()))
		{
			LightSwitch s = switchObj.GetComponent<LightSwitch>();
			if (s.isOn == LightSwitch.States.On)
			{
				s.isOn = LightSwitch.States.Off;
			}
			else if (s.isOn == LightSwitch.States.Off) {
				s.isOn = LightSwitch.States.On;
			}

		}
		else
		{
			Logger.LogWarningFormat("Player {0} attempted to interact with light switch through wall," +
				" this could indicate a hacked client.", Category.Exploits, this.gameObject.name);
		}
	}

	[Command]
	public void CmdMoveItem(GameObject item, Vector3 newPos)
	{
		item.transform.position = newPos;
	}

	/// <summary>
	/// Validates that the player can interact with the specified wallmount
	/// </summary>
	/// <param name="wallmount">wallmount to check</param>
	/// <returns>true iff interaction is allowed</returns>
	[Server]
	private bool CanInteractWallmount(WallmountBehavior wallmount)
	{
		//can only interact if the player is facing the wallmount
		return wallmount.IsFacingPosition(transform.position);
	}

	/// <summary>
	/// Process the effects of a conscious state being changed (invoked from PlayerHealth on server when
	/// conscious state changes)
	/// </summary>
	/// <param name="oldState"></param>
	/// <param name="newState"></param>
	[Server]
	public void OnConsciousStateChanged(ConsciousState oldState, ConsciousState newState)
	{
		playerScript.registerTile.IsDownServer = newState != ConsciousState.CONSCIOUS;
		switch (newState)
		{
			case ConsciousState.CONSCIOUS:
				playerMove.allowInput = true;
				playerScript.PlayerSync.SpeedServer = playerMove.RunSpeed;
				break;
			case ConsciousState.BARELY_CONSCIOUS:
				//Drop items when unconscious
				DropItem("rightHand");
				DropItem("leftHand");
				playerMove.allowInput = true;
				playerScript.PlayerSync.SpeedServer = playerMove.CrawlSpeed;
				if (oldState == ConsciousState.CONSCIOUS)
				{
					//only play the sound if we are falling
					SoundManager.PlayNetworkedAtPos( "Bodyfall", transform.position );
				}
				break;
			case ConsciousState.UNCONSCIOUS:
				//Drop items when unconscious
				DropItem("rightHand");
				DropItem("leftHand");
				playerMove.allowInput = false;
				if (oldState == ConsciousState.CONSCIOUS)
				{
					//only play the sound if we are falling
					SoundManager.PlayNetworkedAtPos( "Bodyfall", transform.position );
				}
				break;
		}
		playerScript.pushPull.CmdStopPulling();
	}

	[Command]
	public void CmdToggleChatIcon(bool turnOn)
	{
		if (!GetComponent<VisibleBehaviour>().visibleState || (playerScript.mind.jobType == JobType.NULL))
		{
			//Don't do anything with chat icon if player is invisible or not spawned in
			return;
		}

		RpcToggleChatIcon(turnOn);
	}

	[ClientRpc]
	private void RpcToggleChatIcon(bool turnOn)
	{
		if (!chatIcon)
		{
			chatIcon = GetComponentInChildren<ChatIcon>();
		}

		if (turnOn)
		{
			chatIcon.TurnOnTalkIcon();
		}
		else
		{
			chatIcon.TurnOffTalkIcon();
		}
	}

	[Command]
	public void CmdCommitSuicide()
	{
		GetComponent<LivingHealthBehaviour>().ApplyDamage(gameObject, 1000, AttackType.Internal, DamageType.Brute, BodyPartType.Chest);
	}

	//Respawn action for Deathmatch v 0.1.3

	[Command]
	public void CmdRespawnPlayer()
	{
		if (GameManager.Instance.RespawnCurrentlyAllowed)
		{
			SpawnHandler.RespawnPlayer(connectionToClient, playerControllerId, playerScript.mind.jobType, playerScript.characterSettings, gameObject);
			RpcAfterRespawn();
		}
	}

	[Command]
	public void CmdToggleAllowCloning()
	{
		playerScript.mind.DenyCloning = !playerScript.mind.DenyCloning;
	}

	/// <summary>
	/// Spawn the ghost for this player and tell the client to switch input / camera to it
	/// </summary>
	[Command]
	public void CmdSpawnPlayerGhost()
	{
		if(GetComponent<LivingHealthBehaviour>().IsDead)
		{
			var newGhost = SpawnHandler.SpawnPlayerGhost(connectionToClient, playerControllerId, gameObject, playerScript.characterSettings);
			playerScript.mind.Ghosting(newGhost);
		}
	}


	/// <summary>
	/// Asks the server to let the client rejoin into a logged off character.
	/// </summary>
	/// <param name="loggedOffPlayer">The character to be rejoined into.</param>
	[Command]
	public void CmdEnterBody()
	{
		playerScript.mind.StopGhosting();
		var body = playerScript.mind.body.gameObject;
		SpawnHandler.TransferPlayer(connectionToClient, playerControllerId, body, gameObject, EVENT.PlayerSpawned, null);
		body.GetComponent<PlayerScript>().playerNetworkActions.ReenterBodyUpdates(body);
		RpcAfterRespawn();
	}

	/// <summary>
	/// Disables input before a body transfer.
	/// Note this will be invoked on all clients.
	/// </summary>
	[ClientRpc]
	public void RpcBeforeBodyTransfer()
	{
		ClosetPlayerHandler cph = GetComponent<ClosetPlayerHandler>();
		if (cph != null)
		{
			Destroy(cph);
		}

		//no more input can be sent to the body.
		GetComponent<MouseInputController>().enabled = false;
	}

	/// <summary>
	/// Invoked after our respawn is going to be performed by the server. Destroys the ghost.
	/// Note this will be invoked on all clients.
	/// </summary>
	[ClientRpc]
	private void RpcAfterRespawn()
	{
		//this ghost is not needed anymore
		Destroy(gameObject);
	}

	//FOOD
	[Command]
	public void CmdEatFood(GameObject food, string fromSlot, bool isDrink)
	{
		if (Inventory[fromSlot].Item == null)
		{
			//Already been eaten or the food is no longer in hand
			return;
		}

		Edible baseFood = food.GetComponent<Edible>();
		if (isDrink)
		{
			SoundManager.PlayNetworkedAtPos( "Slurp", transform.position );
		}
		else
		{
			SoundManager.PlayNetworkedAtPos( "EatFood", transform.position );
		}
		PlayerHealth playerHealth = GetComponent<PlayerHealth>();

		//FIXME: remove blood changes after TDM
		//and use this Cmd for healing hunger and applying
		//food related attributes instead:
		playerHealth.bloodSystem.BloodLevel += baseFood.healAmount;
		playerHealth.bloodSystem.StopBleedingAll();

		InventoryManager.UpdateInvSlot(true, "", null, Inventory[fromSlot].UUID);
		equipment.ClearItemSprite(fromSlot);
		PoolManager.PoolNetworkDestroy(food);

		GameObject leavings = baseFood.leavings;
		if (leavings != null)
		{
			leavings = PoolManager.PoolNetworkInstantiate(leavings);
			AddItemToUISlot(leavings, fromSlot);
		}
	}

	[Command]
	public void CmdSetActiveHand(string hand)
	{
		activeHand = hand;
	}

	[Command]
	public void CmdRefillWelder(GameObject welder, GameObject weldingTank)
	{
		//Double check reach just in case:
		if (playerScript.IsInReach(weldingTank, true))
		{
			var w = welder.GetComponent<Welder>();

			//is the welder on?
			if (w.isOn)
			{
				weldingTank.GetComponent<ExplodeWhenShot>().ExplodeOnDamage(gameObject.name);
			}
			else
			{
				//Refuel!
				w.Refuel();
				RpcPlayerSoundAtPos("Refill", transform.position, true);
			}
		}
	}

	[Command]
	public void CmdRequestPaperEdit(GameObject paper, string newMsg)
	{
		//Validate paper edit request
		//TODO Check for Pen
		if (Inventory["leftHand"].Item == paper || Inventory["rightHand"].Item == paper)
		{
			var paperComponent = paper.GetComponent<Paper>();
			var pen = Inventory["leftHand"].Item?.GetComponent<Pen>();
			if (pen == null)
			{
				pen = Inventory["rightHand"].Item?.GetComponent<Pen>();
				if (pen == null)
				{
					//no pen
					paperComponent.UpdatePlayer(gameObject); //force server string to player
					return;
				}
			}

			if (paperComponent != null)
			{
				paperComponent.SetServerString(newMsg);
				paperComponent.UpdatePlayer(gameObject);
			}
		}
	}

	/// <summary>
	/// Performs a hug from one player to another.
	/// </summary>
	[Command]
	public void CmdRequestHug(string hugger, GameObject huggedPlayer)
	{
		string huggee = huggedPlayer.GetComponent<PlayerScript>().playerName;
		var huggedPlayerRegister = huggedPlayer.GetComponent<RegisterPlayer>();
		ChatRelay.Instance.AddToChatLogServer(new ChatEvent
		{
			channels = ChatChannel.Local,
			message = $"{hugger} has hugged {huggee}.",
			position = huggedPlayerRegister.WorldPosition.To2Int()
		});
	}

	/// <summary>
	///	Performs a CPR action from one player to another.
	/// </summary>
	[Command]
	public void CmdRequestCPR(GameObject rescuer, GameObject cardiacArrestPlayer)
	{
		var cardiacArrestPlayerRegister = cardiacArrestPlayer.GetComponent<RegisterPlayer>();

		if (doingCPR)
			return;

		var progressFinishAction = new FinishProgressAction(
			reason =>
			{
				switch (reason)
				{
					case FinishProgressAction.FinishReason.INTERRUPTED:
						CancelCPR();
						doingCPR = false;
						break;
					case FinishProgressAction.FinishReason.COMPLETED:
						DoCPR(rescuer, cardiacArrestPlayer);
						doingCPR = false;
						break;
				}
			}
		);

		doingCPR = true;
		UIManager.ProgressBar.StartProgress(cardiacArrestPlayerRegister.WorldPosition, 5f, progressFinishAction,
			rescuer);
		ChatRelay.Instance.AddToChatLogServer(new ChatEvent
		{
			channels = ChatChannel.Local,
			message = $"{rescuer.Player()?.Name} is trying to perform CPR on {cardiacArrestPlayer.Player()?.Name}.",
			position = cardiacArrestPlayerRegister.WorldPosition.To2Int()
		});
	}

	[Server]
	private void DoCPR(GameObject rescuer, GameObject CardiacArrestPlayer)
	{
		var CardiacArrestPlayerRegister = CardiacArrestPlayer.GetComponent<RegisterPlayer>();
		CardiacArrestPlayer.GetComponent<PlayerHealth>().bloodSystem.oxygenDamage -= 7f;
		doingCPR = false;
		ChatRelay.Instance.AddToChatLogServer(new ChatEvent
		{
			channels = ChatChannel.Local,
			message = $"{rescuer.Player()?.Name} has performed CPR on {CardiacArrestPlayer.Player()?.Name}.",
			position = CardiacArrestPlayerRegister.WorldPositionServer.To2Int()
		});
	}

	[Server]
	private void CancelCPR()
	{
		// Stop the in progress CPR.
		doingCPR = false;
	}

	/// <summary>
	/// Performs a disarm attempt from one player to another.
	/// </summary>
	[Command]
	public void CmdRequestDisarm(GameObject disarmer, GameObject playerToDisarm)
	{
		var rng = new System.Random();
		string disarmerName = disarmer.Player()?.Name;
		string playerToDisarmName = playerToDisarm.Player()?.Name;
		var leftHandSlot = InventoryManager.GetSlotFromOriginatorHand(playerToDisarm, "leftHand");
		var rightHandSlot = InventoryManager.GetSlotFromOriginatorHand(playerToDisarm, "rightHand");
		var disarmedPlayerRegister = playerToDisarm.GetComponent<RegisterPlayer>();
		var disarmedPlayerNetworkActions = playerToDisarm.GetComponent<PlayerNetworkActions>();

		// This is based off the alien/humanoid/attack_hand disarm code of TGStation's codebase.
		// Disarms have 5% chance to knock down, then it has a 50% chance to disarm.
		if (5 >= rng.Next(1, 100))
		{
			disarmedPlayerRegister.Stun(6f, false);
			SoundManager.PlayNetworkedAtPos("ThudSwoosh", disarmedPlayerRegister.WorldPositionServer);
			ChatRelay.Instance.AddToChatLogServer(new ChatEvent
			{
				channels = ChatChannel.Local,
				message = $"{disarmerName} has knocked {playerToDisarmName} down!",
				position = disarmedPlayerRegister.WorldPositionServer.To2Int()
			});
		}
		else if (50 >= rng.Next(1, 100))
		{
			// Disarms
			if (leftHandSlot.Item != null)
			{
				disarmedPlayerNetworkActions.DropItem("leftHand");
			}

			if (rightHandSlot.Item != null)
			{
				disarmedPlayerNetworkActions.DropItem("rightHand");
			}

			SoundManager.PlayNetworkedAtPos("ThudSwoosh", disarmedPlayerRegister.WorldPositionServer);
			ChatRelay.Instance.AddToChatLogServer(new ChatEvent
			{
				channels = ChatChannel.Local,
				message = $"{disarmerName} has disarmed {playerToDisarmName}!",
				position = disarmedPlayerRegister.WorldPositionServer.To2Int()
			});
		}
		else
		{
			SoundManager.PlayNetworkedAtPos("PunchMiss", disarmedPlayerRegister.WorldPositionServer);
			ChatRelay.Instance.AddToChatLogServer(new ChatEvent
			{
				channels = ChatChannel.Local,
				message = $"{disarmerName} has attempted to disarm {playerToDisarmName}!",
				position = disarmedPlayerRegister.WorldPositionServer.To2Int()
			});
		}
	}

	//admin only commands
	#region Admin

	[Command]
	public void CmdAdminMakeHotspot(GameObject onObject)
	{
		var reactionManager = onObject.GetComponentInParent<ReactionManager>();
		reactionManager.ExposeHotspotWorldPosition(onObject.TileWorldPosition(), 700, .05f);
		reactionManager.ExposeHotspotWorldPosition(onObject.TileWorldPosition() + Vector2Int.down, 700, .05f);
		reactionManager.ExposeHotspotWorldPosition(onObject.TileWorldPosition() + Vector2Int.left, 700, .05f);
		reactionManager.ExposeHotspotWorldPosition(onObject.TileWorldPosition() + Vector2Int.up, 700, .05f);
		reactionManager.ExposeHotspotWorldPosition(onObject.TileWorldPosition() + Vector2Int.right, 700, .05f);
	}

	[Command]
	public void CmdAdminSmash(GameObject toSmash)
	{
		toSmash.GetComponent<Integrity>().ApplyDamage(float.MaxValue, AttackType.Melee, DamageType.Brute);
	}

	#endregion
}<|MERGE_RESOLUTION|>--- conflicted
+++ resolved
@@ -379,12 +379,7 @@
 							att.hierarchy.Contains("storage/backpack") || att.hierarchy.Contains("storage/bag") ||
 							att.hierarchy.Contains("storage/belt") || att.hierarchy.Contains("tank") || toSlot.SlotName == "handcuffs")
 						{
-<<<<<<< HEAD
 							SyncEquipSpritesFor(toSlot, att.clothingReference);
-=======
-							EquipSlot enumA = (EquipSlot)Enum.Parse(typeof(EquipSlot), toSlot.SlotName);
-							equipment.SetReference((int)enumA, att.clothingReference);
->>>>>>> 8c30ae03
 						}
 					}
 				}

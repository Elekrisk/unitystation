--- conflicted
+++ resolved
@@ -34,13 +34,10 @@
 
 	private bool doingCPR = false;
 
-<<<<<<< HEAD
-	private ChatIcon chatIcon;
-=======
 	private PlayerChatBubble playerChatBubble;
 
 	private Equipment equipment;
->>>>>>> c1a6010b
+
 	private PlayerMove playerMove;
 	private PlayerScript playerScript;
 
@@ -51,10 +48,6 @@
 	{
 		playerMove = GetComponent<PlayerMove>();
 		playerScript = GetComponent<PlayerScript>();
-<<<<<<< HEAD
-		chatIcon = GetComponentInChildren<ChatIcon>();
-		foreach (var equipSlot in playerSlots)
-=======
 		playerChatBubble = GetComponentInChildren<PlayerChatBubble>();
 		objectBehaviour = GetComponent<ObjectBehaviour>();
 	}
@@ -62,7 +55,6 @@
 	public override void OnStartServer()
 	{
 		if (isServer)
->>>>>>> c1a6010b
 		{
 			var invSlot = new InventorySlot(equipSlot, true, gameObject);
 			Inventory.Add(equipSlot, invSlot);

--- conflicted
+++ resolved
@@ -877,7 +877,6 @@
 		}
 	}
 
-<<<<<<< HEAD
 	/// <summary>
 	/// Performs a hug from one player to another.
 	/// </summary>
@@ -1013,7 +1012,7 @@
 			});
 		}
 	}
-=======
+  
 	//admin only commands
 	#region Admin
 
@@ -1024,6 +1023,4 @@
 	}
 
 	#endregion
-
->>>>>>> 46ec5261
 }
--- conflicted
+++ resolved
@@ -24,84 +24,7 @@
 		playerMove = GetComponent<PlayerMove>();
 		playerScript = GetComponent<PlayerScript>();
 		playerChatBubble = GetComponentInChildren<PlayerChatBubble>();
-<<<<<<< HEAD
 		itemStorage = GetComponent<ItemStorage>();
-=======
-		foreach (var equipSlot in playerSlots)
-		{
-			var invSlot = new InventorySlot(equipSlot, true, gameObject);
-			Inventory.Add(equipSlot, invSlot);
-		}
-	}
-
-	/// <summary>
-	/// Sync the player with the server.
-	/// </summary>
-	/// <param name="recipient">The player to be synced.</param>
-	[Server]
-	public void ReenterBodyUpdates()
-	{
-		UpdateInventorySlots();
-	}
-
-	/// <summary>
-	/// Sends messages to a client to update every slot in the player's clientside inventory.
-	/// </summary>
-	[Server]
-	public void UpdateInventorySlots()
-	{
-		foreach (KeyValuePair<EquipSlot, InventorySlot> slot in Inventory)
-		{
-			if (slot.Value.Item != null)
-			{
-				UpdateSlotMessage.Send(gameObject, slot.Value.Item, false, slot.Key);
-			}
-		}
-	}
-
-	/// <summary>
-	/// Sets the Equipped Item to the UI slot on client
-	/// Stores a collection of items for the UI slot on the server as well
-	/// IsInit is for initial spawning and forces a SpriteHandler.PushTexture
-	/// on the client so that we know they are showing the correct sprites
-	/// </summary>
-	[Server]
-	public bool AddItemToUISlot(GameObject itemObject, EquipSlot equipSlot, PlayerNetworkActions originPNA = null,
-		bool replaceIfOccupied = false, bool isInit = false)
-	{
-		if (Inventory[equipSlot].Item != null && !replaceIfOccupied)
-		{
-			return false;
-		}
-
-		var cnt = itemObject.GetComponent<CustomNetTransform>();
-		if (cnt != null)
-		{
-			var objectBehaviour = itemObject.GetComponent<ObjectBehaviour>();
-			if (objectBehaviour != null)
-			{
-				objectBehaviour.parentContainer = playerScript.pushPull;
-			}
-
-			cnt.DisappearFromWorldServer();
-		}
-
-		if (Inventory[equipSlot].Item != null && !replaceIfOccupied)
-		{
-			return false;
-		}
-
-		if (originPNA != null)
-		{
-			var fromSlot = InventoryManager.GetSlotFromItem(itemObject, originPNA);
-			InventoryManager.ClearInvSlot(fromSlot);
-		}
-
-		var toSlot = Inventory[equipSlot];
-		InventoryManager.EquipInInvSlot(toSlot, itemObject, isInit);
-
-		return true;
->>>>>>> 90abff99
 	}
 
 	/// <summary>
@@ -316,14 +239,9 @@
 	[Command]
 	public void CmdToggleChatIcon(bool turnOn, string message, ChatChannel chatChannel)
 	{
-<<<<<<< HEAD
 		if (!playerScript.pushPull.VisibleState || (playerScript.mind.occupation.JobType == JobType.NULL)
-		                                        || playerScript.playerHealth.IsDead || playerScript.playerHealth.IsCrit)
-=======
-		if (!playerScript.pushPull.VisibleState || (playerScript.mind.jobType == JobType.NULL) ||
-		    playerScript.playerHealth.IsDead || playerScript.playerHealth.IsCrit ||
-		    playerScript.playerHealth.IsCardiacArrest)
->>>>>>> 90abff99
+		                                        || playerScript.playerHealth.IsDead || playerScript.playerHealth.IsCrit
+		                                        || playerScript.playerHealth.IsCardiacArrest)
 		{
 			//Don't do anything with chat icon if player is invisible or not spawned in
 			//This will also prevent clients from snooping other players local chat messages that aren't visible to them
@@ -398,13 +316,7 @@
 			return;
 		}
 		playerScript.mind.StopGhosting();
-<<<<<<< HEAD
 		PlayerSpawn.ServerGhostReenterBody(connectionToClient, gameObject, playerScript.mind);
-=======
-		SpawnHandler.TransferPlayer(connectionToClient, body.gameObject, gameObject, EVENT.PlayerSpawned, null);
-		body.playerNetworkActions.ReenterBodyUpdates();
-		RpcAfterRespawn();
->>>>>>> 90abff99
 	}
 
 	/// <summary>

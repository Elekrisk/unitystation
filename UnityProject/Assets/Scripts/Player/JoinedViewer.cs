--- conflicted
+++ resolved
@@ -93,42 +93,6 @@
 		}
 	}
 
-<<<<<<< HEAD
-    /// <summary>
-    /// At the moment players can choose their jobs on round start:
-    /// </summary>
-    [Command]
-    public void CmdRequestJob(JobType jobType)
-    {
-        var player = PlayerList.Instance.Get(connectionToClient);
-        /// Verifies that the player has no job
-        if (player.Job == JobType.NULL)
-        {
-            SpawnHandler.RespawnPlayer(connectionToClient, playerControllerId,
-            GameManager.Instance.GetRandomFreeOccupation(jobType));
-
-        }
-        /// Spawns in player if they have a job but aren't spawned
-        else if (player.GameObject == null)
-        {
-            SpawnHandler.RespawnPlayer(connectionToClient, playerControllerId,
-            GameManager.Instance.GetRandomFreeOccupation(player.Job));
-
-        }
-        else
-        {
-            Logger.LogWarning("[Jobs] Request Job Failed: Already Has Job", Category.Jobs);
-
-
-        }
-        
-    }
-
-    /// <summary>
-    /// Asks the server to let the client rejoin into a logged off character.
-    /// </summary>
-    /// <param name="loggedOffPlayer">The character to be rejoined into.</param>
-=======
 	/// <summary>
 	/// At the moment players can choose their jobs on round start:
 	/// </summary>
@@ -152,7 +116,7 @@
 		}
 		else
 		{
-			Logger.LogWarning("[Jobs] Request Job Failed: Already Has Job");
+			Logger.LogWarning("[Jobs] Request Job Failed: Already Has Job", Category.Jobs);
 
 
 		}
@@ -163,7 +127,6 @@
 	/// Asks the server to let the client rejoin into a logged off character.
 	/// </summary>
 	/// <param name="loggedOffPlayer">The character to be rejoined into.</param>
->>>>>>> bf2dcd42
 	[Command]
 	public void CmdRejoin(GameObject loggedOffPlayer)
 	{

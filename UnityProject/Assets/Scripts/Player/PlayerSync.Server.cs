--- conflicted
+++ resolved
@@ -522,16 +522,12 @@
 		PlayerState nextState = NextState(state, action, true);
 
 		nextState.Speed = SpeedServer;
-<<<<<<< HEAD
-		playerScript.OnTileReached().Invoke(nextState.WorldPosition);
-		SoundManager.FootstepAtPosition(nextState.WorldPosition);
-=======
-		if (!playerScript.IsGhost)
-		{
-			SoundManager.FootstepAtPosition(nextState.WorldPosition);
-		}
-
->>>>>>> c421538a
+    if (!playerScript.IsGhost)
+		{
+      playerScript.OnTileReached().Invoke(nextState.WorldPosition);
+      SoundManager.FootstepAtPosition(nextState.WorldPosition);
+    }
+
 		return nextState;
 	}
 

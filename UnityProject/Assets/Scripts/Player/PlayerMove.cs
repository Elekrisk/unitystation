--- conflicted
+++ resolved
@@ -19,14 +19,10 @@
 	public bool diagonalMovement;
 
 	[SyncVar] public bool allowInput = true;
-<<<<<<< HEAD
-	[SyncVar(hook=nameof(OnBuckledChanged))] private bool buckled = false;
-=======
 
 	//netid of the game object we are restrained to, NetworkInstanceId.Invalid if not restrained
 	[SyncVar(hook = nameof(OnRestrainedChangedHook))]
-	private NetworkInstanceId restrainingObject = NetworkInstanceId.Invalid;
->>>>>>> 8c30ae03
+	private NetworkInstanceId buckledObject = NetworkInstanceId.Invalid;
 
 	//callback invoked when we are unbuckled.
 	private Action onUnbuckled;
@@ -34,7 +30,7 @@
 	/// <summary>
 	/// Whether character is buckled to a chair
 	/// </summary>
-	public bool IsBuckled => buckled;
+	public bool IsBuckled => buckledObject != NetworkInstanceId.Invalid;
 
 	[SyncVar] private bool cuffed;
 
@@ -93,11 +89,7 @@
 		MoveAction.MoveUp, MoveAction.MoveLeft, MoveAction.MoveDown, MoveAction.MoveRight
 	};
 
-<<<<<<< HEAD
-	private PlayerSprites playerSprites;
-=======
 	private Directional playerDirectional;
->>>>>>> 8c30ae03
 
 	[HideInInspector] public PlayerNetworkActions pna;
 
@@ -113,24 +105,9 @@
 	private RegisterPlayer registerPlayer;
 	private Matrix matrix => registerPlayer.Matrix;
 
-<<<<<<< HEAD
-	/// temp solution for use with the UI network prediction
-	public bool isMoving { get; } = false;
-
 	private void Start()
 	{
-		playerSprites = gameObject.GetComponent<PlayerSprites>();
-=======
-	/// <summary>
-	/// Whether character is restrained, such as by being buckled to a chair. Sycned between client and server
-	/// TODO: Differentiate between being handcuffed and dragged (where you can turn around) and being buckled to a chair (where you may not)
-	/// </summary>
-	public bool IsRestrained => restrainingObject != NetworkInstanceId.Invalid;
-
-	private void Start()
-	{
 		playerDirectional = gameObject.GetComponent<Directional>();
->>>>>>> 8c30ae03
 
 		registerPlayer = GetComponent<RegisterPlayer>();
 		pna = gameObject.GetComponent<PlayerNetworkActions>();
@@ -157,13 +134,9 @@
 			// {
 			// 	actionKeys.Add((int)moveList[i]);
 			// }
-<<<<<<< HEAD
-			if (KeyboardInputManager.CheckMoveAction(moveList[i]) && allowInput && !buckled && !cuffed)
-=======
 			if (KeyboardInputManager.CheckMoveAction(moveList[i]))
->>>>>>> 8c30ae03
-			{
-				if(allowInput && !IsRestrained){
+			{
+				if(allowInput && !IsBuckled && !IsCuffed){
 					actionKeys.Add((int)moveList[i]);
 				}
 				else
@@ -278,12 +251,7 @@
 	/// <param name="toObject">object to which they should be restrained, must have network instance id.</param>
 	/// <param name="onUnbuckled">callback to invoke when we become unbuckled</param>
 	[Server]
-<<<<<<< HEAD
-	public void Buckle(Action onUnbuckled = null)
-	{
-		buckled = true;
-=======
-	public void Restrain(GameObject toObject, Action onUnbuckled = null)
+	public void Buckle(GameObject toObject, Action onUnbuckled = null)
 	{
 		var netid = toObject.NetId();
 		if (netid == NetworkInstanceId.Invalid)
@@ -295,7 +263,6 @@
 		}
 
 		OnRestrainedChangedHook(netid);
->>>>>>> 8c30ae03
 		//can't push/pull when buckled in, break if we are pulled / pulling
 		//inform the puller
 		if (PlayerScript.pushPull.PulledBy != null)
@@ -347,11 +314,7 @@
 	[Server]
 	public void Unbuckle()
 	{
-<<<<<<< HEAD
-		buckled = false;
-=======
 		OnRestrainedChangedHook(NetworkInstanceId.Invalid);
->>>>>>> 8c30ae03
 		//we can be pushed / pulled again
 		PlayerScript.pushPull.isNotPushable = false;
 
@@ -366,24 +329,19 @@
 		onUnbuckled?.Invoke();
 	}
 
-<<<<<<< HEAD
-	//invoked client side when the buckled syncvar changes
-	private void OnBuckledChanged(bool isBuckled)
-=======
 	//invoked when restrainedTo changes direction, so we can update our direction
 	private void OnRestrainingObjectDirectionChange(Orientation newDir)
 	{
 		playerDirectional.FaceDirection(newDir);
 	}
 
-//syncvar hook invoked client side when the restrainedTo changes
+	//syncvar hook invoked client side when the restrainedTo changes
 	private void OnRestrainedChangedHook(NetworkInstanceId newRestrainedTo)
->>>>>>> 8c30ae03
 	{
 		//unsub if we are subbed
-		if (restrainingObject != NetworkInstanceId.Invalid)
-		{
-			var directionalObject = ClientScene.FindLocalObject(restrainingObject).GetComponent<Directional>();
+		if (buckledObject != NetworkInstanceId.Invalid)
+		{
+			var directionalObject = ClientScene.FindLocalObject(buckledObject).GetComponent<Directional>();
 			if (directionalObject != null)
 			{
 				directionalObject.OnDirectionChange.RemoveListener(OnRestrainingObjectDirectionChange);
@@ -392,18 +350,28 @@
 		if (PlayerManager.LocalPlayer == gameObject)
 		{
 			//have to do this with a lambda otherwise the Cmd will not fire
-<<<<<<< HEAD
-			UIManager.AlertUI.ToggleAlertBuckled(isBuckled, () => this.CmdUnbuckle());
-		}
-
-		buckled = isBuckled;
+			UIManager.AlertUI.ToggleAlertBuckled(newRestrainedTo != NetworkInstanceId.Invalid, () => this.CmdUnbuckle());
+		}
+
+		this.buckledObject = newRestrainedTo;
+		//sub
+		if (buckledObject != NetworkInstanceId.Invalid)
+		{
+			var directionalObject = ClientScene.FindLocalObject(buckledObject).GetComponent<Directional>();
+			if (directionalObject != null)
+			{
+				directionalObject.OnDirectionChange.AddListener(OnRestrainingObjectDirectionChange);
+			}
+		}
+		//ensure we are in sync with server
+		playerScript.PlayerSync.RollbackPrediction();
 	}
 
 	[Server]
 	public void Cuff(GameObject cuffs)
 	{
 		cuffed = true;
-		
+
 		pna.SetInventorySlot("handcuffs", cuffs);
 	}
 
@@ -449,22 +417,5 @@
 		}
 
 		return null;
-=======
-			UIManager.AlertUI.ToggleAlertRestrained(newRestrainedTo != NetworkInstanceId.Invalid, () => this.CmdUnrestrain());
-		}
-
-		this.restrainingObject = newRestrainedTo;
-		//sub
-		if (restrainingObject != NetworkInstanceId.Invalid)
-		{
-			var directionalObject = ClientScene.FindLocalObject(restrainingObject).GetComponent<Directional>();
-			if (directionalObject != null)
-			{
-				directionalObject.OnDirectionChange.AddListener(OnRestrainingObjectDirectionChange);
-			}
-		}
-		//ensure we are in sync with server
-		playerScript.PlayerSync.RollbackPrediction();
->>>>>>> 8c30ae03
 	}
 }
--- conflicted
+++ resolved
@@ -128,10 +128,9 @@
 			// {
 			// 	actionKeys.Add((int)moveList[i]);
 			// }
-<<<<<<< HEAD
 			if (KeyboardInputManager.CheckMoveAction(moveList[i]))
 			{
-				if(allowInput && !restrained){
+				if(allowInput && !IsRestrained){
 					actionKeys.Add((int)moveList[i]);
 				}
 				else
@@ -142,11 +141,6 @@
 						pna.CmdSpawnPlayerGhost();
 					}
 				}
-=======
-			if (KeyboardInputManager.CheckMoveAction(moveList[i]) && allowInput && !IsRestrained)
-			{
-				actionKeys.Add((int) moveList[i]);
->>>>>>> badfba5f
 			}
 		}
 

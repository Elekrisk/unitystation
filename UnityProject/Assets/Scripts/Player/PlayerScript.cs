--- conflicted
+++ resolved
@@ -103,11 +103,7 @@
 		hitIcon = GetComponentInChildren<HitIcon>(true);
 		playerMove = GetComponent<PlayerMove>();
 		playerDirectional = GetComponent<Directional>();
-<<<<<<< HEAD
 		ItemStorage = GetComponent<ItemStorage>();
-=======
-		Equipment = GetComponent<Equipment>();
->>>>>>> 90abff99
 	}
 
 	public void Init()

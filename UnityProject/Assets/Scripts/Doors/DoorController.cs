--- conflicted
+++ resolved
@@ -1,528 +1,324 @@
-﻿using System.Collections;
-using AccessType;
-using Sprites;
-using Tilemaps.Scripts;
-using Tilemaps.Scripts.Behaviours.Objects;
-using UI;
-using UnityEngine;
-using UnityEngine.Networking;
-
-namespace Doors
-{
-<<<<<<< HEAD
-	public class DoorController : ManagedNetworkBehaviour
-	{
-		//public bool isWindowed = false;
-		public enum OppeningDirection
-		{
-			Horizontal,
-			Vertical
-		}
-
-
-		private int closedLayer;
-		private int closedSortingLayer;
-		public AudioSource closeSFX;
-		private IEnumerator coWaitOpened;
-		[Tooltip("how many sprites in the main door animation")] public int doorAnimationSize;
-		public DoorAnimator doorAnimator;
-		[Tooltip("first frame of the door Cover/window animation")] public int DoorCoverSpriteOffset;
-		private int doorDirection;
-		[Tooltip("first frame of the light animation")] public int DoorLightSpriteOffset;
-		[Tooltip("first frame of the door animation")] public int DoorSpriteOffset;
-		public DoorType doorType;
-
-		//TODO: useful tooltip
-		public bool FullDoor = true;
-
-		public bool IsOpened;
-		[HideInInspector] public bool isPerformingAction;
-		[Tooltip("Does it have a glass window you can see trough?")] public bool isWindowedDoor;
-		private Matrix matrix;
-		public float maxTimeOpen = 5;
-		private int openLayer;
-		public AudioSource openSFX;
-		private int openSortingLayer;
-		private bool openTrigger;
-
-		public OppeningDirection oppeningDirection;
-		private GameObject playerOpeningIt;
-		private RegisterDoor registerTile;
-
-		[HideInInspector] public SpriteRenderer spriteRenderer;
-
-		public override void OnStartClient()
-		{
-			base.OnStartClient();
-			if (!isWindowedDoor)
-			{
-				closedLayer = LayerMask.NameToLayer("Door Closed");
-			}
-			else
-			{
-				closedLayer = LayerMask.NameToLayer("Windows");
-			}
-			spriteRenderer = GetComponentInChildren<SpriteRenderer>();
-			closedSortingLayer = SortingLayer.NameToID("Doors Closed");
-			openSortingLayer = SortingLayer.NameToID("Doors Open");
-			openLayer = LayerMask.NameToLayer("Door Open");
-
-
-			registerTile = gameObject.GetComponent<RegisterDoor>();
-			matrix = Matrix.GetMatrix(this);
-
-			//            var rmt = GetComponent<RestrictiveMoveTile>();
-			//            if (rmt != null)
-			//            {
-			//                var dooranim = (WinDoorAnimator)GetComponent<DoorAnimator>();
-			//                if (dooranim != null)
-			//                {
-			//                    rmt.setAll(false);
-			//                    switch ((int)dooranim.direction)
-			//                    {
-			//                        case 0:
-			//                            rmt.setSouth(true);
-			//                            break;
-			//                        case 1:
-			//                            rmt.setNorth(true);
-			//                            break;
-			//                        case 2:
-			//                            rmt.setEast(true);
-			//                            break;
-			//                        case 3:
-			//                            rmt.setWest(true);
-			//                            break;
-			//                    }
-			//                }
-			//            }
-
-			Awake();
-		}
-
-		public void BoxCollToggleOn()
-		{
-			if (!FullDoor)
-			{
-				//                var rmt = GetComponent<RestrictiveMoveTile>();
-				//                if (rmt != null)
-				//                {
-				//                    var anim = (WinDoorAnimator)GetComponent<DoorAnimator>();
-				//                    if (anim != null)
-				//                    {
-				//                        switch ((int)anim.direction)
-				//                        {
-				//                            case 0:
-				//                                rmt.setSouth(true);
-				//                                break;
-				//                            case 1:
-				//                                rmt.setNorth(true);
-				//                                break;
-				//                            case 2:
-				//                                rmt.setEast(true);
-				//                                break;
-				//                            case 3:
-				//                                rmt.setWest(true);
-				//                                break;
-				//                        }
-				//                    }
-				//                }
-			}
-			registerTile.IsClosed = true;
-			gameObject.layer = closedLayer;
-			spriteRenderer.sortingLayerID = closedSortingLayer;
-		}
-
-		public void BoxCollToggleOff()
-		{
-			//            var rmt = GetComponent<RestrictiveMoveTile>();
-			//            if (rmt != null)
-			//            {
-			//                rmt.setAll(false);
-			//            }
-			registerTile.IsClosed = false;
-			gameObject.layer = openLayer;
-			spriteRenderer.sortingLayerID = openSortingLayer;
-		}
-
-		private IEnumerator WaitUntilClose()
-		{
-			// After the door opens, wait until it's supposed to close.
-			yield return new WaitForSeconds(maxTimeOpen);
-			if (isServer)
-			{
-				CmdTryClose();
-			}
-		}
-
-		//3d sounds
-		public void PlayOpenSound()
-		{
-			if (openSFX != null)
-			{
-				openSFX.Play();
-			}
-		}
-
-		public void PlayCloseSound()
-		{
-			if (closeSFX != null)
-			{
-				closeSFX.Play();
-			}
-		}
-
-		public void PlayCloseSFXshort()
-		{
-			if (closeSFX != null)
-			{
-				closeSFX.time = 0.6f;
-				closeSFX.Play();
-			}
-		}
-
-		[Command]
-		public void CmdTryOpen(GameObject playerObj)
-		{
-			if (!IsOpened && !isPerformingAction)
-			{
-				RpcOpen(playerObj);
-
-				ResetWaiting();
-			}
-		}
-
-		[Command]
-		public void CmdTryClose()
-		{
-			if (!FullDoor && IsOpened)
-			{
-				RpcClose();
-				return;
-			}
-
-			if (IsOpened && !isPerformingAction && matrix.IsPassableAt(registerTile.Position))
-			{
-				RpcClose();
-			}
-			else
-			{
-				ResetWaiting();
-			}
-		}
-
-		[Command]
-		public void CmdTryDenied()
-		{
-			if (!IsOpened && !isPerformingAction)
-			{
-				RpcAccessDenied();
-			}
-		}
-
-        // How the client attempts to open the door. If there is no AccessRestrictions component, it returns an error and everything goes about its business.
-=======
-    public class DoorController : ManagedNetworkBehaviour
-    {
-        //public bool isWindowed = false;
-        public enum OppeningDirection
-        {
-            Horizontal,
-            Vertical
-        }
-
-
-        private int closedLayer;
-        private int closedSortingLayer;
-        public AudioSource closeSFX;
-        private IEnumerator coWaitOpened;
-        [Tooltip("how many sprites in the main door animation")] public int doorAnimationSize;
-        public DoorAnimator doorAnimator;
-        [Tooltip("first frame of the door Cover/window animation")] public int DoorCoverSpriteOffset;
-        private int doorDirection;
-        [Tooltip("first frame of the light animation")] public int DoorLightSpriteOffset;
-        [Tooltip("first frame of the door animation")] public int DoorSpriteOffset;
-        public DoorType doorType;
-
-        //TODO: useful tooltip
-        public bool FullDoor = true;
-
-        public bool IsOpened;
-        [HideInInspector] public bool isPerformingAction;
-        [Tooltip("Does it have a glass window you can see trough?")] public bool isWindowedDoor;
-        private Matrix matrix;
-        public float maxTimeOpen = 5;
-        private int openLayer;
-        public AudioSource openSFX;
-        private int openSortingLayer;
-        private bool openTrigger;
-
-        public OppeningDirection oppeningDirection;
-        private GameObject playerOpeningIt;
-        private RegisterDoor registerTile;
-
-        public Access restriction;
-        [HideInInspector] public SpriteRenderer spriteRenderer;
-
-        public override void OnStartClient()
-        {
-            base.OnStartClient();
-            if (!isWindowedDoor)
-            {
-                closedLayer = LayerMask.NameToLayer("Door Closed");
-            }
-            else
-            {
-                closedLayer = LayerMask.NameToLayer("Windows");
-            }
-            spriteRenderer = GetComponentInChildren<SpriteRenderer>();
-            closedSortingLayer = SortingLayer.NameToID("Doors Closed");
-            openSortingLayer = SortingLayer.NameToID("Doors Open");
-            openLayer = LayerMask.NameToLayer("Door Open");
-
-
-            registerTile = gameObject.GetComponent<RegisterDoor>();
-            matrix = Matrix.GetMatrix(this);
-
-            //            var rmt = GetComponent<RestrictiveMoveTile>();
-            //            if (rmt != null)
-            //            {
-            //                var dooranim = (WinDoorAnimator)GetComponent<DoorAnimator>();
-            //                if (dooranim != null)
-            //                {
-            //                    rmt.setAll(false);
-            //                    switch ((int)dooranim.direction)
-            //                    {
-            //                        case 0:
-            //                            rmt.setSouth(true);
-            //                            break;
-            //                        case 1:
-            //                            rmt.setNorth(true);
-            //                            break;
-            //                        case 2:
-            //                            rmt.setEast(true);
-            //                            break;
-            //                        case 3:
-            //                            rmt.setWest(true);
-            //                            break;
-            //                    }
-            //                }
-            //            }
-
-//            Awake();
-//            OnEnable();
-        }
-
-        public void BoxCollToggleOn()
-        {
-            if (!FullDoor)
-            {
-                //                var rmt = GetComponent<RestrictiveMoveTile>();
-                //                if (rmt != null)
-                //                {
-                //                    var anim = (WinDoorAnimator)GetComponent<DoorAnimator>();
-                //                    if (anim != null)
-                //                    {
-                //                        switch ((int)anim.direction)
-                //                        {
-                //                            case 0:
-                //                                rmt.setSouth(true);
-                //                                break;
-                //                            case 1:
-                //                                rmt.setNorth(true);
-                //                                break;
-                //                            case 2:
-                //                                rmt.setEast(true);
-                //                                break;
-                //                            case 3:
-                //                                rmt.setWest(true);
-                //                                break;
-                //                        }
-                //                    }
-                //                }
-            }
-            registerTile.IsClosed = true;
-            gameObject.layer = closedLayer;
-            spriteRenderer.sortingLayerID = closedSortingLayer;
-        }
-
-        public void BoxCollToggleOff()
-        {
-            //            var rmt = GetComponent<RestrictiveMoveTile>();
-            //            if (rmt != null)
-            //            {
-            //                rmt.setAll(false);
-            //            }
-            registerTile.IsClosed = false;
-            gameObject.layer = openLayer;
-            spriteRenderer.sortingLayerID = openSortingLayer;
-        }
-
-        private IEnumerator WaitUntilClose()
-        {
-            // After the door opens, wait until it's supposed to close.
-            yield return new WaitForSeconds(maxTimeOpen);
-            if (isServer)
-            {
-                CmdTryClose();
-            }
-        }
-
-        //3d sounds
-        public void PlayOpenSound()
-        {
-            if (openSFX != null)
-            {
-                openSFX.Play();
-            }
-        }
-
-        public void PlayCloseSound()
-        {
-            if (closeSFX != null)
-            {
-                closeSFX.Play();
-            }
-        }
-
-        public void PlayCloseSFXshort()
-        {
-            if (closeSFX != null)
-            {
-                closeSFX.time = 0.6f;
-                closeSFX.Play();
-            }
-        }
-
-        [Command]
-        public void CmdTryOpen(GameObject playerObj)
-        {
-            if (!IsOpened && !isPerformingAction)
-            {
-                RpcOpen(playerObj);
-
-                ResetWaiting();
-            }
-        }
-
-        [Command]
-        public void CmdTryClose()
-        {
-            if (!FullDoor && IsOpened)
-            {
-                RpcClose();
-                return;
-            }
-
-            if (IsOpened && !isPerformingAction && matrix.IsPassableAt(registerTile.Position))
-            {
-                RpcClose();
-            }
-            else
-            {
-                ResetWaiting();
-            }
-        }
-
->>>>>>> 801ee5e6
-        [Command]
-        public void CmdCheckDoorPermissions(GameObject Door, GameObject Originator)
-        {
-            if (Door.GetComponent<AccessRestrictions>() != null)
-            {
-                if (Door.GetComponent<AccessRestrictions>().CheckAccess(Originator, Door))
-                {
-                    CmdTryOpen(Originator);
-                }
-                else
-                {
-                    CmdTryDenied();
-                }
-            }
-            else
-            {
-                Debug.LogError("Door lacks access restriction component!");
-            }
-        }
-
-        private void ResetWaiting()
-		{
-			if (coWaitOpened != null)
-			{
-				StopCoroutine(coWaitOpened);
-				coWaitOpened = null;
-			}
-
-			coWaitOpened = WaitUntilClose();
-			StartCoroutine(coWaitOpened);
-		}
-
-		public override void UpdateMe()
-		{
-			if (openTrigger && playerOpeningIt)
-			{
-				float distToTriggerPlayer = Vector3.Distance(playerOpeningIt.transform.position, transform.position);
-				if (distToTriggerPlayer < 1.5f)
-				{
-					openTrigger = false;
-					OpenAction();
-				}
-			}
-		}
-
-		[ClientRpc]
-		public void RpcAccessDenied()
-		{
-			if (!isPerformingAction)
-			{
-				doorAnimator.AccessDenied();
-			}
-		}
-
-		[ClientRpc]
-		public void RpcOpen(GameObject _playerOpeningIt)
-		{
-			if (_playerOpeningIt == null)
-			{
-				return;
-			}
-
-			openTrigger = true;
-			playerOpeningIt = _playerOpeningIt;
-		}
-
-		public virtual void OpenAction()
-		{
-			IsOpened = true;
-
-			if (!isPerformingAction)
-			{
-				doorAnimator.OpenDoor();
-			}
-		}
-
-		[ClientRpc]
-		public void RpcClose()
-		{
-			IsOpened = false;
-			playerOpeningIt = null;
-			if (!isPerformingAction)
-			{
-				doorAnimator.CloseDoor();
-			}
-		}
-
-		#region UI Mouse Actions
-
-		public void OnMouseEnter()
-		{
-			UIManager.SetToolTip = doorType + " Door";
-		}
-
-		public void OnMouseExit()
-		{
-			UIManager.SetToolTip = "";
-		}
-
-		#endregion
-	}
+﻿using System.Collections;
+using AccessType;
+using Sprites;
+using Tilemaps.Scripts;
+using Tilemaps.Scripts.Behaviours.Objects;
+using UI;
+using UnityEngine;
+using UnityEngine.Networking;
+
+namespace Doors
+{
+	public class DoorController : ManagedNetworkBehaviour
+	{
+		//public bool isWindowed = false;
+		public enum OppeningDirection
+		{
+			Horizontal,
+			Vertical
+		}
+
+
+		private int closedLayer;
+		private int closedSortingLayer;
+		public AudioSource closeSFX;
+		private IEnumerator coWaitOpened;
+		[Tooltip("how many sprites in the main door animation")] public int doorAnimationSize;
+		public DoorAnimator doorAnimator;
+		[Tooltip("first frame of the door Cover/window animation")] public int DoorCoverSpriteOffset;
+		private int doorDirection;
+		[Tooltip("first frame of the light animation")] public int DoorLightSpriteOffset;
+		[Tooltip("first frame of the door animation")] public int DoorSpriteOffset;
+		public DoorType doorType;
+
+		//TODO: useful tooltip
+		public bool FullDoor = true;
+
+		public bool IsOpened;
+		[HideInInspector] public bool isPerformingAction;
+		[Tooltip("Does it have a glass window you can see trough?")] public bool isWindowedDoor;
+		private Matrix matrix;
+		public float maxTimeOpen = 5;
+		private int openLayer;
+		public AudioSource openSFX;
+		private int openSortingLayer;
+		private bool openTrigger;
+
+		public OppeningDirection oppeningDirection;
+		private GameObject playerOpeningIt;
+		private RegisterDoor registerTile;
+
+		[HideInInspector] public SpriteRenderer spriteRenderer;
+
+		public override void OnStartClient()
+		{
+			base.OnStartClient();
+			if (!isWindowedDoor)
+			{
+				closedLayer = LayerMask.NameToLayer("Door Closed");
+			}
+			else
+			{
+				closedLayer = LayerMask.NameToLayer("Windows");
+			}
+			spriteRenderer = GetComponentInChildren<SpriteRenderer>();
+			closedSortingLayer = SortingLayer.NameToID("Doors Closed");
+			openSortingLayer = SortingLayer.NameToID("Doors Open");
+			openLayer = LayerMask.NameToLayer("Door Open");
+
+
+			registerTile = gameObject.GetComponent<RegisterDoor>();
+			matrix = Matrix.GetMatrix(this);
+
+			//            var rmt = GetComponent<RestrictiveMoveTile>();
+			//            if (rmt != null)
+			//            {
+			//                var dooranim = (WinDoorAnimator)GetComponent<DoorAnimator>();
+			//                if (dooranim != null)
+			//                {
+			//                    rmt.setAll(false);
+			//                    switch ((int)dooranim.direction)
+			//                    {
+			//                        case 0:
+			//                            rmt.setSouth(true);
+			//                            break;
+			//                        case 1:
+			//                            rmt.setNorth(true);
+			//                            break;
+			//                        case 2:
+			//                            rmt.setEast(true);
+			//                            break;
+			//                        case 3:
+			//                            rmt.setWest(true);
+			//                            break;
+			//                    }
+			//                }
+			//            }
+
+//            Awake();
+//            OnEnable();
+        }
+
+		public void BoxCollToggleOn()
+		{
+			if (!FullDoor)
+			{
+				//                var rmt = GetComponent<RestrictiveMoveTile>();
+				//                if (rmt != null)
+				//                {
+				//                    var anim = (WinDoorAnimator)GetComponent<DoorAnimator>();
+				//                    if (anim != null)
+				//                    {
+				//                        switch ((int)anim.direction)
+				//                        {
+				//                            case 0:
+				//                                rmt.setSouth(true);
+				//                                break;
+				//                            case 1:
+				//                                rmt.setNorth(true);
+				//                                break;
+				//                            case 2:
+				//                                rmt.setEast(true);
+				//                                break;
+				//                            case 3:
+				//                                rmt.setWest(true);
+				//                                break;
+				//                        }
+				//                    }
+				//                }
+			}
+			registerTile.IsClosed = true;
+			gameObject.layer = closedLayer;
+			spriteRenderer.sortingLayerID = closedSortingLayer;
+		}
+
+		public void BoxCollToggleOff()
+		{
+			//            var rmt = GetComponent<RestrictiveMoveTile>();
+			//            if (rmt != null)
+			//            {
+			//                rmt.setAll(false);
+			//            }
+			registerTile.IsClosed = false;
+			gameObject.layer = openLayer;
+			spriteRenderer.sortingLayerID = openSortingLayer;
+		}
+
+		private IEnumerator WaitUntilClose()
+		{
+			// After the door opens, wait until it's supposed to close.
+			yield return new WaitForSeconds(maxTimeOpen);
+			if (isServer)
+			{
+				CmdTryClose();
+			}
+		}
+
+		//3d sounds
+		public void PlayOpenSound()
+		{
+			if (openSFX != null)
+			{
+				openSFX.Play();
+			}
+		}
+
+		public void PlayCloseSound()
+		{
+			if (closeSFX != null)
+			{
+				closeSFX.Play();
+			}
+		}
+
+		public void PlayCloseSFXshort()
+		{
+			if (closeSFX != null)
+			{
+				closeSFX.time = 0.6f;
+				closeSFX.Play();
+			}
+		}
+
+		[Command]
+		public void CmdTryOpen(GameObject playerObj)
+		{
+			if (!IsOpened && !isPerformingAction)
+			{
+				RpcOpen(playerObj);
+
+				ResetWaiting();
+			}
+		}
+
+		[Command]
+		public void CmdTryClose()
+		{
+			if (!FullDoor && IsOpened)
+			{
+				RpcClose();
+				return;
+			}
+
+			if (IsOpened && !isPerformingAction && matrix.IsPassableAt(registerTile.Position))
+			{
+				RpcClose();
+			}
+			else
+			{
+				ResetWaiting();
+			}
+		}
+
+		[Command]
+		public void CmdTryDenied()
+		{
+			if (!IsOpened && !isPerformingAction)
+			{
+				RpcAccessDenied();
+			}
+		}
+
+        // How the client attempts to open the door. If there is no AccessRestrictions component, it returns an error and everything goes about its business.
+        [Command]
+        public void CmdCheckDoorPermissions(GameObject Door, GameObject Originator)
+        {
+            if (Door.GetComponent<AccessRestrictions>() != null)
+            {
+                if (Door.GetComponent<AccessRestrictions>().CheckAccess(Originator, Door))
+                {
+                    CmdTryOpen(Originator);
+                }
+                else
+                {
+                    CmdTryDenied();
+                }
+            }
+            else
+            {
+                Debug.LogError("Door lacks access restriction component!");
+            }
+        }
+
+        private void ResetWaiting()
+		{
+			if (coWaitOpened != null)
+			{
+				StopCoroutine(coWaitOpened);
+				coWaitOpened = null;
+			}
+
+			coWaitOpened = WaitUntilClose();
+			StartCoroutine(coWaitOpened);
+		}
+
+		public override void UpdateMe()
+		{
+			if (openTrigger && playerOpeningIt)
+			{
+				float distToTriggerPlayer = Vector3.Distance(playerOpeningIt.transform.position, transform.position);
+				if (distToTriggerPlayer < 1.5f)
+				{
+					openTrigger = false;
+					OpenAction();
+				}
+			}
+		}
+
+		[ClientRpc]
+		public void RpcAccessDenied()
+		{
+			if (!isPerformingAction)
+			{
+				doorAnimator.AccessDenied();
+			}
+		}
+
+		[ClientRpc]
+		public void RpcOpen(GameObject _playerOpeningIt)
+		{
+			if (_playerOpeningIt == null)
+			{
+				return;
+			}
+
+			openTrigger = true;
+			playerOpeningIt = _playerOpeningIt;
+		}
+
+		public virtual void OpenAction()
+		{
+			IsOpened = true;
+
+			if (!isPerformingAction)
+			{
+				doorAnimator.OpenDoor();
+			}
+		}
+
+		[ClientRpc]
+		public void RpcClose()
+		{
+			IsOpened = false;
+			playerOpeningIt = null;
+			if (!isPerformingAction)
+			{
+				doorAnimator.CloseDoor();
+			}
+		}
+
+		#region UI Mouse Actions
+
+		public void OnMouseEnter()
+		{
+			UIManager.SetToolTip = doorType + " Door";
+		}
+
+		public void OnMouseExit()
+		{
+			UIManager.SetToolTip = "";
+		}
+
+		#endregion
+	}
 }
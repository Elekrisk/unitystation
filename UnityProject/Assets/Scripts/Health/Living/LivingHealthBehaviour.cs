﻿using System;
using System.Collections;
using System.Collections.Generic;
using Atmospherics;
using Light2D;
using UnityEngine;
using UnityEngine.Events;
using Utility = UnityEngine.Networking.Utility;
using Mirror;

/// <summary>
/// The Required component for all living creatures
/// Monitors and calculates health
/// </summary>
[RequireComponent(typeof(HealthStateMonitor))]
public abstract class LivingHealthBehaviour : NetworkBehaviour, IHealth, IFireExposable
{
	private static readonly float GIB_THRESHOLD = 200f;
	//damage incurred per tick per fire stack
	private static readonly float DAMAGE_PER_FIRE_STACK = 1;
	//volume and temp of hotspot exposed by this player when they are on fire
	private static readonly float BURNING_HOTSPOT_VOLUME = .005f;
	private static readonly float BURNING_HOTSPOT_TEMPERATURE = 700f;

	/// <summary>
	/// Server side, each mob has a different one and never it never changes
	/// </summary>
	public int mobID { get; private set; }

	public float maxHealth = 100;

	public float Resistance { get; } = 50;

	[Tooltip("For mobs that can breath in any atmos environment")]
	public bool canBreathAnywhere = false;

	public float OverallHealth { get; private set; } = 100;
	public float cloningDamage;

	/// <summary>
	/// Serverside, used for gibbing bodies after certain amount of damage is received afer death
	/// </summary>
	private float afterDeathDamage = 0f;

	// Systems can also be added via inspector
	public BloodSystem bloodSystem;
	public BrainSystem brainSystem;
	public RespiratorySystem respiratorySystem;

	public BloodSplatType bloodColor;

	/// <summary>
	/// If there are any body parts for this living thing, then add them to this list
	/// via the inspector. There needs to be at least 1 chest bodypart for a living animal
	/// </summary>
	[Header("Fill BodyPart fields in via Inspector:")]
	public List<BodyPartBehaviour> BodyParts = new List<BodyPartBehaviour>();

	//For meat harvest (pete etc)
	public bool allowKnifeHarvest;

	[Header("For harvestable animals")]
	public GameObject[] butcherResults;

	protected DamageType LastDamageType;

	protected GameObject LastDamagedBy;

	public event Action<GameObject> applyDamageEvent;

	public ConsciousState ConsciousState
	{
		get => consciousState;
		protected set
		{
			ConsciousState oldState = consciousState;
			if (value != oldState)
			{
				consciousState = value;
				OnConsciousStateChange(oldState, value);
			}
		}
	}

	// JSON string for blood types and DNA.
	[SyncVar(hook = nameof(DNASync))] //May remove this in the future and only provide DNA info on request
	private string DNABloodTypeJSON;

	//how on fire we are, sames as tg fire_stacks. 0 = not on fire.
	//It's called "stacks" but it's really just a floating point value that
	//can go up or down based on possible sources of being on fire. Max seems to be 20 in tg.
	[SyncVar(hook=nameof(SyncFireStacks))]
	private float fireStacks;

	/// <summary>
	/// How on fire we are. Exists client side - synced with server.
	/// </summary>
	public float FireStacks => fireStacks;

	/// <summary>
	/// Client side event which fires when this object's fire status changes
	/// (becoming on fire, extinguishing, etc...). Use this to update
	/// burning sprites.
	/// </summary>
	[NonSerialized]
	public FireStackEvent OnClientFireStacksChange = new FireStackEvent();

	// BloodType and DNA Data.
	private DNAandBloodType DNABloodType;
	private float tickRate = 1f;
	private float tick = 0;
	private RegisterTile registerTile;
	private ConsciousState consciousState;

	public bool IsCrit => ConsciousState == ConsciousState.UNCONSCIOUS;
	public bool IsSoftCrit => ConsciousState == ConsciousState.BARELY_CONSCIOUS;

	public bool IsDead => ConsciousState == ConsciousState.DEAD;

	/// <summary>
	/// Has the heart stopped.
	/// </summary>
	public bool IsCardiacArrest => bloodSystem.HeartStopped;


	/// ---------------------------
	/// INIT METHODS
	/// ---------------------------

	void Awake()
	{
		InitSystems();
	}

	void OnEnable()
	{
		UpdateManager.Instance.Add(UpdateMe);
	}

	void OnDisable()
	{
		if (UpdateManager.Instance != null)
			UpdateManager.Instance.Remove(UpdateMe);
	}

	/// Add any missing systems:
	private void InitSystems()
	{
		registerTile = GetComponent<RegisterTile>();
		//Always include blood for living entities:
		bloodSystem = GetComponent<BloodSystem>();
		if (bloodSystem == null)
		{
			bloodSystem = gameObject.AddComponent<BloodSystem>();
		}

		//Always include respiratory for living entities:
		respiratorySystem = GetComponent<RespiratorySystem>();
		if (respiratorySystem == null)
		{
			respiratorySystem = gameObject.AddComponent<RespiratorySystem>();
		}
		respiratorySystem.canBreathAnywhere = canBreathAnywhere;

		var tryGetHead = FindBodyPart(BodyPartType.Head);
		if (tryGetHead != null && brainSystem == null)
		{
			if (tryGetHead.Type != BodyPartType.Chest)
			{
				//Head exists, install a brain system
				brainSystem = gameObject.AddComponent<BrainSystem>();
			}
		}
	}

	public override void OnStartServer()
	{
		mobID = PlayerManager.Instance.GetMobID();
		ResetBodyParts();
		if (maxHealth <= 0)
		{
			Logger.LogWarning($"Max health ({maxHealth}) set to zero/below zero!", Category.Health);
			maxHealth = 1;
		}

		//Generate BloodType and DNA
		DNABloodType = new DNAandBloodType();
		DNABloodType.BloodColor = bloodColor;
		DNABloodTypeJSON = JsonUtility.ToJson(DNABloodType);
		bloodSystem.SetBloodType(DNABloodType);

		base.OnStartServer();
	}

	public override void OnStartClient()
	{
		StartCoroutine(WaitForClientLoad());
		base.OnStartClient();
	}

	IEnumerator WaitForClientLoad()
	{
		//wait for DNA:
		while (string.IsNullOrEmpty(DNABloodTypeJSON))
		{
			yield return WaitFor.EndOfFrame;
		}
		yield return WaitFor.EndOfFrame;
		DNASync(DNABloodTypeJSON);
		SyncFireStacks(this.fireStacks);
	}

	// This is the DNA SyncVar hook
	private void DNASync(string updatedDNA)
	{
		DNABloodTypeJSON = updatedDNA;
		DNABloodType = JsonUtility.FromJson<DNAandBloodType>(updatedDNA);
	}

	private void SyncFireStacks(float newValue)
	{
		this.fireStacks = Math.Max(0,newValue);
		OnClientFireStacksChange.Invoke(this.fireStacks);
	}

	/// ---------------------------
	/// PUBLIC FUNCTIONS: HEAL AND DAMAGE:
	/// ---------------------------

	private BodyPartBehaviour GetBodyPart(float amount, DamageType damageType, BodyPartType bodyPartAim = BodyPartType.Chest){
		if (amount <= 0 || IsDead)
		{
			return null;
		}
		if (bodyPartAim == BodyPartType.Groin)
		{
			bodyPartAim = BodyPartType.Chest;
		}
		if (bodyPartAim == BodyPartType.Eyes || bodyPartAim == BodyPartType.Mouth)
		{
			bodyPartAim = BodyPartType.Head;
		}

		if (BodyParts.Count == 0)
		{
			Logger.LogError($"There are no body parts to apply a health change to for {gameObject.name}", Category.Health);
			return null;
		}

		//See if damage affects the state of the blood:
		// See if any of the healing applied affects blood state
		bloodSystem.AffectBloodState(bodyPartAim, damageType, amount);

		if (damageType == DamageType.Brute || damageType == DamageType.Burn)
		{
			BodyPartBehaviour bodyPartBehaviour = null;

			for (int i = 0; i < BodyParts.Count; i++)
			{
				if (BodyParts[i].Type == bodyPartAim)
				{
					bodyPartBehaviour = BodyParts[i];
					break;
				}
			}

			//If the body part does not exist then try to find the chest instead
			if (bodyPartBehaviour == null)
			{
				var getChestIndex = BodyParts.FindIndex(x => x.Type == BodyPartType.Chest);
				if (getChestIndex != -1)
				{
					bodyPartBehaviour = BodyParts[getChestIndex];
				}
				else
				{
					//If there is no default chest body part then do nothing
					Logger.LogError($"No chest body part found for {gameObject.name}", Category.Health);
					return null;
				}
			}
			return bodyPartBehaviour;
		}
		return null;
	}

	/// <summary>
	///  Apply Damage to the whole body of this Living thing. Server only
	/// </summary>
	/// <param name="damagedBy">The player or object that caused the damage. Null if there is none</param>
	/// <param name="damage">Damage Amount. will be distributed evenly across all bodyparts</param>
	/// <param name="attackType">type of attack that is causing the damage</param>
	/// <param name="damageType">The Type of Damage</param>
	[Server]
	public void ApplyDamage( GameObject damagedBy, float damage,
		AttackType attackType, DamageType damageType )
	{
		foreach ( var bodyPart in BodyParts )
		{
			ApplyDamageToBodypart( damagedBy, damage/BodyParts.Count, attackType, damageType, bodyPart.Type );
		}
	}

	/// <summary>
	///  Apply Damage to random bodypart of the Living thing. Server only
	/// </summary>
	/// <param name="damagedBy">The player or object that caused the damage. Null if there is none</param>
	/// <param name="damage">Damage Amount</param>
	/// <param name="attackType">type of attack that is causing the damage</param>
	/// <param name="damageType">The Type of Damage</param>
	[Server]
	public void ApplyDamageToBodypart( GameObject damagedBy, float damage,
		AttackType attackType, DamageType damageType )
	{
		ApplyDamageToBodypart( damagedBy, damage, attackType, damageType, BodyPartType.Chest.Randomize( 0 ) );
	}

	/// <summary>
	///  Apply Damage to the Living thing. Server only
	/// </summary>
	/// <param name="damagedBy">The player or object that caused the damage. Null if there is none</param>
	/// <param name="damage">Damage Amount</param>
	/// <param name="attackType">type of attack that is causing the damage</param>
	/// <param name="damageType">The Type of Damage</param>
	/// <param name="bodyPartAim">Body Part that is affected</param>
	[Server]
	public virtual void ApplyDamageToBodypart(GameObject damagedBy, float damage,
		AttackType attackType, DamageType damageType, BodyPartType bodyPartAim)
	{
		if ( IsDead )
		{
			afterDeathDamage += damage;
			if ( afterDeathDamage >= GIB_THRESHOLD )
			{
				Harvest();//Gib() instead when fancy gibs are in
			}
		}

		BodyPartBehaviour bodyPartBehaviour = GetBodyPart(damage, damageType, bodyPartAim);
		if(bodyPartBehaviour == null)
		{
			return;
		}
		//TODO: determine and apply armor protection

		var prevHealth = OverallHealth;

		applyDamageEvent?.Invoke(damagedBy);

		LastDamageType = damageType;
		LastDamagedBy = damagedBy;
		bodyPartBehaviour.ReceiveDamage(damageType, damage);
		HealthBodyPartMessage.Send(gameObject, gameObject, bodyPartAim, bodyPartBehaviour.BruteDamage, bodyPartBehaviour.BurnDamage);

		if (attackType == AttackType.Fire)
		{
			SyncFireStacks(fireStacks+1);
		}

		//For special effects spawning like blood:
		DetermineDamageEffects(damageType);

		Logger.LogTraceFormat("{3} received {0} {4} damage from {6} aimed for {5}. Health: {1}->{2}", Category.Health,
			damage, prevHealth, OverallHealth, gameObject.name, damageType, bodyPartAim, damagedBy);
	}

	/// <summary>
	///  Apply healing to a living thing. Server Only
	/// </summary>
	/// <param name="healingItem">the item used for healing (bruise pack etc). Null if there is none</param>
	/// <param name="healAmt">Amount of healing to add</param>
	/// <param name="damageType">The Type of Damage To Heal</param>
	/// <param name="bodyPartAim">Body Part to heal</param>
	[Server]
	public virtual void HealDamage(GameObject healingItem, int healAmt,
		DamageType damageTypeToHeal, BodyPartType bodyPartAim)
	{
		BodyPartBehaviour bodyPartBehaviour = GetBodyPart(healAmt, damageTypeToHeal, bodyPartAim);
		if (bodyPartBehaviour == null)
		{
			return;
		}
		bodyPartBehaviour.HealDamage(healAmt, damageTypeToHeal);
		HealthBodyPartMessage.Send(gameObject, gameObject, bodyPartAim, bodyPartBehaviour.BruteDamage, bodyPartBehaviour.BurnDamage);

		var prevHealth = OverallHealth;
		Logger.LogTraceFormat("{3} received {0} {4} healing from {6} aimed for {5}. Health: {1}->{2}", Category.Health,
			healAmt, prevHealth, OverallHealth, gameObject.name, damageTypeToHeal, bodyPartAim, healingItem);
	}


	public void OnExposed(FireExposure exposure)
	{
		ApplyDamage(null, 1, AttackType.Fire, DamageType.Burn);
	}

	/// ---------------------------
	/// UPDATE LOOP
	/// ---------------------------

	//Handled via UpdateManager
	void UpdateMe()
	{
		//Server Only:
		if (isServer && !IsDead)
		{
			tick += Time.deltaTime;
			if (tick > tickRate)
			{
				tick = 0f;
				if (fireStacks > 0)
				{
					//TODO: Burn clothes (see species.dm handle_fire)
					ApplyDamageToBodypart(null, fireStacks * DAMAGE_PER_FIRE_STACK, AttackType.Internal, DamageType.Burn);
					//gradually deplete fire stacks
					SyncFireStacks(fireStacks-0.1f);
					//instantly stop burning if there's no oxygen at this location
					MetaDataNode node = registerTile.Matrix.MetaDataLayer.Get(registerTile.LocalPositionClient);
					if (node.GasMix.GetMoles(Gas.Oxygen) < 1)
					{
						SyncFireStacks(0);
					}
					registerTile.Matrix.ReactionManager.ExposeHotspotWorldPosition(gameObject.TileWorldPosition(), BURNING_HOTSPOT_TEMPERATURE, BURNING_HOTSPOT_VOLUME);
				}

				CalculateOverallHealth();
				CheckHealthAndUpdateConsciousState();
			}
		}
	}


	/// ---------------------------
	/// VISUAL EFFECTS
	/// ---------------------------

	/// <Summary>
	/// Used to determine any special effects spawning cased by a damage type
	/// Server only
	/// </Summary>
	[Server]
	protected virtual void DetermineDamageEffects(DamageType damageType)
	{
		//Brute attacks
		if (damageType == DamageType.Brute)
		{
			//spawn blood
<<<<<<< HEAD
			EffectsFactory.BloodSplat(registerTile.WorldPositionServer, BloodSplatSize.medium);
=======
			EffectsFactory.Instance.BloodSplat(registerTile.WorldPositionServer, BloodSplatSize.medium, bloodColor);
>>>>>>> 90abff99
		}
	}

	/// ---------------------------
	/// HEALTH CALCULATIONS
	/// ---------------------------

	/// <summary>
	/// Recalculates the overall player health and updates OverallHealth property. Server only
	/// </summary>
	[Server]
	public void CalculateOverallHealth()
	{
		float newHealth = 100;
		newHealth -= CalculateOverallBodyPartDamage();
		newHealth -= CalculateOverallBloodLossDamage();
		newHealth -= bloodSystem.OxygenDamage;
		newHealth -= cloningDamage;
		OverallHealth = newHealth;
	}

	public float CalculateOverallBodyPartDamage()
	{
		float bodyPartDmg = 0;
		for (int i = 0; i < BodyParts.Count; i++)
		{
			bodyPartDmg += BodyParts[i].BruteDamage;
			bodyPartDmg += BodyParts[i].BurnDamage;
		}
		return bodyPartDmg;
	}

	public float GetTotalBruteDamage()
	{
		float bruteDmg = 0;
		for (int i = 0; i < BodyParts.Count; i++)
		{
			bruteDmg += BodyParts[i].BruteDamage;
		}
		return bruteDmg;
	}

	public float GetTotalBurnDamage()
	{
		float burnDmg = 0;
		for (int i = 0; i < BodyParts.Count; i++)
		{
			burnDmg += BodyParts[i].BurnDamage;
		}
		return burnDmg;
	}

	/// Blood Loss and Toxin damage:
	public int CalculateOverallBloodLossDamage()
	{
		float maxBloodDmg = Mathf.Abs(HealthThreshold.Dead) + maxHealth;
		float bloodDmg = 0f;
		if (bloodSystem.BloodLevel < (int)BloodVolume.SAFE)
		{
			bloodDmg = Mathf.Lerp(0f, maxBloodDmg, 1f - (bloodSystem.BloodLevel / (float)BloodVolume.NORMAL));
		}

		if (bloodSystem.ToxinLevel > 1f)
		{
			//TODO determine a way to handle toxin damage when toxins are implemented
			//There will need to be some kind of blood / toxin ratio and severity limits determined
		}

		return Mathf.RoundToInt(Mathf.Clamp(bloodDmg, 0f, maxBloodDmg));
	}

	/// ---------------------------
	/// CRIT + DEATH METHODS
	/// ---------------------------

	///Death from other causes
	public virtual void Death()
	{
		if (IsDead)
		{
			return;
		}
		afterDeathDamage = 0;
		ConsciousState = ConsciousState.DEAD;
		OnDeathActions();
		bloodSystem.StopBleedingAll();
		//stop burning
		//TODO: When clothes/limb burning is implemented, probably should keep burning until clothes are burned up
		SyncFireStacks(0);
	}

	private void Crit(bool allowCrawl = false)
	{
		var proposedState = allowCrawl ? ConsciousState.BARELY_CONSCIOUS : ConsciousState.UNCONSCIOUS;

		if (ConsciousState == proposedState || IsDead)
		{
			return;
		}

		ConsciousState = proposedState;
	}

	private void Uncrit()
	{
		var proposedState = ConsciousState.CONSCIOUS;
		if (ConsciousState == proposedState || IsDead)
		{
			return;
		}
		ConsciousState = proposedState;
	}

	/// <summary>
	/// Checks if the player's health has changed such that consciousstate needs to be changed,
	/// and changes consciousstate and invokes whatever needs to be invoked when the state changes
	/// </summary>
	private void CheckHealthAndUpdateConsciousState()
	{
		if (ConsciousState != ConsciousState.CONSCIOUS && bloodSystem.OxygenDamage < HealthThreshold.OxygenPassOut && OverallHealth > HealthThreshold.SoftCrit)
		{
			Logger.LogFormat( "{0}, back on your feet!", Category.Health, gameObject.name );
			Uncrit();
			return;
		}

		if (OverallHealth <= HealthThreshold.SoftCrit || bloodSystem.OxygenDamage > HealthThreshold.OxygenPassOut)
		{
			if (OverallHealth <= HealthThreshold.Crit)
			{
				Crit(false);
			}else{
				Crit(true); //health isn't low enough for crit, but might be low enough for soft crit or passed out from lack of oxygen
			}
		}
		if (NotSuitableForDeath())
		{
			return;
		}
		Death();
	}

	private bool NotSuitableForDeath()
	{
		return OverallHealth > HealthThreshold.Dead || IsDead;
	}

	/// <summary>
	/// Invoked when conscious state changes
	/// </summary>
	/// <param name="oldState">old state</param>
	/// <param name="newState">new state</param>
	protected virtual void OnConsciousStateChange(ConsciousState oldState, ConsciousState newState ) { }

	protected abstract void OnDeathActions();

	// --------------------
	// UPDATES FROM SERVER
	// --------------------

	// Stats are separated so that the server only updates the area of concern when needed

	/// <summary>
	/// Updates the main health stats from the server via NetMsg
	/// </summary>
	public void UpdateClientHealthStats(float overallHealth)
	{
		OverallHealth = overallHealth;
		//	Logger.Log($"Update stats for {gameObject.name} OverallHealth: {overallHealth} ConsciousState: {consciousState.ToString()}", Category.Health);
	}

	/// <summary>
	/// Updates the conscious state from the server via NetMsg
	/// </summary>
	public void UpdateClientConsciousState(ConsciousState proposedState)
	{
		ConsciousState = proposedState;
	}

	/// <summary>
	/// Updates the respiratory health stats from the server via NetMsg
	/// </summary>
	public void UpdateClientRespiratoryStats(bool value)
	{
		respiratorySystem.IsSuffocating = value;
	}

	public void UpdateClientTemperatureStats(float value)
	{
		respiratorySystem.temperature = value;
	}

	public void UpdateClientPressureStats(float value)
	{
		respiratorySystem.pressure = value;
	}

	/// <summary>
	/// Updates the blood health stats from the server via NetMsg
	/// </summary>
	public void UpdateClientBloodStats(int heartRate, float bloodVolume, float oxygenDamage, float toxinLevel)
	{
		bloodSystem.UpdateClientBloodStats(heartRate, bloodVolume, oxygenDamage, toxinLevel);
	}

	/// <summary>
	/// Updates the brain health stats from the server via NetMsg
	/// </summary>
	public void UpdateClientBrainStats(bool isHusk, int brainDamage)
	{
		if (brainSystem != null)
		{
			brainSystem.UpdateClientBrainStats(isHusk, brainDamage);
		}
	}

	/// <summary>
	/// Updates the bodypart health stats from the server via NetMsg
	/// </summary>
	public void UpdateClientBodyPartStats(BodyPartType bodyPartType, float bruteDamage, float burnDamage)
	{
		var bodyPart = FindBodyPart(bodyPartType);
		if (bodyPart != null)
		{
			//	Logger.Log($"Update stats for {gameObject.name} body part {bodyPartType.ToString()} BruteDmg: {bruteDamage} BurnDamage: {burnDamage}", Category.Health);

			bodyPart.UpdateClientBodyPartStat(bruteDamage, burnDamage);
		}
	}

	/// ---------------------------
	/// MISC Functions:
	/// ---------------------------

	///<summary>
	/// If Harvesting is allowed (for pete the goat for example)
	/// then spawn the butchered results
	/// </summary>
	[Server]
	public void Harvest()
	{
		foreach (GameObject harvestPrefab in butcherResults)
		{
			Spawn.ServerPrefab(harvestPrefab, transform.position, parent: transform.parent);
		}
<<<<<<< HEAD
		EffectsFactory.BloodSplat(transform.position, BloodSplatSize.medium);
		//Remove the NPC after all has been harvested
		var cnt = GetComponent<CustomNetTransform>();
		if (cnt != null)
		{
			cnt.DisappearFromWorldServer();
		}
		else
		{
			//Just incase player ever needs to be harvested for some reason
			var playerSync = GetComponent<PlayerSync>();
			if (playerSync != null)
			{
				playerSync.DisappearFromWorldServer();
			}
		}
=======

		Gib();
	}

	[Server]
	protected virtual void Gib()
	{
		EffectsFactory.Instance.BloodSplat( transform.position, BloodSplatSize.large, bloodColor );
		//todo: actual gibs

		//never destroy players!
		PoolManager.PoolNetworkDestroy( gameObject );
>>>>>>> 90abff99
	}

	public BodyPartBehaviour FindBodyPart(BodyPartType bodyPartAim)
	{
		int searchIndex = BodyParts.FindIndex(x => x.Type == bodyPartAim);
		if (searchIndex != -1)
		{
			return BodyParts[searchIndex];
		}
		//If nothing is found then try to find a chest component:
		searchIndex = BodyParts.FindIndex(x => x.Type == BodyPartType.Chest);
		if (searchIndex != -1)
		{
			return BodyParts[searchIndex];
		}
		// else nothing:
		return null;
	}

	/// <summary>
	/// Reset all body part damage.
	/// </summary>
	[Server]
	private void ResetBodyParts()
	{
		foreach (BodyPartBehaviour bodyPart in BodyParts)
		{
			bodyPart.RestoreDamage();
			bodyPart.livingHealthBehaviour = this;
		}
	}

	private void OnDrawGizmos()
	{
		if ( !Application.isPlaying )
		{
			return;
		}
		Gizmos.color = Color.blue.WithAlpha( 0.5f );
		Gizmos.DrawCube( registerTile.WorldPositionServer, Vector3.one );
	}
}

/// <summary>
/// Event which fires when fire stack value changes.
/// </summary>
public class FireStackEvent : UnityEvent<float> {}

/// <summary>
/// Communicates fire status changes.
/// </summary>
public class FireStatus
{
	//whether becoming on fire or extinguished
	public readonly bool IsOnFire;
	//whether we are engulfed by flames or just partially on fire
	public readonly bool IsEngulfed;

	public FireStatus(bool isOnFire, bool isEngulfed)
	{
		IsOnFire = isOnFire;
		IsEngulfed = isEngulfed;
	}
}

public static class HealthThreshold
{
	public const int SoftCrit = 0;
	public const int Crit = -30;
	public const int Dead = -100;
	public const int OxygenPassOut = 50;
}<|MERGE_RESOLUTION|>--- conflicted
+++ resolved
@@ -445,11 +445,7 @@
 		if (damageType == DamageType.Brute)
 		{
 			//spawn blood
-<<<<<<< HEAD
-			EffectsFactory.BloodSplat(registerTile.WorldPositionServer, BloodSplatSize.medium);
-=======
-			EffectsFactory.Instance.BloodSplat(registerTile.WorldPositionServer, BloodSplatSize.medium, bloodColor);
->>>>>>> 90abff99
+			EffectsFactory.BloodSplat(registerTile.WorldPositionServer, BloodSplatSize.medium, bloodColor);
 		}
 	}
 
@@ -695,24 +691,6 @@
 		{
 			Spawn.ServerPrefab(harvestPrefab, transform.position, parent: transform.parent);
 		}
-<<<<<<< HEAD
-		EffectsFactory.BloodSplat(transform.position, BloodSplatSize.medium);
-		//Remove the NPC after all has been harvested
-		var cnt = GetComponent<CustomNetTransform>();
-		if (cnt != null)
-		{
-			cnt.DisappearFromWorldServer();
-		}
-		else
-		{
-			//Just incase player ever needs to be harvested for some reason
-			var playerSync = GetComponent<PlayerSync>();
-			if (playerSync != null)
-			{
-				playerSync.DisappearFromWorldServer();
-			}
-		}
-=======
 
 		Gib();
 	}
@@ -720,12 +698,11 @@
 	[Server]
 	protected virtual void Gib()
 	{
-		EffectsFactory.Instance.BloodSplat( transform.position, BloodSplatSize.large, bloodColor );
+		EffectsFactory.BloodSplat(transform.position, BloodSplatSize.large, bloodColor);
 		//todo: actual gibs
 
 		//never destroy players!
-		PoolManager.PoolNetworkDestroy( gameObject );
->>>>>>> 90abff99
+		Despawn.ServerSingle(gameObject);
 	}
 
 	public BodyPartBehaviour FindBodyPart(BodyPartType bodyPartAim)

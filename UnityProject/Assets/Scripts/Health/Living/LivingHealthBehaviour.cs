--- conflicted
+++ resolved
@@ -448,8 +448,6 @@
 		bloodSystem.StopBleeding();
 	}
 
-<<<<<<< HEAD
-=======
 	public virtual void UnCrit()
 	{
 		var proposedState = ConsciousState.CONSCIOUS;
@@ -461,7 +459,6 @@
 		OnConsciousStateChange( proposedState );
 	}
 
->>>>>>> 4fd4e7cf
 	public virtual void Crit(bool allowCrawl = false)
 	{
 		var proposedState = allowCrawl ? ConsciousState.BARELY_CONSCIOUS : ConsciousState.UNCONSCIOUS;
@@ -472,17 +469,11 @@
 		}
 
 		ConsciousState = proposedState;
-<<<<<<< HEAD
-		OnCritActions(allowCrawl);
-=======
 		OnConsciousStateChange( proposedState );
->>>>>>> 4fd4e7cf
 	}
 
 	private void CheckDeadCritStatus()
 	{
-<<<<<<< HEAD
-=======
 		if (ConsciousState != ConsciousState.CONSCIOUS
 		    && OverallHealth > HealthThreshold.SoftCrit)
 		{
@@ -490,7 +481,6 @@
 			UnCrit();
 			return;
 		}
->>>>>>> 4fd4e7cf
 		if (OverallHealth <= HealthThreshold.SoftCrit)
 		{
 			Crit(true);
@@ -511,11 +501,7 @@
 		return OverallHealth > HealthThreshold.Dead || IsDead;
 	}
 
-<<<<<<< HEAD
-	protected virtual void OnCritActions(bool allowCrawl = false) { }
-=======
 	protected virtual void OnConsciousStateChange( ConsciousState state ) { }
->>>>>>> 4fd4e7cf
 
 	protected abstract void OnDeathActions();
 

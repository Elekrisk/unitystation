<<<<<<< HEAD
﻿using System.Collections;
using UnityEngine;
using UnityEngine.Networking;

namespace PlayGroup
{
    /// <summary>
    ///     Player health reporting.
    ///     This is the Server -> Client reporting for player health
    ///     The server also calculates the overall health values in this component
    ///     (To determine maxHealth for huds, ui overlays etc)
    /// </summary>
    public class PlayerHealthReporting : ManagedNetworkBehaviour
    {
        private int bloodLevelCache;
        private float BloodPercentage = 100f;
        private PlayerMove playerMove;

        //server only caches
        private int healthServerCache;
        //TODO if client disconnects and reconnects then the clients UI needs to 
        //poll this component and request updated values from the server to set
        //the current state of the UI overlays and hud

        public PlayerHealth playerHealth;

        protected override void Awake()
        {
            //Do not call base method for this Awake.
        }

        public override void OnStartServer()
        {
            if (isServer)
            {
                healthServerCache = playerHealth.Health;
                bloodLevelCache = playerHealth.BloodLevel;
                playerMove = GetComponent<PlayerMove>();
                UpdateManager.Instance.regularUpdate.Add(this);
                StartCoroutine(WaitForLoad());
            }
            base.OnStartServer();
        }

        private IEnumerator WaitForLoad()
        {
            yield return new WaitForSeconds(1f); //1000ms wait for lag

            UpdateClientUI(100); //Set the UI for this player to 100 percent
        }

        private void OnDestroy()
        {
            if (isServer)
            {
                UpdateManager.Instance.regularUpdate.Remove(this);
            }
        }

        //This only runs on the server, server will do the calculations and send
        //messages to the client when needed (or requested)
        public override void UpdateMe()
        {
            ServerMonitorHealth();
            base.UpdateMe();
        }

        private void ServerMonitorHealth()
        {
            //Add other damage methods here like burning, 
            //suffication, etc
            
            //If already dead then do not check the status of the body anymore
            if (playerMove.isGhost)
                return;
            
            //Blood calcs:
            if (bloodLevelCache != playerHealth.BloodLevel)
            {
                bloodLevelCache = playerHealth.BloodLevel;
                if (playerHealth.BloodLevel >= 560)
                {
                    //Full blood (or more)
                    BloodPercentage = 100f;
                }
                else
                {
                    BloodPercentage = playerHealth.BloodLevel / 560f * 100f;
                }
            }

            //If blood level falls below health level, then set the health level
            //manually and update the clients UI
            if (BloodPercentage < playerHealth.Health)
            {
                healthServerCache = (int) BloodPercentage;
                playerHealth.ServerOnlySetHealth(healthServerCache);
                UpdateClientUI(healthServerCache);
            }

            if (playerHealth.Health != healthServerCache)
            {
                healthServerCache = playerHealth.Health;
                UpdateClientUI(healthServerCache);
            }
        }

        //Sends msg to the owner of this player to update their UI
        [Server]
        private void UpdateClientUI(int newHealth)
        {
            UpdateUIMessage.Send(gameObject, newHealth);
        }
    }
}
=======
﻿using System.Collections;
using System.Collections.Generic;
using UnityEngine;
using UnityEngine.Networking;

namespace PlayGroup
{
    /// <summary>
    /// Player health reporting.
    /// 
    /// This is the Server -> Client reporting for player health
    /// The server also calculates the overall health values in this component
    /// (To determine maxHealth for huds, ui overlays etc)
    /// </summary>
    public class PlayerHealthReporting : ManagedNetworkBehaviour
    {
        //TODO if client disconnects and reconnects then the clients UI needs to 
        //poll this component and request updated values from the server to set
        //the current state of the UI overlays and hud

        public PlayerHealth playerHealth;

        //server only caches
        private int healthServerCache;
        private int bloodLevelCache;
        private float BloodPercentage = 100f;

        protected override void OnEnable()
        {
            //Do not call base method for this OnEnable.
        }

        public override void OnStartServer()
        {
            if (isServer)
            {
                healthServerCache = playerHealth.Health;
                bloodLevelCache = playerHealth.BloodLevel;
                UpdateManager.Instance.regularUpdate.Add(this);
                StartCoroutine(WaitForLoad());
            }
            base.OnStartServer();
        }

        IEnumerator WaitForLoad()
        {
            yield return new WaitForSeconds(1f); //1000ms wait for lag

            UpdateClientUI(100); //Set the UI for this player to 100 percent
        }

        private void OnDestroy()
        {
            if (isServer)
                UpdateManager.Instance.regularUpdate.Remove(this);
        }

        //This only runs on the server, server will do the calculations and send
        //messages to the client when needed (or requested)
        public override void UpdateMe()
        {
            ServerMonitorHealth();
            base.UpdateMe();
        }
        private void ServerMonitorHealth()
        {
            //Add other damage methods here like burning, 
            //suffication, etc

            //Blood calcs:
            if (bloodLevelCache != playerHealth.BloodLevel)
            {
                bloodLevelCache = playerHealth.BloodLevel;
                if (playerHealth.BloodLevel >= 560)
                {
                    //Full blood (or more)
                    BloodPercentage = 100f;
                }
                else
                {
                    BloodPercentage = ((float)playerHealth.BloodLevel / 560f) * 100f;
                }
            }

            //If blood level falls below health level, then set the health level
            //manually and update the clients UI
            if (BloodPercentage < playerHealth.Health)
            {
                healthServerCache = (int)BloodPercentage;
                playerHealth.ServerOnlySetHealth(healthServerCache);
                UpdateClientUI(healthServerCache);
            }

            if (playerHealth.Health != healthServerCache)
            {
                healthServerCache = playerHealth.Health;
                UpdateClientUI(healthServerCache);
            }
        }

        //Sends msg to the owner of this player to update their UI
        [Server]
        private void UpdateClientUI(int newHealth)
        {
            UpdateUIMessage.Send(gameObject, newHealth);
        }
    }
}
>>>>>>> eec07a58
<|MERGE_RESOLUTION|>--- conflicted
+++ resolved
@@ -1,5 +1,4 @@
-<<<<<<< HEAD
-﻿using System.Collections;
+using System.Collections;
 using UnityEngine;
 using UnityEngine.Networking;
 
@@ -25,9 +24,14 @@
 
         public PlayerHealth playerHealth;
 
-        protected override void Awake()
+        //server only caches
+        private int healthServerCache;
+        private int bloodLevelCache;
+        private float BloodPercentage = 100f;
+
+        protected override void OnEnable()
         {
-            //Do not call base method for this Awake.
+            //Do not call base method for this OnEnable.
         }
 
         public override void OnStartServer()
@@ -113,114 +117,4 @@
             UpdateUIMessage.Send(gameObject, newHealth);
         }
     }
-}
-=======
-﻿using System.Collections;
-using System.Collections.Generic;
-using UnityEngine;
-using UnityEngine.Networking;
-
-namespace PlayGroup
-{
-    /// <summary>
-    /// Player health reporting.
-    /// 
-    /// This is the Server -> Client reporting for player health
-    /// The server also calculates the overall health values in this component
-    /// (To determine maxHealth for huds, ui overlays etc)
-    /// </summary>
-    public class PlayerHealthReporting : ManagedNetworkBehaviour
-    {
-        //TODO if client disconnects and reconnects then the clients UI needs to 
-        //poll this component and request updated values from the server to set
-        //the current state of the UI overlays and hud
-
-        public PlayerHealth playerHealth;
-
-        //server only caches
-        private int healthServerCache;
-        private int bloodLevelCache;
-        private float BloodPercentage = 100f;
-
-        protected override void OnEnable()
-        {
-            //Do not call base method for this OnEnable.
-        }
-
-        public override void OnStartServer()
-        {
-            if (isServer)
-            {
-                healthServerCache = playerHealth.Health;
-                bloodLevelCache = playerHealth.BloodLevel;
-                UpdateManager.Instance.regularUpdate.Add(this);
-                StartCoroutine(WaitForLoad());
-            }
-            base.OnStartServer();
-        }
-
-        IEnumerator WaitForLoad()
-        {
-            yield return new WaitForSeconds(1f); //1000ms wait for lag
-
-            UpdateClientUI(100); //Set the UI for this player to 100 percent
-        }
-
-        private void OnDestroy()
-        {
-            if (isServer)
-                UpdateManager.Instance.regularUpdate.Remove(this);
-        }
-
-        //This only runs on the server, server will do the calculations and send
-        //messages to the client when needed (or requested)
-        public override void UpdateMe()
-        {
-            ServerMonitorHealth();
-            base.UpdateMe();
-        }
-        private void ServerMonitorHealth()
-        {
-            //Add other damage methods here like burning, 
-            //suffication, etc
-
-            //Blood calcs:
-            if (bloodLevelCache != playerHealth.BloodLevel)
-            {
-                bloodLevelCache = playerHealth.BloodLevel;
-                if (playerHealth.BloodLevel >= 560)
-                {
-                    //Full blood (or more)
-                    BloodPercentage = 100f;
-                }
-                else
-                {
-                    BloodPercentage = ((float)playerHealth.BloodLevel / 560f) * 100f;
-                }
-            }
-
-            //If blood level falls below health level, then set the health level
-            //manually and update the clients UI
-            if (BloodPercentage < playerHealth.Health)
-            {
-                healthServerCache = (int)BloodPercentage;
-                playerHealth.ServerOnlySetHealth(healthServerCache);
-                UpdateClientUI(healthServerCache);
-            }
-
-            if (playerHealth.Health != healthServerCache)
-            {
-                healthServerCache = playerHealth.Health;
-                UpdateClientUI(healthServerCache);
-            }
-        }
-
-        //Sends msg to the owner of this player to update their UI
-        [Server]
-        private void UpdateClientUI(int newHealth)
-        {
-            UpdateUIMessage.Send(gameObject, newHealth);
-        }
-    }
-}
->>>>>>> eec07a58
+}
using System;
using System.Collections;
using System.Collections.Generic;
using System.Linq;
using System.Text;
using Atmospherics;
using UnityEngine;
using UnityEngine.Events;
using Mirror;
using Tilemaps.Behaviours.Meta;
using Object = System.Object;

/// <summary>
/// Component which allows an object to have an integrity value (basically an object's version of HP),
/// take damage, and do things in response to integrity changes. Objects are destroyed when their integrity
/// reaches 0.
///
/// This stuff is tracked server side only, client is informed only when the effects of integrity
/// changes occur.
/// </summary>
[RequireComponent(typeof(CustomNetTransform))]
[RequireComponent(typeof(RegisterTile))]
[RequireComponent(typeof(Meleeable))]
<<<<<<< HEAD
public class Integrity : NetworkBehaviour, IFireExposable, IRightClickable, IServerSpawn
=======
public class Integrity : NetworkBehaviour, IHealth, IFireExposable, IRightClickable, IOnStageServer
>>>>>>> 90abff99
{

	/// <summary>
	/// Server-side event invoked when object integrity reaches 0 by any means and object
	/// destruction logic is about to be invoked. Does not override the default destruction logic,
	/// simply provides a hook for when it is going to be invoked.
	/// </summary>
	[NonSerialized]
	public DestructionEvent OnWillDestroyServer = new DestructionEvent();

	/// <summary>
	/// Server-side burn up logic - invoked when integrity reaches 0 due to burn damage.
	/// Setting this will override the default burn up logic.
	/// See OnWillDestroyServer if you only want an event when the object is destroyed
	/// and don't want to override the burn up logic.
	/// </summary>
	/// <returns></returns>
	[NonSerialized]
	public UnityAction<DestructionInfo> OnBurnUpServer;

	/// <summary>
	/// Armor for this object.
	/// </summary>
	[Tooltip("Armor for this object.")]
	public Armor Armor = new Armor();

	/// <summary>
	/// resistances for this object.
	/// </summary>
	[Tooltip("Resistances of this object.")]
	public Resistances Resistances = new Resistances();

	/// <summary>
	/// Below this temperature, the object will take no damage from fire or heat and won't ignite.
	/// </summary>
	[Tooltip("Below this temperature, the object will take no damage from fire or heat and" +
	         " won't ignite.")]
	public float HeatResistance = 100;

	public float initialIntegrity = 100f;

	[SyncVar(hook = nameof(SyncOnFire))]
	private bool onFire = false;
	private BurningOverlay burningObjectOverlay;

	//TODO: Should probably replace the burning effect with a particle effect?
	private static GameObject SMALL_BURNING_PREFAB;
	private static GameObject LARGE_BURNING_PREFAB;


	// damage incurred each tick while an object is on fire
	private static float BURNING_DAMAGE = 5;

	private static readonly float BURN_RATE = 1f;
	private float timeSinceLastBurn;

	public float integrity { get; private set; } = 100f;
	private bool destroyed = false;
	private DamageType lastDamageType;
	private RegisterTile registerTile;
	private IPushable pushable;

	//whether this is a large object (meaning we would use the large ash pile and large burning sprite)
	private bool isLarge;

	public float Resistance => pushable == null ? integrity : integrity * ((int)pushable.Size/10f);

	private void Awake()
	{
		if (SMALL_BURNING_PREFAB == null)
		{
			SMALL_BURNING_PREFAB = Resources.Load<GameObject>("SmallBurning");
			LARGE_BURNING_PREFAB = Resources.Load<GameObject>("LargeBurning");
		}
		registerTile = GetComponent<RegisterTile>();
		pushable = GetComponent<IPushable>();
		//this is just a guess - large items can't be picked up
		isLarge = GetComponent<Pickupable>() == null;
		if (Resistances.Flammable)
		{
			if (burningObjectOverlay == false)
			{
				burningObjectOverlay = GameObject.Instantiate(isLarge ? LARGE_BURNING_PREFAB : SMALL_BURNING_PREFAB, transform)
					.GetComponent<BurningOverlay>();
			}

			burningObjectOverlay.enabled = true;
			burningObjectOverlay.StopBurning();
		}
	}

	public void OnSpawnServer(SpawnInfo info)
	{
		if (info.SpawnableType == SpawnableType.Clone)
		{
			//cloned
			var clonedIntegrity = info.ClonedFrom.GetComponent<Integrity>();
			integrity = clonedIntegrity.integrity;
			timeSinceLastBurn = clonedIntegrity.timeSinceLastBurn;
			destroyed = clonedIntegrity.destroyed;
			SyncOnFire(clonedIntegrity.onFire);
		}
		else
		{
			//spawned
			integrity = initialIntegrity;
			timeSinceLastBurn = 0;
			destroyed = false;
			if (burningObjectOverlay != null)
			{
				burningObjectOverlay.StopBurning();
			}
			SyncOnFire(false);
		}
	}

	public override void OnStartClient()
	{
		SyncOnFire(onFire);
	}

	/// <summary>
	/// Directly deal damage to this object.
	/// </summary>
	/// <param name="damage"></param>
	/// <param name="damageType"></param>
	[Server]
	public void ApplyDamage(float damage, AttackType attackType, DamageType damageType)
	{
		//already destroyed, don't apply damage
		if (destroyed || Resistances.Indestructable) return;

		if (Resistances.FireProof && attackType == AttackType.Fire) return;

		damage = Armor.GetDamage(damage, attackType);
		if (damage > 0)
		{
			if (attackType == AttackType.Fire && !onFire && !destroyed && Resistances.Flammable)
			{
				SyncOnFire(true);
			}
			integrity -= damage;
			lastDamageType = damageType;
			CheckDestruction();
			Logger.LogTraceFormat("{0} took {1} {2} damage from {3} attack (resistance {4}) (integrity now {5})", Category.Health, name, damage, damageType, attackType, Armor.GetRating(attackType), integrity);
		}
	}

	private void Update()
	{
		if (onFire && isServer)
		{
			timeSinceLastBurn += Time.deltaTime;
			if (timeSinceLastBurn > BURN_RATE)
			{
				ApplyDamage(BURNING_DAMAGE, AttackType.Fire, DamageType.Burn);
				timeSinceLastBurn = 0;
			}
		}
	}

	private void SyncOnFire(bool onFire)
	{
		//do nothing if this can't burn
		if (!Resistances.Flammable) return;

		this.onFire = onFire;
		if (this.onFire)
		{
			burningObjectOverlay.Burn();
		}
		else if (!this.onFire)
		{
			burningObjectOverlay.StopBurning();
		}
	}

	[Server]
	private void CheckDestruction()
	{
		if (!destroyed && integrity <= 0)
		{
			var destructInfo = new DestructionInfo(lastDamageType);
			OnWillDestroyServer.Invoke(destructInfo);

			if (onFire)
			{
				//ensure we stop burning
				SyncOnFire(false);
			}

			if (destructInfo.DamageType == DamageType.Burn)
			{
				if (OnBurnUpServer != null)
				{
					OnBurnUpServer(destructInfo);
				}
				else
				{
					DefaultBurnUp(destructInfo);
				}
			}
			else
			{
				DefaultDestroy(destructInfo);
			}

			destroyed = true;
		}
	}

	[Server]
	private void DefaultBurnUp(DestructionInfo info)
	{
		//just a guess - objects which can be picked up should have a smaller amount of ash
<<<<<<< HEAD
		EffectsFactory.Ash(registerTile.WorldPosition.To2Int(), isLarge);
		Chat.AddLocalMsgToChat($"{name} burnt to ash.", gameObject.TileWorldPosition());
=======
		EffectsFactory.Instance.Ash(registerTile.WorldPosition.To2Int(), isLarge);
		Chat.AddLocalDestroyMsgToChat(gameObject.ExpensiveName(), " burnt to ash.", gameObject.TileWorldPosition());
>>>>>>> 90abff99
		Logger.LogTraceFormat("{0} burning up, onfire is {1} (burningObject enabled {2})", Category.Health, name, this.onFire, burningObjectOverlay?.enabled);
		Despawn.ServerSingle(gameObject);
	}

	[Server]
	private void DefaultDestroy(DestructionInfo info)
	{
		if (info.DamageType == DamageType.Brute)
		{
<<<<<<< HEAD
			Chat.AddLocalMsgToChat($"{name} was smashed to pieces.", gameObject.TileWorldPosition());
			Despawn.ServerSingle(gameObject);
=======
			Chat.AddLocalDestroyMsgToChat(gameObject.ExpensiveName(), " got smashed to pieces.", gameObject.TileWorldPosition());
			PoolManager.PoolNetworkDestroy(gameObject);
>>>>>>> 90abff99
		}
		//TODO: Other damage types (acid)
		else
		{
<<<<<<< HEAD
			Chat.AddLocalMsgToChat($"{name} was destroyed.", gameObject.TileWorldPosition());
			Despawn.ServerSingle(gameObject);
=======
			Chat.AddLocalDestroyMsgToChat(gameObject.ExpensiveName(), " got destroyed.", gameObject.TileWorldPosition());
			PoolManager.PoolNetworkDestroy(gameObject);
>>>>>>> 90abff99
		}
	}

	[Server]
	public void OnExposed(FireExposure exposure)
	{
		if (exposure.Temperature > HeatResistance)
		{
			ApplyDamage(exposure.StandardDamage(), AttackType.Fire, DamageType.Burn);
		}
	}

	public RightClickableResult GenerateRightClickOptions()
	{
		return RightClickableResult.Create()
			.AddAdminElement("Smash", AdminSmash)
			.AddAdminElement("Hotspot", AdminMakeHotspot);
	}

	private void AdminSmash()
	{
		PlayerManager.PlayerScript.playerNetworkActions.CmdAdminSmash(gameObject);
	}
	private void AdminMakeHotspot()
	{
		PlayerManager.PlayerScript.playerNetworkActions.CmdAdminMakeHotspot(gameObject);
	}
}

/// <summary>
/// Contains info on how an object was destroyed
/// </summary>
public class DestructionInfo
{
	/// <summary>
	/// Damage that destroyed the object
	/// </summary>
	public readonly DamageType DamageType;

	public DestructionInfo(DamageType damageType)
	{
		DamageType = damageType;
	}
}

/// <summary>
/// Event fired when an object is destroyed
/// </summary>
public class DestructionEvent : UnityEvent<DestructionInfo>{}<|MERGE_RESOLUTION|>--- conflicted
+++ resolved
@@ -21,11 +21,7 @@
 [RequireComponent(typeof(CustomNetTransform))]
 [RequireComponent(typeof(RegisterTile))]
 [RequireComponent(typeof(Meleeable))]
-<<<<<<< HEAD
-public class Integrity : NetworkBehaviour, IFireExposable, IRightClickable, IServerSpawn
-=======
-public class Integrity : NetworkBehaviour, IHealth, IFireExposable, IRightClickable, IOnStageServer
->>>>>>> 90abff99
+public class Integrity : NetworkBehaviour, IHealth, IFireExposable, IRightClickable, IServerSpawn
 {
 
 	/// <summary>
@@ -241,13 +237,8 @@
 	private void DefaultBurnUp(DestructionInfo info)
 	{
 		//just a guess - objects which can be picked up should have a smaller amount of ash
-<<<<<<< HEAD
 		EffectsFactory.Ash(registerTile.WorldPosition.To2Int(), isLarge);
-		Chat.AddLocalMsgToChat($"{name} burnt to ash.", gameObject.TileWorldPosition());
-=======
-		EffectsFactory.Instance.Ash(registerTile.WorldPosition.To2Int(), isLarge);
 		Chat.AddLocalDestroyMsgToChat(gameObject.ExpensiveName(), " burnt to ash.", gameObject.TileWorldPosition());
->>>>>>> 90abff99
 		Logger.LogTraceFormat("{0} burning up, onfire is {1} (burningObject enabled {2})", Category.Health, name, this.onFire, burningObjectOverlay?.enabled);
 		Despawn.ServerSingle(gameObject);
 	}
@@ -257,24 +248,14 @@
 	{
 		if (info.DamageType == DamageType.Brute)
 		{
-<<<<<<< HEAD
-			Chat.AddLocalMsgToChat($"{name} was smashed to pieces.", gameObject.TileWorldPosition());
+			Chat.AddLocalDestroyMsgToChat(gameObject.ExpensiveName(), " got smashed to pieces.", gameObject.TileWorldPosition());
 			Despawn.ServerSingle(gameObject);
-=======
-			Chat.AddLocalDestroyMsgToChat(gameObject.ExpensiveName(), " got smashed to pieces.", gameObject.TileWorldPosition());
-			PoolManager.PoolNetworkDestroy(gameObject);
->>>>>>> 90abff99
 		}
 		//TODO: Other damage types (acid)
 		else
 		{
-<<<<<<< HEAD
-			Chat.AddLocalMsgToChat($"{name} was destroyed.", gameObject.TileWorldPosition());
+			Chat.AddLocalDestroyMsgToChat(gameObject.ExpensiveName(), " got destroyed.", gameObject.TileWorldPosition());
 			Despawn.ServerSingle(gameObject);
-=======
-			Chat.AddLocalDestroyMsgToChat(gameObject.ExpensiveName(), " got destroyed.", gameObject.TileWorldPosition());
-			PoolManager.PoolNetworkDestroy(gameObject);
->>>>>>> 90abff99
 		}
 	}
 

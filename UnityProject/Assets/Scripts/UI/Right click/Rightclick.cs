﻿using System.Collections;
using System.Collections.Generic;
using System;
using System.Reflection;
using UnityEngine;
using UnityEngine.UI;
using UnityEngine.Events;

public class Rightclick : MonoBehaviour {
	public static Rightclick ins;
	public bool Initialise = false;
	public List<Menu> options = new List<Menu>();

	public List<Sprite> Spritenames = new List<Sprite>(){

	};
	public class ButtonEntry
	{
		public string Title;
	}
	public Dictionary<string,int> MenuOrder = new Dictionary<string,int>(){
		["Examine"] = 1,
		["Pick Up"] = 2,
<<<<<<< HEAD
		["Pull"] = 3,
		["Open/close"] = 4,
		["Unknown"] = 5,
=======
		["Drag"] = 3, 
		["Open/close"] = 4, 
		["Details"] = 5,
		["Turn on/Turn off"] = 6, 
		["Toggle Charge"] = 7, 
		["Toggle Support"] = 8, 
		["Unknown"] = 9, 

>>>>>>> a2c77115
	};

	public Dictionary<string, Sprite> SpriteDictionary = new Dictionary<string, Sprite>()	{	};

	public class Menu {
		public Color colour;
		public Sprite sprite;
		public string title;
		public GameObject Item;
		public List<Menu> SubMenus = new List<Menu>();
		public MethodInfo Method;
		public MonoBehaviour Mono;
	}


	void Awake(){
		if(ins == null){
			ins = this;
		} else {
			Destroy(this);
		}

		//Make sure to add your sprite on load
		SpriteDictionary ["hand"] = Resources.Load<Sprite> ("UI/RightClickButtonIcon/" + "hand");
		SpriteDictionary ["Magnifying_glass"] = Resources.Load<Sprite> ("UI/RightClickButtonIcon/" + "Magnifying_glass");
		SpriteDictionary ["question_mark"] = Resources.Load<Sprite> ("UI/RightClickButtonIcon/" + "question_mark");
		SpriteDictionary ["Drag_Hand"] = Resources.Load<Sprite> ("UI/RightClickButtonIcon/" + "Drag_Hand");
		SpriteDictionary ["Power_Button"] = Resources.Load<Sprite> ("UI/RightClickButtonIcon/" + "Power_Button");
	}


	void Update () {
		if (Input.GetMouseButtonDown (1)) {
			Vector3 position = Camera.main.ScreenToWorldPoint(UnityEngine.Input.mousePosition);
			position.z = 0f;
			//gets Items on the position of the mouse
			List<GameObject> objects = UITileList.GetItemsAtPosition(position);
			//Generates menus
			Generate (objects);
			//Logger.Log ("yo", Category.UI);
			if (options.Count > 0){
				RadialMenuSpawner.ins.SpawnRadialMenu(options);
			}

		}

	}
	private void Generate(List<GameObject> objects){
		options = new List<Menu> ();
		for (int i = 0; i < objects.Count; i++) {
			Menu newMenu = new Menu();
			newMenu.colour = Color.gray;
			ItemAttributes ItemAttribute = objects[i].GetComponent<ItemAttributes>();
			if (ItemAttribute == null) {
				newMenu.title = "Unknown";
			} else {
				newMenu.title = ItemAttribute.itemName;
			}

			SpriteRenderer UseSprite = objects[i].GetComponentInChildren<SpriteRenderer>();
			if (UseSprite == null) {
				newMenu.sprite = ins.Spritenames [0];
			} else {
				newMenu.sprite = UseSprite.sprite;
			}

			//Find all monoBehaviours on object and store in a list
			MonoBehaviour[] scriptComponents = objects[i].GetComponents<MonoBehaviour>();

			//For each monoBehaviour in the list of script components
			foreach (MonoBehaviour mono in scriptComponents) {
				Type monoType = mono.GetType();
				foreach (MethodInfo method in monoType.GetMethods(BindingFlags.Public | BindingFlags.Instance)) {
					var attributes = method.GetCustomAttributes(typeof(ContextMethod), true);
					if (attributes.Length > 0) {

						//Logger.Log("Script: " + mono + " Method: " + method.ToString(), Category.UI);
						//Logger.Log (method.ToString (), Category.UI);
						Menu NewSubMenu = new Menu();
						ContextMethod contextMethodMenu = (ContextMethod)method.GetCustomAttributes (typeof(ContextMethod), true)[0];
						NewSubMenu.colour = Color.gray;
						NewSubMenu.Item = objects[i];
						NewSubMenu.title = contextMethodMenu.ButtonTitle;
						NewSubMenu.sprite =  SpriteDictionary[contextMethodMenu.SpriteName];
						NewSubMenu.Mono = mono;
						NewSubMenu.Method = method;

						newMenu.SubMenus.Add (NewSubMenu);

					}
				}
			}

			//for (int L = 0; L < 3; L++) {
			//	Menu NewSubMenu = new Menu();
			//	NewSubMenu.colour = Color.gray;
			//	NewSubMenu.title = "sub " + ins.names[L];
			//	NewSubMenu.sprite = ins.Spritenames[0];
			//	newMenu.SubMenus.Add (NewSubMenu);
			//}
			//Sort
			List<Menu> Sortlist = newMenu.SubMenus;
			Menu[] array = new Menu[MenuOrder.Count+1];

			foreach (Menu SubMenu in Sortlist) {
				array[MenuOrder[SubMenu.title]] = SubMenu;
			}

			newMenu.SubMenus = new List<Menu>();

			for (int S = 0; S < array.Length; S++)  {
				if (!(array[S] == null)) {
					newMenu.SubMenus.Add (array [S]);
				}
			}

			ins.options.Add (newMenu);
		}
	}
}

[AttributeUsage(AttributeTargets.Method, AllowMultiple = true)]
public class ContextMethod : Attribute
{
	public string ButtonTitle;
	public string SpriteName;

	public ContextMethod(string ButtonTitle,string SpriteName)
	{
		this.ButtonTitle = ButtonTitle;
		this.SpriteName = SpriteName;
	}
}
<|MERGE_RESOLUTION|>--- conflicted
+++ resolved
@@ -21,20 +21,12 @@
 	public Dictionary<string,int> MenuOrder = new Dictionary<string,int>(){
 		["Examine"] = 1,
 		["Pick Up"] = 2,
-<<<<<<< HEAD
 		["Pull"] = 3,
 		["Open/close"] = 4,
-		["Unknown"] = 5,
-=======
-		["Drag"] = 3, 
-		["Open/close"] = 4, 
-		["Details"] = 5,
-		["Turn on/Turn off"] = 6, 
-		["Toggle Charge"] = 7, 
-		["Toggle Support"] = 8, 
-		["Unknown"] = 9, 
-
->>>>>>> a2c77115
+		["Details"] = 5,["Turn on/Turn off"] = 6,
+		["Toggle Charge"] = 7,
+		["Toggle Support"] = 8,
+		["Unknown"] = 9,
 	};
 
 	public Dictionary<string, Sprite> SpriteDictionary = new Dictionary<string, Sprite>()	{	};

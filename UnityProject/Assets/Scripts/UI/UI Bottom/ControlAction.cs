<<<<<<< HEAD
﻿using PlayGroup;
using UnityEngine;
=======
﻿﻿using UnityEngine;
>>>>>>> eec07a58
using UnityEngine.UI;

<<<<<<< HEAD
=======

>>>>>>> eec07a58
namespace UI
{
    public class ControlAction : MonoBehaviour
    {
        public Image throwImage;
        public Sprite[] throwSprites;

<<<<<<< HEAD
        private void Start()
=======
        void Start()
>>>>>>> eec07a58
        {
            UIManager.IsThrow = false;
        }

        /* 
		 * Button OnClick methods
		 */

<<<<<<< HEAD
        private void Update()
=======
        void Update()
>>>>>>> eec07a58
        {
            CheckKeyboardInput();
        }

<<<<<<< HEAD
        private void CheckKeyboardInput()
=======
        void CheckKeyboardInput()
>>>>>>> eec07a58
        {
            if (Input.GetKeyDown(KeyCode.Q))
            {
                Drop();
            }

            if (Input.GetKeyDown(KeyCode.X))
            {
                UIManager.Hands.Swap();
            }

            if (Input.GetKeyDown(KeyCode.E))
            {
                UIManager.Hands.Use();
            }
        }

        public void Resist()
        {
            SoundManager.Play("Click01");
            Debug.Log("Resist Button");
        }

        public void Drop()
        {
<<<<<<< HEAD
            PlayerScript lps = PlayerManager.LocalPlayerScript;
            if (!lps || lps.canNotInteract())
            {
                return;
            }
            UI_ItemSlot currentSlot = UIManager.Hands.CurrentSlot;
            Vector3 dropPos = lps.gameObject.transform.position;
            if (!currentSlot.CanPlaceItem())
            {
                return;
            }
=======
            var lps = PlayerManager.LocalPlayerScript;
            if (!lps || lps.canNotInteract()) return;
            var currentSlot = UIManager.Hands.CurrentSlot;
            var dropPos = lps.gameObject.transform.position;
            if (!currentSlot.CanPlaceItem()) return;
>>>>>>> eec07a58
            //            if ( isNotMovingClient(lps) )
            //            {
            //               // Full client simulation(standing still)
            //                var placedOk = currentSlot.PlaceItem(dropPos);
            //                if ( !placedOk )
            //                {
            //                    Debug.Log("Client dropping error");
            //                }
            //            }
            //            else
            //            {
            //Only clear slot(while moving, as prediction is shit in this situation)
            currentSlot.Clear();
            //            }
            //Message
<<<<<<< HEAD
            lps.playerNetworkActions.DropItem(currentSlot.eventName);
=======
            lps.playerNetworkActions.RequestDropItem(currentSlot.eventName);
>>>>>>> eec07a58
            SoundManager.Play("Click01");
            Debug.Log("Drop Button");
        }

        private static bool isNotMovingClient(PlayerScript lps)
        {
            return !lps.isServer && !lps.playerMove.isMoving;
        }

        public void Throw()
        {
            PlayerScript lps = PlayerManager.LocalPlayerScript;
            if (!lps || lps.canNotInteract())
            {
                return;
            }

            SoundManager.Play("Click01");
            Debug.Log("Throw Button");

            if (!UIManager.IsThrow)
            {
                UIManager.IsThrow = true;
                throwImage.sprite = throwSprites[1];
<<<<<<< HEAD
=======

>>>>>>> eec07a58
            }
            else
            {
                UIManager.IsThrow = false;
                throwImage.sprite = throwSprites[0];
            }
        }
    }
}<|MERGE_RESOLUTION|>--- conflicted
+++ resolved
@@ -1,15 +1,7 @@
-<<<<<<< HEAD
-﻿using PlayGroup;
+using PlayGroup;
 using UnityEngine;
-=======
-﻿﻿using UnityEngine;
->>>>>>> eec07a58
 using UnityEngine.UI;
 
-<<<<<<< HEAD
-=======
-
->>>>>>> eec07a58
 namespace UI
 {
     public class ControlAction : MonoBehaviour
@@ -17,11 +9,7 @@
         public Image throwImage;
         public Sprite[] throwSprites;
 
-<<<<<<< HEAD
         private void Start()
-=======
-        void Start()
->>>>>>> eec07a58
         {
             UIManager.IsThrow = false;
         }
@@ -30,20 +18,12 @@
 		 * Button OnClick methods
 		 */
 
-<<<<<<< HEAD
         private void Update()
-=======
-        void Update()
->>>>>>> eec07a58
         {
             CheckKeyboardInput();
         }
 
-<<<<<<< HEAD
         private void CheckKeyboardInput()
-=======
-        void CheckKeyboardInput()
->>>>>>> eec07a58
         {
             if (Input.GetKeyDown(KeyCode.Q))
             {
@@ -69,7 +49,6 @@
 
         public void Drop()
         {
-<<<<<<< HEAD
             PlayerScript lps = PlayerManager.LocalPlayerScript;
             if (!lps || lps.canNotInteract())
             {
@@ -81,13 +60,6 @@
             {
                 return;
             }
-=======
-            var lps = PlayerManager.LocalPlayerScript;
-            if (!lps || lps.canNotInteract()) return;
-            var currentSlot = UIManager.Hands.CurrentSlot;
-            var dropPos = lps.gameObject.transform.position;
-            if (!currentSlot.CanPlaceItem()) return;
->>>>>>> eec07a58
             //            if ( isNotMovingClient(lps) )
             //            {
             //               // Full client simulation(standing still)
@@ -103,11 +75,7 @@
             currentSlot.Clear();
             //            }
             //Message
-<<<<<<< HEAD
-            lps.playerNetworkActions.DropItem(currentSlot.eventName);
-=======
             lps.playerNetworkActions.RequestDropItem(currentSlot.eventName);
->>>>>>> eec07a58
             SoundManager.Play("Click01");
             Debug.Log("Drop Button");
         }
@@ -132,10 +100,6 @@
             {
                 UIManager.IsThrow = true;
                 throwImage.sprite = throwSprites[1];
-<<<<<<< HEAD
-=======
-
->>>>>>> eec07a58
             }
             else
             {

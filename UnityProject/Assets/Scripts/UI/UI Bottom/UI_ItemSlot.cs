﻿﻿using System.Collections.Generic;
using Events;
using PlayGroup;
using UnityEngine;
using UnityEngine.SceneManagement;
using UnityEngine.UI;

namespace UI
{
<<<<<<< HEAD
	public class UI_ItemSlot : MonoBehaviour
	{
		public bool allowAllItems;
		public List<ItemType> allowedItemTypes;
		public string eventName;

		private Image image;
		public ItemSize maxItemSize;

		public GameObject Item { get; private set; }

		public bool IsFull => Item != null;

		private void Awake()
		{
			image = GetComponent<Image>();
			image.enabled = false;
			if (eventName.Length > 0)
			{
				//                Debug.LogErrorFormat("Triggered SetItem for {0}",slotName);
				EventManager.UI.AddListener(eventName, SetItem);
			}
		}

		private void OnEnable()
		{
			SceneManager.sceneLoaded += OnLevelFinishedLoading;
		}

		private void OnDisable()
		{
			SceneManager.sceneLoaded -= OnLevelFinishedLoading;
		}

		//Reset Item slot sprite on game restart
		private void OnLevelFinishedLoading(Scene scene, LoadSceneMode mode)
		{
			image.sprite = null;
			image.enabled = false;
		}

		/// <summary>
		///     direct low-level method, doesn't send anything to server
		/// </summary>
		public void SetItem(GameObject item)
		{
			if (!item)
			{
				Clear();
				return;
			}
			//            var itemAttributes = item.GetComponent<ItemAttributes>();
			//            Debug.LogFormat("Setting item {0}/{1} to {2}", item.name, itemAttributes ? itemAttributes.itemName : "(no iAttr)", eventName);
			image.sprite = item.GetComponentInChildren<SpriteRenderer>().sprite;
			image.enabled = true;
			Item = item;
			item.transform.position = transform.position;
		}

		//        public bool TrySetItem(GameObject item) {
		//            if(!IsFull && item != null && CheckItemFit(item)) {
		////                Debug.LogErrorFormat("TrySetItem TRUE for {0}", item.GetComponent<ItemAttributes>().hierarchy);
		//                InventoryInteractMessage.Send(eventName, item, true);
		//               //predictions:
		//                UIManager.UpdateSlot(new UISlotObject(eventName, item));
		////                SetItem(item);
		//
		//                return true;
		//            }
		////            Debug.LogErrorFormat("TrySetItem FALSE for {0}", item.GetComponent<ItemAttributes>().hierarchy);
		//            return false;
		//        }

		/// <summary>
		///     removes item from slot
		/// </summary>
		/// <returns></returns>
		public GameObject Clear()
		{
			PlayerScript lps = PlayerManager.LocalPlayerScript;
			if (!lps || lps.canNotInteract())
			{
				return null;
			}

			GameObject item = Item;
			//            InputTrigger.Touch(Item);
			Item = null;
			image.sprite = null;
			image.enabled = false;

			return item;
		}

		/// <summary>
		///     Clientside check for dropping/placing objects from inventory slot
		/// </summary>
		public bool CanPlaceItem()
		{
			return IsFull && UIManager.SendUpdateAllowed(Item);
		}



		public void Reset()
		{
			image.sprite = null;
			image.enabled = false;
			Item = null;
		}

		public bool CheckItemFit(GameObject item)
		{
			ItemAttributes attributes = item.GetComponent<ItemAttributes>();

			if (!allowAllItems)
			{
				if (!allowedItemTypes.Contains(attributes.type))
				{
					return false;
				}
				//fixme: following code prevents player from holding/wearing stuff that is wearable in /tg/ 
			}
			else if (maxItemSize != ItemSize.Large && (maxItemSize != ItemSize.Medium || attributes.size == ItemSize.Large) && maxItemSize != attributes.size)
			{
				Debug.Log("Item is too big!");
				return false;
			}
			return allowAllItems || allowedItemTypes.Contains(attributes.type);
		}
	}
=======
    public class UI_ItemSlot : MonoBehaviour
    {
        public bool allowAllItems;
        public List<ItemType> allowedItemTypes;
        public string eventName;

        private Image image;
        public ItemSize maxItemSize;

        public GameObject Item { get; private set; }

        public bool IsFull => Item != null;

        private void Awake()
        {
            image = GetComponent<Image>();
            image.enabled = false;
            if (eventName.Length > 0)
            {
                //                Debug.LogErrorFormat("Triggered SetItem for {0}",slotName);
                EventManager.UI.AddListener(eventName, SetItem);
            }
        }

        private void OnEnable()
        {
            SceneManager.sceneLoaded += OnLevelFinishedLoading;
        }

        private void OnDisable()
        {
            SceneManager.sceneLoaded -= OnLevelFinishedLoading;
        }

        //Reset Item slot sprite on game restart
        private void OnLevelFinishedLoading(Scene scene, LoadSceneMode mode)
        {
            image.sprite = null;
            image.enabled = false;
        }

        /// <summary>
        ///     direct low-level method, doesn't send anything to server
        /// </summary>
        public void SetItem(GameObject item)
        {
            if (!item)
            {
                Clear();
                return;
            }
            //            var itemAttributes = item.GetComponent<ItemAttributes>();
            //            Debug.LogFormat("Setting item {0}/{1} to {2}", item.name, itemAttributes ? itemAttributes.itemName : "(no iAttr)", eventName);
            image.sprite = item.GetComponentInChildren<SpriteRenderer>().sprite;
            image.enabled = true;
            Item = item;
            item.transform.position = transform.position;
        }

        //        public bool TrySetItem(GameObject item) {
        //            if(!IsFull && item != null && CheckItemFit(item)) {
        ////                Debug.LogErrorFormat("TrySetItem TRUE for {0}", item.GetComponent<ItemAttributes>().hierarchy);
        //                InventoryInteractMessage.Send(eventName, item, true);
        //               //predictions:
        //                UIManager.UpdateSlot(new UISlotObject(eventName, item));
        ////                SetItem(item);
        //
        //                return true;
        //            }
        ////            Debug.LogErrorFormat("TrySetItem FALSE for {0}", item.GetComponent<ItemAttributes>().hierarchy);
        //            return false;
        //        }

        /// <summary>
        ///     removes item from slot
        /// </summary>
        /// <returns></returns>
        public GameObject Clear()
        {
            PlayerScript lps = PlayerManager.LocalPlayerScript;
            if (!lps || lps.canNotInteract())
            {
                return null;
            }

            GameObject item = Item;
            //            InputTrigger.Touch(Item);
            Item = null;
            image.sprite = null;
            image.enabled = false;

            return item;
        }

        /// <summary>
        ///     returnes the current item from the slot
        /// </summary>
        /// <returns></returns>
        public GameObject GameObject()
        {
            return Item;
        }

        /// <summary>
        ///     Clientside check for dropping/placing objects from inventory slot
        /// </summary>
        public bool CanPlaceItem()
        {
            return IsFull && UIManager.SendUpdateAllowed(Item);
        }

        /// <summary>
        ///     clientside simulation of placement
        /// </summary>
        public bool PlaceItem(Vector3 pos)
        {
            var item = Clear();
            if ( !item )
            {
                return false;
            }
//            item.transform.position = pos;
//            item.transform.parent = null;
//            var e = item.GetComponent<EditModeControl>();
//            e.Snap();
            var itemTransform = item.GetComponent<CustomNetTransform>();
            itemTransform.AppearAtPosition(pos);
            var itemAttributes = item.GetComponent<ItemAttributes>();
            Debug.LogFormat("Placing item {0}/{1} from {2} to {3}", item.name, itemAttributes ? itemAttributes.itemName : "(no iAttr)", eventName, pos);
            return true;
        }

        public void Reset()
        {
            image.sprite = null;
            image.enabled = false;
            Item = null;
        }

        public bool CheckItemFit(GameObject item)
        {
            ItemAttributes attributes = item.GetComponent<ItemAttributes>();
           
            if(!allowAllItems) 
            {
                if(!allowedItemTypes.Contains(attributes.type)) 
                 {
                 return false;
                  } 
                //fixme: following code prevents player from holding/wearing stuff that is wearable in /tg/ 
            }
            else if(maxItemSize != ItemSize.Large && (maxItemSize != ItemSize.Medium || attributes.size == ItemSize.Large) && maxItemSize != attributes.size) 
            {
            Debug.Log("Item is too big!");
            return false;
            }
            return allowAllItems || allowedItemTypes.Contains(attributes.type);
        }
    }
>>>>>>> 801ee5e6
}<|MERGE_RESOLUTION|>--- conflicted
+++ resolved
@@ -1,4 +1,4 @@
-﻿﻿using System.Collections.Generic;
+﻿using System.Collections.Generic;
 using Events;
 using PlayGroup;
 using UnityEngine;
@@ -7,7 +7,6 @@
 
 namespace UI
 {
-<<<<<<< HEAD
 	public class UI_ItemSlot : MonoBehaviour
 	{
 		public bool allowAllItems;
@@ -25,7 +24,7 @@
 		{
 			image = GetComponent<Image>();
 			image.enabled = false;
-			if (eventName.Length > 0)
+			if ( eventName.Length > 0 )
 			{
 				//                Debug.LogErrorFormat("Triggered SetItem for {0}",slotName);
 				EventManager.UI.AddListener(eventName, SetItem);
@@ -54,7 +53,7 @@
 		/// </summary>
 		public void SetItem(GameObject item)
 		{
-			if (!item)
+			if ( !item )
 			{
 				Clear();
 				return;
@@ -88,7 +87,7 @@
 		public GameObject Clear()
 		{
 			PlayerScript lps = PlayerManager.LocalPlayerScript;
-			if (!lps || lps.canNotInteract())
+			if ( !lps || lps.canNotInteract() )
 			{
 				return null;
 			}
@@ -110,7 +109,22 @@
 			return IsFull && UIManager.SendUpdateAllowed(Item);
 		}
 
-
+		/// <summary>
+		///     clientside simulation of placement
+		/// </summary>
+		public bool PlaceItem(Vector3 pos)
+		{
+			var item = Clear();
+			if ( !item )
+			{
+				return false;
+			}
+			var itemTransform = item.GetComponent<CustomNetTransform>();
+			itemTransform.AppearAtPosition(pos);
+			var itemAttributes = item.GetComponent<ItemAttributes>();
+			Debug.LogFormat("Placing item {0}/{1} from {2} to {3}", item.name, itemAttributes ? itemAttributes.itemName : "(no iAttr)", eventName, pos);
+			return true;
+		}
 
 		public void Reset()
 		{
@@ -123,15 +137,16 @@
 		{
 			ItemAttributes attributes = item.GetComponent<ItemAttributes>();
 
-			if (!allowAllItems)
+			if ( !allowAllItems )
 			{
-				if (!allowedItemTypes.Contains(attributes.type))
+				if ( !allowedItemTypes.Contains(attributes.type) )
 				{
 					return false;
 				}
 				//fixme: following code prevents player from holding/wearing stuff that is wearable in /tg/ 
 			}
-			else if (maxItemSize != ItemSize.Large && (maxItemSize != ItemSize.Medium || attributes.size == ItemSize.Large) && maxItemSize != attributes.size)
+			else if ( maxItemSize != ItemSize.Large && ( maxItemSize != ItemSize.Medium || attributes.size == ItemSize.Large ) &&
+			          maxItemSize != attributes.size )
 			{
 				Debug.Log("Item is too big!");
 				return false;
@@ -139,165 +154,4 @@
 			return allowAllItems || allowedItemTypes.Contains(attributes.type);
 		}
 	}
-=======
-    public class UI_ItemSlot : MonoBehaviour
-    {
-        public bool allowAllItems;
-        public List<ItemType> allowedItemTypes;
-        public string eventName;
-
-        private Image image;
-        public ItemSize maxItemSize;
-
-        public GameObject Item { get; private set; }
-
-        public bool IsFull => Item != null;
-
-        private void Awake()
-        {
-            image = GetComponent<Image>();
-            image.enabled = false;
-            if (eventName.Length > 0)
-            {
-                //                Debug.LogErrorFormat("Triggered SetItem for {0}",slotName);
-                EventManager.UI.AddListener(eventName, SetItem);
-            }
-        }
-
-        private void OnEnable()
-        {
-            SceneManager.sceneLoaded += OnLevelFinishedLoading;
-        }
-
-        private void OnDisable()
-        {
-            SceneManager.sceneLoaded -= OnLevelFinishedLoading;
-        }
-
-        //Reset Item slot sprite on game restart
-        private void OnLevelFinishedLoading(Scene scene, LoadSceneMode mode)
-        {
-            image.sprite = null;
-            image.enabled = false;
-        }
-
-        /// <summary>
-        ///     direct low-level method, doesn't send anything to server
-        /// </summary>
-        public void SetItem(GameObject item)
-        {
-            if (!item)
-            {
-                Clear();
-                return;
-            }
-            //            var itemAttributes = item.GetComponent<ItemAttributes>();
-            //            Debug.LogFormat("Setting item {0}/{1} to {2}", item.name, itemAttributes ? itemAttributes.itemName : "(no iAttr)", eventName);
-            image.sprite = item.GetComponentInChildren<SpriteRenderer>().sprite;
-            image.enabled = true;
-            Item = item;
-            item.transform.position = transform.position;
-        }
-
-        //        public bool TrySetItem(GameObject item) {
-        //            if(!IsFull && item != null && CheckItemFit(item)) {
-        ////                Debug.LogErrorFormat("TrySetItem TRUE for {0}", item.GetComponent<ItemAttributes>().hierarchy);
-        //                InventoryInteractMessage.Send(eventName, item, true);
-        //               //predictions:
-        //                UIManager.UpdateSlot(new UISlotObject(eventName, item));
-        ////                SetItem(item);
-        //
-        //                return true;
-        //            }
-        ////            Debug.LogErrorFormat("TrySetItem FALSE for {0}", item.GetComponent<ItemAttributes>().hierarchy);
-        //            return false;
-        //        }
-
-        /// <summary>
-        ///     removes item from slot
-        /// </summary>
-        /// <returns></returns>
-        public GameObject Clear()
-        {
-            PlayerScript lps = PlayerManager.LocalPlayerScript;
-            if (!lps || lps.canNotInteract())
-            {
-                return null;
-            }
-
-            GameObject item = Item;
-            //            InputTrigger.Touch(Item);
-            Item = null;
-            image.sprite = null;
-            image.enabled = false;
-
-            return item;
-        }
-
-        /// <summary>
-        ///     returnes the current item from the slot
-        /// </summary>
-        /// <returns></returns>
-        public GameObject GameObject()
-        {
-            return Item;
-        }
-
-        /// <summary>
-        ///     Clientside check for dropping/placing objects from inventory slot
-        /// </summary>
-        public bool CanPlaceItem()
-        {
-            return IsFull && UIManager.SendUpdateAllowed(Item);
-        }
-
-        /// <summary>
-        ///     clientside simulation of placement
-        /// </summary>
-        public bool PlaceItem(Vector3 pos)
-        {
-            var item = Clear();
-            if ( !item )
-            {
-                return false;
-            }
-//            item.transform.position = pos;
-//            item.transform.parent = null;
-//            var e = item.GetComponent<EditModeControl>();
-//            e.Snap();
-            var itemTransform = item.GetComponent<CustomNetTransform>();
-            itemTransform.AppearAtPosition(pos);
-            var itemAttributes = item.GetComponent<ItemAttributes>();
-            Debug.LogFormat("Placing item {0}/{1} from {2} to {3}", item.name, itemAttributes ? itemAttributes.itemName : "(no iAttr)", eventName, pos);
-            return true;
-        }
-
-        public void Reset()
-        {
-            image.sprite = null;
-            image.enabled = false;
-            Item = null;
-        }
-
-        public bool CheckItemFit(GameObject item)
-        {
-            ItemAttributes attributes = item.GetComponent<ItemAttributes>();
-           
-            if(!allowAllItems) 
-            {
-                if(!allowedItemTypes.Contains(attributes.type)) 
-                 {
-                 return false;
-                  } 
-                //fixme: following code prevents player from holding/wearing stuff that is wearable in /tg/ 
-            }
-            else if(maxItemSize != ItemSize.Large && (maxItemSize != ItemSize.Medium || attributes.size == ItemSize.Large) && maxItemSize != attributes.size) 
-            {
-            Debug.Log("Item is too big!");
-            return false;
-            }
-            return allowAllItems || allowedItemTypes.Contains(attributes.type);
-        }
-    }
->>>>>>> 801ee5e6
 }
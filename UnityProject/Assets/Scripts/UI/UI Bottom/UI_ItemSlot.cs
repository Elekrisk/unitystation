﻿﻿using System.Collections.Generic;
using Events;
using PlayGroup;
using UnityEngine;
using UnityEngine.SceneManagement;
using UnityEngine.UI;

namespace UI
{
<<<<<<< HEAD
=======

>>>>>>> eec07a58
    public class UI_ItemSlot : MonoBehaviour
    {
        public bool allowAllItems;
        public List<ItemType> allowedItemTypes;
        public string eventName;

        private Image image;
        public ItemSize maxItemSize;

        public GameObject Item { get; private set; }
<<<<<<< HEAD

        public bool IsFull => Item != null;

        private void Awake()
=======
        public bool IsFull
        {
            get
            {
                return Item != null;
            }
        }

        void Awake()
>>>>>>> eec07a58
        {
            image = GetComponent<Image>();
            image.enabled = false;
            if (eventName.Length > 0)
            {
                //                Debug.LogErrorFormat("Triggered SetItem for {0}",slotName);
                EventManager.UI.AddListener(eventName, SetItem);
            }
        }

<<<<<<< HEAD
        private void OnEnable()
=======
        void OnEnable()
>>>>>>> eec07a58
        {
            SceneManager.sceneLoaded += OnLevelFinishedLoading;
        }

<<<<<<< HEAD
        private void OnDisable()
=======
        void OnDisable()
>>>>>>> eec07a58
        {
            SceneManager.sceneLoaded -= OnLevelFinishedLoading;
        }

        //Reset Item slot sprite on game restart
<<<<<<< HEAD
        private void OnLevelFinishedLoading(Scene scene, LoadSceneMode mode)
=======
        void OnLevelFinishedLoading(Scene scene, LoadSceneMode mode)
>>>>>>> eec07a58
        {
            image.sprite = null;
            image.enabled = false;
        }

        /// <summary>
        ///     direct low-level method, doesn't send anything to server
        /// </summary>
        public void SetItem(GameObject item)
        {
            if (!item)
            {
                Clear();
                return;
            }
            //            var itemAttributes = item.GetComponent<ItemAttributes>();
            //            Debug.LogFormat("Setting item {0}/{1} to {2}", item.name, itemAttributes ? itemAttributes.itemName : "(no iAttr)", eventName);
            image.sprite = item.GetComponentInChildren<SpriteRenderer>().sprite;
            image.enabled = true;
            Item = item;
            item.transform.position = transform.position;
        }

        //        public bool TrySetItem(GameObject item) {
        //            if(!IsFull && item != null && CheckItemFit(item)) {
        ////                Debug.LogErrorFormat("TrySetItem TRUE for {0}", item.GetComponent<ItemAttributes>().hierarchy);
        //                InventoryInteractMessage.Send(eventName, item, true);
        //               //predictions:
        //                UIManager.UpdateSlot(new UISlotObject(eventName, item));
        ////                SetItem(item);
        //
        //                return true;
        //            }
        ////            Debug.LogErrorFormat("TrySetItem FALSE for {0}", item.GetComponent<ItemAttributes>().hierarchy);
        //            return false;
        //        }

<<<<<<< HEAD
=======
        }

        //        public bool TrySetItem(GameObject item) {
        //            if(!IsFull && item != null && CheckItemFit(item)) {
        ////                Debug.LogErrorFormat("TrySetItem TRUE for {0}", item.GetComponent<ItemAttributes>().hierarchy);
        //                InventoryInteractMessage.Send(eventName, item, true);
        //               //predictions:
        //                UIManager.UpdateSlot(new UISlotObject(eventName, item));
        ////                SetItem(item);
        //
        //                return true;
        //            }
        ////            Debug.LogErrorFormat("TrySetItem FALSE for {0}", item.GetComponent<ItemAttributes>().hierarchy);
        //            return false;
        //        }

>>>>>>> eec07a58
        /// <summary>
        ///     removes item from slot
        /// </summary>
        /// <returns></returns>
        public GameObject Clear()
        {
            PlayerScript lps = PlayerManager.LocalPlayerScript;
            if (!lps || lps.canNotInteract())
            {
                return null;
            }

<<<<<<< HEAD
            GameObject item = Item;
=======
            var item = Item;
>>>>>>> eec07a58
            //            InputTrigger.Touch(Item);
            Item = null;
            image.sprite = null;
            image.enabled = false;

            return item;
        }

        /// <summary>
        ///     returnes the current item from the slot
        /// </summary>
        /// <returns></returns>
        public GameObject GameObject()
        {
            return Item;
        }

        /// <summary>
        ///     Clientside check for dropping/placing objects from inventory slot
        /// </summary>
        public bool CanPlaceItem()
        {
            return IsFull && UIManager.SendUpdateAllowed(Item);
        }

        /// <summary>
        ///     clientside simulation of placement
        /// </summary>
        public bool PlaceItem(Vector3 pos)
        {
<<<<<<< HEAD
            GameObject item = Clear();
            if (!item)
            {
                return false;
            }
            //            InputTrigger.Touch(item);
            item.transform.position = pos;
            item.transform.parent = null;
            EditModeControl e = item.GetComponent<EditModeControl>();
            e.Snap();
            ItemAttributes itemAttributes = item.GetComponent<ItemAttributes>();
            Debug.LogFormat("Placing item {0}/{1} from {2} to {3}", item.name,
                itemAttributes ? itemAttributes.itemName : "(no iAttr)", eventName, pos);
=======
            var item = Clear();
            if (!item) return false;
//            //            InputTrigger.Touch(item);
//            item.transform.position = pos;
//            item.transform.parent = null;
//            var e = item.GetComponent<EditModeControl>();
//            e.Snap();
            var itemTransform = item.GetComponent<CustomNetTransform>();
            itemTransform.AppearAtPosition(pos);
            var itemAttributes = item.GetComponent<ItemAttributes>();
            Debug.LogFormat("Placing item {0}/{1} from {2} to {3}", item.name, itemAttributes ? itemAttributes.itemName : "(no iAttr)", eventName, pos);
>>>>>>> eec07a58
            return true;
        }

        public void Reset()
        {
            image.sprite = null;
            image.enabled = false;
            Item = null;
        }

        public bool CheckItemFit(GameObject item)
        {
<<<<<<< HEAD
            ItemAttributes attributes = item.GetComponent<ItemAttributes>();
           
            if(!allowAllItems) 
            {
                if(!allowedItemTypes.Contains(attributes.type)) 
                 {
                 return false;
                  } 
                //fixme: following code prevents player from holding/wearing stuff that is wearable in /tg/ 
            }
            else if(maxItemSize != ItemSize.Large && (maxItemSize != ItemSize.Medium || attributes.size == ItemSize.Large) && maxItemSize != attributes.size) 
            {
            Debug.Log("Item is too big!");
            return false;
            }
            return allowAllItems || allowedItemTypes.Contains(attributes.type);
=======
            var attributes = item.GetComponent<ItemAttributes>();
            return allowAllItems || allowedItemTypes.Contains(attributes.type);
            //	        if(!allowAllItems) {
            //		        if(!allowedItemTypes.Contains(attributes.type)) {
            //			        return false;
            //		        } //fixme: following code prevents player from holding/wearing stuff that is wearable in /tg/ 
            //	        }/*else if(maxItemSize != ItemSize.Large && (maxItemSize != ItemSize.Medium || attributes.size == ItemSize.Large) && maxItemSize != attributes.size) {
            //                Debug.Log("Item is too big!");
            //                return false;
            //            }*/
>>>>>>> eec07a58
        }
    }
}<|MERGE_RESOLUTION|>--- conflicted
+++ resolved
@@ -7,10 +7,6 @@
 
 namespace UI
 {
-<<<<<<< HEAD
-=======
-
->>>>>>> eec07a58
     public class UI_ItemSlot : MonoBehaviour
     {
         public bool allowAllItems;
@@ -21,22 +17,10 @@
         public ItemSize maxItemSize;
 
         public GameObject Item { get; private set; }
-<<<<<<< HEAD
 
         public bool IsFull => Item != null;
 
         private void Awake()
-=======
-        public bool IsFull
-        {
-            get
-            {
-                return Item != null;
-            }
-        }
-
-        void Awake()
->>>>>>> eec07a58
         {
             image = GetComponent<Image>();
             image.enabled = false;
@@ -47,30 +31,18 @@
             }
         }
 
-<<<<<<< HEAD
         private void OnEnable()
-=======
-        void OnEnable()
->>>>>>> eec07a58
         {
             SceneManager.sceneLoaded += OnLevelFinishedLoading;
         }
 
-<<<<<<< HEAD
         private void OnDisable()
-=======
-        void OnDisable()
->>>>>>> eec07a58
         {
             SceneManager.sceneLoaded -= OnLevelFinishedLoading;
         }
 
         //Reset Item slot sprite on game restart
-<<<<<<< HEAD
         private void OnLevelFinishedLoading(Scene scene, LoadSceneMode mode)
-=======
-        void OnLevelFinishedLoading(Scene scene, LoadSceneMode mode)
->>>>>>> eec07a58
         {
             image.sprite = null;
             image.enabled = false;
@@ -108,25 +80,6 @@
         //            return false;
         //        }
 
-<<<<<<< HEAD
-=======
-        }
-
-        //        public bool TrySetItem(GameObject item) {
-        //            if(!IsFull && item != null && CheckItemFit(item)) {
-        ////                Debug.LogErrorFormat("TrySetItem TRUE for {0}", item.GetComponent<ItemAttributes>().hierarchy);
-        //                InventoryInteractMessage.Send(eventName, item, true);
-        //               //predictions:
-        //                UIManager.UpdateSlot(new UISlotObject(eventName, item));
-        ////                SetItem(item);
-        //
-        //                return true;
-        //            }
-        ////            Debug.LogErrorFormat("TrySetItem FALSE for {0}", item.GetComponent<ItemAttributes>().hierarchy);
-        //            return false;
-        //        }
-
->>>>>>> eec07a58
         /// <summary>
         ///     removes item from slot
         /// </summary>
@@ -139,11 +92,7 @@
                 return null;
             }
 
-<<<<<<< HEAD
             GameObject item = Item;
-=======
-            var item = Item;
->>>>>>> eec07a58
             //            InputTrigger.Touch(Item);
             Item = null;
             image.sprite = null;
@@ -174,24 +123,11 @@
         /// </summary>
         public bool PlaceItem(Vector3 pos)
         {
-<<<<<<< HEAD
-            GameObject item = Clear();
-            if (!item)
+            var item = Clear();
+            if ( !item )
             {
                 return false;
             }
-            //            InputTrigger.Touch(item);
-            item.transform.position = pos;
-            item.transform.parent = null;
-            EditModeControl e = item.GetComponent<EditModeControl>();
-            e.Snap();
-            ItemAttributes itemAttributes = item.GetComponent<ItemAttributes>();
-            Debug.LogFormat("Placing item {0}/{1} from {2} to {3}", item.name,
-                itemAttributes ? itemAttributes.itemName : "(no iAttr)", eventName, pos);
-=======
-            var item = Clear();
-            if (!item) return false;
-//            //            InputTrigger.Touch(item);
 //            item.transform.position = pos;
 //            item.transform.parent = null;
 //            var e = item.GetComponent<EditModeControl>();
@@ -200,7 +136,6 @@
             itemTransform.AppearAtPosition(pos);
             var itemAttributes = item.GetComponent<ItemAttributes>();
             Debug.LogFormat("Placing item {0}/{1} from {2} to {3}", item.name, itemAttributes ? itemAttributes.itemName : "(no iAttr)", eventName, pos);
->>>>>>> eec07a58
             return true;
         }
 
@@ -213,7 +148,6 @@
 
         public bool CheckItemFit(GameObject item)
         {
-<<<<<<< HEAD
             ItemAttributes attributes = item.GetComponent<ItemAttributes>();
            
             if(!allowAllItems) 
@@ -230,18 +164,6 @@
             return false;
             }
             return allowAllItems || allowedItemTypes.Contains(attributes.type);
-=======
-            var attributes = item.GetComponent<ItemAttributes>();
-            return allowAllItems || allowedItemTypes.Contains(attributes.type);
-            //	        if(!allowAllItems) {
-            //		        if(!allowedItemTypes.Contains(attributes.type)) {
-            //			        return false;
-            //		        } //fixme: following code prevents player from holding/wearing stuff that is wearable in /tg/ 
-            //	        }/*else if(maxItemSize != ItemSize.Large && (maxItemSize != ItemSize.Medium || attributes.size == ItemSize.Large) && maxItemSize != attributes.size) {
-            //                Debug.Log("Item is too big!");
-            //                return false;
-            //            }*/
->>>>>>> eec07a58
         }
     }
 }
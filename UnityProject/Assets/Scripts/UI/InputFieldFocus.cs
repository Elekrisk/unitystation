--- conflicted
+++ resolved
@@ -21,11 +21,7 @@
 //	}
 	/// Waiting one frame to init
 	private IEnumerator SelectDelayed() {
-<<<<<<< HEAD
 		yield return WaitFor.EndOfFrame;
-=======
-		yield return YieldHelper.EndOfFrame;
->>>>>>> 2ee1d378
 		Select();
 	}
 

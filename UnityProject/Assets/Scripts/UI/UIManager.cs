--- conflicted
+++ resolved
@@ -104,7 +104,6 @@
 	/// </summary>
 	public static bool IsThrow { get; set; }
 
-<<<<<<< HEAD
 	/// <summary>
 	///     Is Oxygen On?
 	/// </summary>
@@ -115,8 +114,6 @@
 		generalSettingsMenu.Init();
 	}
 
-=======
->>>>>>> 2de4d72e
 	public static void ResetAllUI()
 	{
 		UI_ItemSlot[] slots = Instance.GetComponentsInChildren<UI_ItemSlot>(true);
@@ -129,6 +126,7 @@
 			listener.Reset();
 		}
 		Camera2DFollow.followControl.ZeroStars();
+    IsOxygen = false;
 	}
 
 	/// <summary>

﻿using System.Collections.Generic;
using UnityEngine;
using UnityEngine.EventSystems;
using UnityEngine.UI;

public class ControlChat : MonoBehaviour
{
	public static ControlChat Instance;
	public GameObject chatInputWindow;
	public Transform content;
	public GameObject chatEntryPrefab;
	private readonly List<ChatEvent> _localEvents = new List<ChatEvent>();
	[SerializeField]
	private Text chatInputLabel;
	[SerializeField]
	private RectTransform channelPanel;
	[SerializeField]
	private GameObject channelToggleTemplate;
	[SerializeField]
	private GameObject background;
	[SerializeField]
	private GameObject uiObj;
	[SerializeField]
	private GameObject activeRadioChannelPanel;
	[SerializeField]
	private GameObject activeChannelTemplate;
	[SerializeField]
	private InputField InputFieldChat;

	/// <summary>
	/// A map of channel names and their toggles for UI manipulation
	/// </summary>
	private Dictionary<ChatChannel, Toggle> ChannelToggles = new Dictionary<ChatChannel, Toggle>();
	/// <summary>
	/// A map of channel names and their active radio channel entry for UI manipulation
	/// </summary>
	private Dictionary<ChatChannel, GameObject> ActiveChannels = new Dictionary<ChatChannel, GameObject>();

	/// <summary>
	/// The main channels which shouldn't be active together.
	/// Local, Ghost and OOC.
	/// Order determines default selection priority so DON'T CHANGE THE ORDER!
	/// </summary>
	private static readonly List<ChatChannel> MainChannels = new List<ChatChannel>
	{
		ChatChannel.Local,
		ChatChannel.Ghost,
		ChatChannel.OOC
	};

	/// <summary>
	/// Radio channels which should also broadcast to local
	/// </summary>
	private static readonly List<ChatChannel> RadioChannels = new List<ChatChannel>
	{
		ChatChannel.Common,
		ChatChannel.Binary,
		ChatChannel.Supply,
		ChatChannel.CentComm,
		ChatChannel.Command,
		ChatChannel.Engineering,
		ChatChannel.Medical,
		ChatChannel.Science,
		ChatChannel.Security,
		ChatChannel.Service,
		ChatChannel.Syndicate
	};
	/// <summary>
	/// The last available set of channels. May be out of date.
	/// </summary>
	private ChatChannel availableChannelCache;
	/// <summary>
	/// Are the channel toggles on show?
	/// </summary>
	private bool showChannels = false;

	private void Awake()
	{
		if (Instance == null)
		{
			Instance = this;
			DontDestroyOnLoad(gameObject);
			uiObj.SetActive(true);
		}
		else
		{
			Destroy(gameObject); //Kill the whole tree
		}
	}

	public void AddChatEvent(ChatEvent chatEvent)
	{
		_localEvents.Add(chatEvent);
		//ChatRelay.Instance.RefreshLog();
	}

	public List<ChatEvent> GetChatEvents()
	{
		return _localEvents;
	}

	public void Start()
	{
		// Create all the required channel toggles
		InitToggles();

		// Make sure the window and channel panel start disabled
		chatInputWindow.SetActive(false);
		channelPanel.gameObject.SetActive(false);
		EventManager.AddHandler(EVENT.UpdateChatChannels, OnUpdateChatChannels);
	}

	private void OnDestroy()
	{
		EventManager.RemoveHandler(EVENT.UpdateChatChannels, OnUpdateChatChannels);
	}

	private void Update()
	{
		// TODO add events to inventory slot changes to trigger channel refresh
		if (chatInputWindow.activeInHierarchy && !isChannelListUpToDate())
		{
			Logger.Log("Channel list is outdated!", Category.UI);
			RefreshChannelPanel();
		}

		if (UIManager.IsInputFocus && KeyboardInputManager.IsEnterPressed())
		{
			if (!string.IsNullOrEmpty(InputFieldChat.text.Trim()))
			{
				PlayerSendChat();
			}
			CloseChatWindow();
		}

		if (!chatInputWindow.activeInHierarchy) return;
		if (KeyboardInputManager.IsEscapePressed())
		{
			CloseChatWindow();
		}

		if (InputFieldChat.isFocused) return;
		if (KeyboardInputManager.IsMovementPressed() || KeyboardInputManager.IsEscapePressed())
		{
			CloseChatWindow();
		}
	}

	private void OnUpdateChatChannels()
	{
		TrySelectDefaultChannel();
		RefreshChannelPanel();
	}

	public void OnClickSend()
	{
		if (!string.IsNullOrEmpty(InputFieldChat.text.Trim()))
		{
			SoundManager.Play("Click01");
			PlayerSendChat();
		}
		CloseChatWindow();
	}

	private void PlayerSendChat()
	{
		// Selected channels already masks all unavailable channels in it's get method
		PostToChatMessage.Send(InputFieldChat.text, PlayerManager.LocalPlayerScript.SelectedChannels);

		// if (GameManager.Instance.GameOver)
		// {
		// 	//OOC only
		// 	PostToChatMessage.Send(InputFieldChat.text, ChatChannel.OOC);
		// }
		// else
		// {
		// 	if (PlayerManager.LocalPlayerScript.IsGhost)
		// 	{
		// 		//dead chat only
		// 		PostToChatMessage.Send(InputFieldChat.text, ChatChannel.Ghost);
		// 	}
		// 	else
		// 	{
		// 		// Selected channels already masks all unavailable channels in it's get method
		// 		PostToChatMessage.Send (InputFieldChat.text, PlayerManager.LocalPlayerScript.SelectedChannels);
		// 	}
		// }

		if (PlayerChatShown())
		{
			PlayerManager.LocalPlayerScript.playerNetworkActions.CmdToggleChatIcon(true, InputFieldChat.text,
				PlayerManager.LocalPlayerScript.SelectedChannels);
		}
		InputFieldChat.text = "";
	}

	/// <summary>
	/// Check if player should show a speech balloon
	/// </summary>
	private bool PlayerChatShown()
	{
		// Don't show if player is dead, crit, talking in OOC or sent an empty message
		if (PlayerManager.LocalPlayerScript.IsGhost ||
			PlayerManager.LocalPlayerScript.playerHealth.IsCrit ||
<<<<<<< HEAD
			InputFieldChat.text == ""
		)
=======
			InputFieldChat.text == "" ||
			PlayerManager.LocalPlayerScript.SelectedChannels.Equals(ChatChannel.OOC)
			)
>>>>>>> a4d4da86
		{
			return false;
		}
		return true;
	}

	public void OnChatCancel()
	{
		SoundManager.Play("Click01");
		InputFieldChat.text = "";
		CloseChatWindow();
	}

	/// <summary>
	/// Opens the chat window to send messages
	/// </summary>
	/// <param name="selectedChannel">The chat channels to select when opening it</param>
	public void OpenChatWindow(ChatChannel selectedChannel = ChatChannel.None)
	{
		// Can't open chat window while main menu open
		if (GUI_IngameMenu.Instance.mainIngameMenu.activeInHierarchy)
		{
			return;
		}

		if (PlayerManager.LocalPlayer == null)
		{
			Logger.LogWarning("You cannot use the chat without the LocalPlayer object being set in PlayerManager", Category.Telecoms);
			return;
		}
		var availChannels = PlayerManager.LocalPlayerScript.GetAvailableChannelsMask();

		// Change the selected channel if one is passed to the function and it's available
		if (selectedChannel != ChatChannel.None && (availChannels & selectedChannel) == selectedChannel)
		{
			EnableChannel(selectedChannel);
		}
		else if (PlayerManager.LocalPlayerScript.SelectedChannels == ChatChannel.None)
		{
			// Make sure the player has at least one channel selected
			TrySelectDefaultChannel();
		}
		EventManager.Broadcast(EVENT.ChatFocused);
		chatInputWindow.SetActive(true);
		background.SetActive(true);
		UIManager.IsInputFocus = true; // should work implicitly with InputFieldFocus
		EventSystem.current.SetSelectedGameObject(InputFieldChat.gameObject, null);
		InputFieldChat.OnPointerClick(new PointerEventData(EventSystem.current));
		RefreshChannelPanel();
	}

	public void CloseChatWindow()
	{
		UIManager.IsInputFocus = false;
		chatInputWindow.SetActive(false);
		EventManager.Broadcast(EVENT.ChatUnfocused);
		background.SetActive(false);
	}

	/// <summary>
	/// Will update the toggles, active radio channels and channel text
	/// </summary>
	private void RefreshChannelPanel()
	{
		Logger.LogTrace("Refreshing channel panel!", Category.UI);
		Logger.Log("Selected channels: " + ListChannels(PlayerManager.LocalPlayerScript.SelectedChannels), Category.UI);
		RefreshToggles();
		RefreshRadioChannelPanel();
		UpdateInputLabel();
	}

	public void Toggle_ChannelPanel()
	{
		showChannels = !showChannels;
		SoundManager.Play("Click01");
		if (showChannels)
		{
			channelPanel.gameObject.SetActive(true);
			RefreshToggles();
		}
		else
		{
			channelPanel.gameObject.SetActive(false);
		}
	}

	/// <summary>
	/// Try to select the most appropriate channel (Local, Ghost then OOC)
	/// </summary>
	private void TrySelectDefaultChannel()
	{
		var availChannels = PlayerManager.LocalPlayerScript.GetAvailableChannelsMask();

		// Relies on the order of the channels being Local, Ghost then OOC!
		foreach (ChatChannel channel in MainChannels)
		{
			// Check if channel is available
			if ((availChannels & channel) == channel)
			{
				EnableChannel(channel);
				return;
			}
		}
	}

	/// <summary>
	/// Turn a ChatChannel into a string of all channels within it
	/// </summary>
	/// <returns>Returns a string of all of the channel names</returns>
	private static string ListChannels(ChatChannel channels, string separator = ", ")
	{
		string listChannels = string.Join(separator, EncryptionKey.getChannelsByMask(channels));
		return listChannels == "" ? "None" : listChannels;
	}

	/// <summary>
	/// Creates a channel toggle for the channel, and adds it to the ChannelToggles dictionary
	/// </summary>
	private void CreateToggle(ChatChannel channel)
	{
		// Check a channel toggle doesn't already exist
		if (ChannelToggles.ContainsKey(channel))
		{
			Logger.LogWarning($"Channel toggle already exists for {channel}!", Category.UI);
			return;
		}

		Logger.Log($"Creating channel toggle for {channel}", Category.UI);
		// Create the toggle button
		GameObject channelToggleItem = Instantiate(channelToggleTemplate, channelToggleTemplate.transform.parent, false);
		Toggle toggle = channelToggleItem.GetComponent<Toggle>();
		toggle.GetComponent<UIToggleChannel>().channel = channel;
		toggle.GetComponentInChildren<Text>().text = IconConstants.ChatPanelIcons[channel];

		// Use the OnClick trigger to invoke Toggle_Channel instead of OnValueChanged
		// This stops infinite loops happening when the value is changed from the code
		EventTrigger trigger = toggle.GetComponent<EventTrigger>();
		EventTrigger.Entry entry = new EventTrigger.Entry();
		entry.eventID = EventTriggerType.PointerClick;
		entry.callback.AddListener((eventData) => Toggle_Channel(toggle.isOn));
		trigger.triggers.Add(entry);

		// Add it to a list for easy access later
		ChannelToggles.Add(channel, toggle);
	}

	/// <summary>
	/// Creates an active radio entry for the channel, and adds it to the ActiveChannels dictionary
	/// </summary>
	private void CreateActiveRadioEntry(ChatChannel channel)
	{
		Logger.Log($"Creating radio channel entry for {channel}", Category.UI);
		// Create the template object which is hidden in the list but deactivated
		GameObject radioEntry = Instantiate(activeChannelTemplate, activeChannelTemplate.transform.parent, false);

		// Setup the name and onClick function
		radioEntry.GetComponentInChildren<Text>().text = channel.ToString();
		radioEntry.GetComponentInChildren<Button>().onClick.AddListener(() =>
		{
			SoundManager.Play("Click01");
			DisableChannel(channel);
		});
		// Add it to a list for easy access later
		ActiveChannels.Add(channel, radioEntry);
	}

	/// <summary>
	/// Creates all the channel toggles
	/// </summary>
	private void InitToggles()
	{
		// Create toggles for all main and radio channels
		foreach (ChatChannel channel in MainChannels)
		{
			CreateToggle(channel);
		}
		foreach (ChatChannel channel in RadioChannels)
		{
			CreateToggle(channel);
		}
	}

	/// <summary>
	/// Will show all available channel toggles, and hide the rest
	/// </summary>
	private void RefreshToggles()
	{
		ChatChannel availChannels = PlayerManager.LocalPlayerScript.GetAvailableChannelsMask();

		foreach (var entry in ChannelToggles)
		{
			ChatChannel toggleChannel = entry.Key;
			GameObject toggle = entry.Value.gameObject;
			// If the channel is available activate it's toggle, otherwise disable it
			if ((availChannels & toggleChannel) == toggleChannel)
			{
				toggle.SetActive(true);
			}
			else
			{
				toggle.SetActive(false);
			}
		}
	}

	/// <summary>
	/// Will show the active radio channel panel if a radio channel is active, otherwise hide it
	/// </summary>
	private void RefreshRadioChannelPanel()
	{
		// Enable the radio panel if radio channels are active, otherwise hide it
		foreach (var radioChannel in RadioChannels)
		{
			// Check if the radioChannel is set in SelectedChannels
			if ((PlayerManager.LocalPlayerScript.SelectedChannels & radioChannel) == radioChannel)
			{
				activeRadioChannelPanel.SetActive(true);
				return;
			}
		}
		activeRadioChannelPanel.SetActive(false);
	}

	public void Toggle_Channel(bool turnOn)
	{
		SoundManager.Play("Click01");
		GameObject curObject = EventSystem.current.currentSelectedGameObject;
		if (!curObject)
		{
			return;
		}

		UIToggleChannel source = curObject.GetComponent<UIToggleChannel>();
		if (!source)
		{
			return;
		}

		if (turnOn)
		{
			EnableChannel(source.channel);
		}
		else
		{
			DisableChannel(source.channel);
		}
	}

	private void TryDisableOOC()
	{
		// Disable OOC if it's on
		if (ChannelToggles.ContainsKey(ChatChannel.OOC) && ChannelToggles[ChatChannel.OOC].isOn)
		{
			PlayerManager.LocalPlayerScript.SelectedChannels &= ~ChatChannel.OOC;
			ChannelToggles[ChatChannel.OOC].isOn = false;
		}
	}

	private void ClearTogglesExcept(ChatChannel channel)
	{
		foreach (KeyValuePair<ChatChannel, Toggle> chanToggle in ChannelToggles)
		{
			if (chanToggle.Key == channel)
			{
				continue;
			}

			chanToggle.Value.isOn = false;
		}
	}

	private void ClearToggles()
	{
		foreach (var entry in ChannelToggles)
		{
			// Disable the toggle
			entry.Value.isOn = false;
		}
	}

	private void ClearActiveRadioChannels()
	{
		Logger.Log("Clearing active radio channel panel", Category.UI);
		foreach (var channelEntry in ActiveChannels)
		{
			channelEntry.Value.SetActive(false);
		}
		activeRadioChannelPanel.SetActive(false);
	}

	/// <summary>
	/// Updates the label next to the chat input field
	/// </summary>
	private void UpdateInputLabel()
	{
		ChatChannel channelsSelected = PlayerManager.LocalPlayerScript.SelectedChannels;
		if ((channelsSelected & ChatChannel.OOC) == ChatChannel.OOC)
		{
			chatInputLabel.text = "OOC:";
		}
		else if ((channelsSelected & ChatChannel.Ghost) == ChatChannel.Ghost)
		{
			chatInputLabel.text = "Ghost:";
		}
		else
		{
			chatInputLabel.text = "Say:";
		}
	}

	/// <summary>
	/// Checks if the availableChannelCache is out of date and updates it if so
	/// </summary>
	private bool isChannelListUpToDate()
	{
		ChatChannel availableChannels = PlayerManager.LocalPlayerScript.GetAvailableChannelsMask();

		// See if available channels have changed
		if (availableChannelCache != availableChannels)
		{
			availableChannelCache = availableChannels;
			return false;
		}
		else
		{
			return true;
		}
	}

	/// <summary>
	/// Enable a channel and perform all special logic for it.
	/// Main channels disable all other channels, and radio channels enable local too
	/// </summary>
	private void EnableChannel(ChatChannel channel)
	{
		Logger.Log($"Enabling {channel}", Category.UI);

		if (ChannelToggles.ContainsKey(channel))
		{
			ChannelToggles[channel].isOn = true;
		}
		else
		{
			Logger.LogWarning($"Can't enable {channel} because it isn't in ChannelToggles!");
		}

		//Deselect all other channels in UI if it's a main channel
		if (MainChannels.Contains(channel))
		{
			ClearTogglesExcept(channel);
			ClearActiveRadioChannels();
			PlayerManager.LocalPlayerScript.SelectedChannels = channel;
		}
		else
		{
			// Disable OOC and enable the channel
			TryDisableOOC();
			PlayerManager.LocalPlayerScript.SelectedChannels |= channel;

			// Only enable local if it's a radio channel
			if (RadioChannels.Contains(channel))
			{
				// Activate local channel again
				PlayerManager.LocalPlayerScript.SelectedChannels |= ChatChannel.Local;

				if (ChannelToggles.ContainsKey(channel))
				{
					ChannelToggles[ChatChannel.Local].isOn = true;
				}

				// Only add to active channel list if it's a radio channel
				if (!ActiveChannels.ContainsKey(channel))
				{
					CreateActiveRadioEntry(channel);
				}
				ActiveChannels[channel].SetActive(true);
				activeRadioChannelPanel.SetActive(true);
			}
		}

		UpdateInputLabel();
	}

	/// <summary>
	/// Disable a channel and perform all special logic for it.
	/// Main channels can't be disabled, and radio channels can hide the active radio channel panel
	/// </summary>
	private void DisableChannel(ChatChannel channel)
	{
		Logger.Log($"Disabling {channel}", Category.UI);

		// Special behaviour for main channels
		if (MainChannels.Contains(channel))
		{
			ClearToggles();
			ClearActiveRadioChannels();

			// Make sure toggle is still on so player can't disable them all
			ChannelToggles[channel].isOn = true;
			PlayerManager.LocalPlayerScript.SelectedChannels = channel;
		}
		else
		{
			// Remove channel from SelectedChannels and disable toggle
			PlayerManager.LocalPlayerScript.SelectedChannels &= ~channel;
			if (ChannelToggles.ContainsKey(channel))
			{
				ChannelToggles[channel].isOn = false;
			}

			if (RadioChannels.Contains(channel))
			{
				ActiveChannels[channel].SetActive(false);
				RefreshRadioChannelPanel();
			}
		}

		UpdateInputLabel();
	}
}<|MERGE_RESOLUTION|>--- conflicted
+++ resolved
@@ -202,14 +202,8 @@
 		// Don't show if player is dead, crit, talking in OOC or sent an empty message
 		if (PlayerManager.LocalPlayerScript.IsGhost ||
 			PlayerManager.LocalPlayerScript.playerHealth.IsCrit ||
-<<<<<<< HEAD
-			InputFieldChat.text == ""
-		)
-=======
 			InputFieldChat.text == "" ||
-			PlayerManager.LocalPlayerScript.SelectedChannels.Equals(ChatChannel.OOC)
-			)
->>>>>>> a4d4da86
+			PlayerManager.LocalPlayerScript.SelectedChannels.Equals(ChatChannel.OOC))
 		{
 			return false;
 		}

--- conflicted
+++ resolved
@@ -22,11 +22,7 @@
 ///     Generic grenade base.
 /// </summary>
 [RequireComponent(typeof(Pickupable))]
-<<<<<<< HEAD
-public class Grenade : NBHandActivateInteractable, IOnStageClient
-=======
-public class Grenade : NetworkBehaviour, IInteractable<HandActivate>
->>>>>>> 020b51b0
+public class Grenade : NetworkBehaviour, IInteractable<HandActivate>, IOnStageClient
 {
 	[TooltipAttribute("If the fuse is precise or has a degree of error equal to fuselength / 4")]
 	public bool unstableFuse = false;

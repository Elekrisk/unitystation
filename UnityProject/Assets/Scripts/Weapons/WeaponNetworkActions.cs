--- conflicted
+++ resolved
@@ -174,11 +174,7 @@
 		else
 		{
 			//damaging a living thing
-<<<<<<< HEAD
-			victimHealth.ApplyDamage(gameObject, (int)weaponAttr.hitDamage, AttackType.Melee, DamageType.Brute, damageZone);
-=======
 			victimHealth.ApplyDamage(gameObject, (int) weaponAttr.hitDamage, AttackType.Melee, weaponAttr.damageType, damageZone);
->>>>>>> 009b88f4
 		}
 
 		SoundManager.PlayNetworkedAtPos(weaponAttr.hitSound, transform.position);

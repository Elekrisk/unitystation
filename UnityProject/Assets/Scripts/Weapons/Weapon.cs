--- conflicted
+++ resolved
@@ -341,11 +341,8 @@
 			{
 				if (CurrentMagazine == null)
 				{
-<<<<<<< HEAD
-=======
 					//RELOAD
 					// If the item used on the gun is a magazine, check type and reload
->>>>>>> 42ca8a02
 					string ammoType = magazine.ammoType;
 					if (AmmoType == ammoType)
 					{

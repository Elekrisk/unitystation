﻿using System.Collections;
using System.Collections.Generic;
using System.Linq;
 using UnityEngine;
using UnityEngine.Networking;
using UnityEngine.Serialization;
 /// <summary>
///  Allows an object to behave like a gun and fire shots. Server authoritative with client prediction.
/// </summary>
[RequireComponent(typeof(Pickupable))]
public class Gun : NBAimApplyInteractable, IInteractable<HandActivate>, IInteractable<InventoryApply>
{
	//constants for calculating screen shake due to recoil
	private static readonly float MAX_PROJECTILE_VELOCITY = 48f;
	private static readonly float MAX_SHAKE_INTENSITY = 1f;
	private static readonly float MIN_SHAKE_INTENSITY = 0.01f;

	/// <summary>
	///     The type of ammo this weapon will allow, this is a string and not an enum for diversity
	/// </summary>
	public string AmmoType;

	[SyncVar] public NetworkInstanceId ControlledByPlayer;

	/// <summary>
	///     The current magazine for this weapon, null means empty
	/// </summary>
	public MagazineBehaviour CurrentMagazine { get; private set; }

	/// <summary>
	///     Checks if the weapon should spawn weapon casings
	/// </summary>
	public bool SpawnsCaseing = true;

	/// <summary>
	///     If the gun should eject it's magazine automatically
	/// </summary>
	public bool SmartGun = false;

	/// <summary>
	///     The the current recoil variance this weapon has reached
	/// </summary>
	[HideInInspector] public float CurrentRecoilVariance;

	/// <summary>
	///     The countdown untill we can shoot again (seconds)
	/// </summary>
	[HideInInspector] public double FireCountDown;

	/// <summary>
	///     The the name of the sound this gun makes when shooting
	/// </summary>
	[FormerlySerializedAs("FireingSound")]
	public string FiringSound;

	/// <summary>
	///     The amount of times per second this weapon can fire
	/// </summary>
	public double FireRate;

	/// <summary>
	///     If suicide shooting should be prevented (for when user inadvertently drags over themselves during a burst)
	/// </summary>
	private bool AllowSuicide;

	/// <summary>
	/// NetID of the current magazine. The server only updates this once the shot queue is empty and the load/unload
	/// is processed, and then each client (and the server itself) sees this and updates their copy of the Weapon (and the currently loaded
	/// mag) accordingly in OnMagNetIDChanged. This field is set to NetworkInstanceID.Invalid when no mag is loaded.
	/// </summary>
	[SyncVar(hook = nameof(OnMagNetIDChanged))]
	private NetworkInstanceId MagNetID;

	//TODO connect these with the actual shooting of a projectile
	/// <summary>
	///     The max recoil angle this weapon can reach with sustained fire
	/// </summary>
	public float MaxRecoilVariance;

	/// <summary>
	///     The projectile fired from this weapon
	/// </summary>
	public GameObject Projectile;

	/// <summary>
	///     The amount of projectiles expended per shot
	/// </summary>
	public int ProjectilesFired;

	/// <summary>
	///     The traveling speed for this weapons projectile
	/// </summary>
	public int ProjectileVelocity;

	/// <summary>
	/// Describes the recoil behavior of the camera when this gun is fired
	/// </summary>
	[Tooltip("Describes the recoil behavior of the camera when this gun is fired")]
	public CameraRecoilConfig CameraRecoilConfig;

	/// <summary>
	///     Current Weapon Type
	/// </summary>
	public WeaponType WeaponType;

	private GameObject casingPrefab;

	/// <summary>
	/// Used only in server, the queued up shots that need to be performed when the weapon FireCountDown hits
	/// 0.
	/// </summary>
	private System.Collections.Generic.Queue<QueuedShot> queuedShots;

	/// <summary>
	/// We don't want to eject the magazine or reload as soon as the client says its time to do those things - if the client is
	/// firing a burst, they might shoot the whole magazine then eject it and reload before server is done processing the last shot.
	/// Instead, these vars are set when the client says to eject or load a new magazine, and the server will only process
	/// the actual unload / load (updating MagNetID) once the shot queue is empty.
	/// </summary>
	private bool queuedUnload = false;
	private NetworkInstanceId queuedLoadMagNetID = NetworkInstanceId.Invalid;

	/// <summary>
	/// RNG whose seed is based on the netID of the magazine and reset when the mag is loaded and synced when
	/// the client joins.
	/// </summary>
	private System.Random magSyncedRNG;

	private RegisterTile registerTile;

	private void Awake()
	{
		registerTile = GetComponent<RegisterTile>();
	}

	private void Start()
	{
		//init weapon with missing settings
		if (AmmoType == null)
		{
			AmmoType = "12mm";
		}

		if (Projectile == null)
		{
			Projectile = Resources.Load("Bullet_12mm") as GameObject;
		}

		queuedShots = new Queue<QueuedShot>();

		var pickup = GetComponent<Pickupable>();
		if (pickup != null)
		{
			pickup.OnPickupServer.AddListener(OnPickupServer);
		}
	}

	protected override bool WillInteract(AimApply interaction, NetworkSide side)
	{
		if (!base.WillInteract(interaction, side)) return false;
		if (CurrentMagazine == null)
		{
			PlayEmptySFX();
			return false;
		}

		if (Projectile != null && CurrentMagazine.ammoRemains <= 0 && FireCountDown <= 0)
		{
			if (SmartGun)
			{
				RequestUnload(CurrentMagazine);
				OutOfAmmoSFX();
			}
			else
			{
				PlayEmptySFX();
			}

			return false;
		}

		if (Projectile != null && CurrentMagazine.ammoRemains > 0 && FireCountDown <= 0)
		{
			if (interaction.MouseButtonState == MouseButtonState.PRESS)
			{
				return true;
			}
			else
			{
				//being held, only can shoot if this is an automatic
				return WeaponType == WeaponType.FullyAutomatic;
			}
		}

		return false;
	}

	protected override void ClientPredictInteraction(AimApply interaction)
	{
		//do we need to check if this is a suicide (want to avoid the check because it involves a raycast).
		//case 1 - we are beginning a new shot, need to see if we are shooting ourselves
		//case 2 - we are firing an automatic and are currently shooting ourselves, need to see if we moused off
		//	ourselves.
		var isSuicide = false;
		if (interaction.MouseButtonState == MouseButtonState.PRESS ||
		    (WeaponType == WeaponType.FullyAutomatic && AllowSuicide))
		{
			isSuicide = interaction.IsAimingAtSelf;
			AllowSuicide = isSuicide;
		}

		var dir = ApplyRecoil(interaction.TargetVector.normalized);
		DisplayShot(PlayerManager.LocalPlayer, dir, UIManager.DamageZone, isSuicide);
	}

	protected override void ServerPerformInteraction(AimApply interaction)
	{
		//do we need to check if this is a suicide (want to avoid the check because it involves a raycast).
		//case 1 - we are beginning a new shot, need to see if we are shooting ourselves
		//case 2 - we are firing an automatic and are currently shooting ourselves, need to see if we moused off
		//	ourselves.
		var isSuicide = false;
		if (interaction.MouseButtonState == MouseButtonState.PRESS ||
		    (WeaponType == WeaponType.FullyAutomatic && AllowSuicide))
		{
			isSuicide = interaction.IsAimingAtSelf;
			AllowSuicide = isSuicide;
		}

		//enqueue the shot (will be processed in Update)
		ServerShoot(interaction.Performer, interaction.TargetVector.normalized, UIManager.DamageZone, isSuicide);
	}



	public bool Interact(HandActivate interaction)
	{
		//try ejecting the mag
		if(CurrentMagazine != null)
		{
			RequestUnload(CurrentMagazine);
			return true;
		}

		return false;
	}

	public bool Interact(InventoryApply interaction)
	{
		//only reload if the gun is the target
		if (interaction.TargetObject == gameObject)
		{
			TryReload(interaction.HandObject);
			return true;
		}

		return false;
	}

	private void OnPickupServer(HandApply interaction)
	{
		//sync ammo count now that we will potentially be shooting this locally.
		if (CurrentMagazine != null)
		{
			SyncMagAmmoAndRNG();
		}

		if (isServer)
		{
			ControlledByPlayer = interaction.Performer.GetComponent<NetworkIdentity>().netId;
		}
	}

	private void Update()
	{
		if (ControlledByPlayer == NetworkInstanceId.Invalid)
		{
			return;
		}

		//don't start it too early:
		if (!isServer && !PlayerManager.LocalPlayer)
		{
			return;
		}

		//only perform the rest of the update if the weapon is in the hand of the local player or
		//we are the server
		if (!isServer && PlayerManager.LocalPlayer != ClientScene.FindLocalObject(ControlledByPlayer) )
		{
			return;
		}

		//update the time until the next shot can happen
		if (FireCountDown > 0)
		{
			FireCountDown -= Time.deltaTime;
			//prevents the next projectile taking miliseconds longer than it should
			if (FireCountDown < 0)
			{
				FireCountDown = 0;
			}
		}

		//this will only be executed on the server since only the server
		//maintains the queued actions
		if (queuedShots.Count > 0 && FireCountDown <= 0)
		{
			//fire the next shot in the queue
			DequeueAndProcessServerShot();
		}

		if (queuedUnload && queuedShots.Count == 0)
		{
			// done processing shot queue,
			// perform the queued unload action, causing all clients and server to update their version of this Weapon
			//due to the syncvar hook
			MagNetID = NetworkInstanceId.Invalid;
			queuedUnload = false;

		}
		if (queuedLoadMagNetID != NetworkInstanceId.Invalid && queuedShots.Count == 0)
		{
			//done processing shot queue, perform the reload, causing all clients and server to update their version of this Weapon
			//due to the syncvar hook
			MagNetID = queuedLoadMagNetID;
			queuedLoadMagNetID = NetworkInstanceId.Invalid;
		}
	}

	//Do all the weapon init for connecting clients
	public override void OnStartClient()
	{
		StartCoroutine(WaitForLoad());
		base.OnStartClient();
	}

	private IEnumerator WaitForLoad()
	{
		while (MagNetID == NetworkInstanceId.Invalid)
		{
			yield return WaitFor.EndOfFrame;
		}

		yield return WaitFor.EndOfFrame;
		OnMagNetIDChanged(MagNetID);
	}

	#region Weapon Server Init

	public override void OnStartServer()
	{
		GameObject ammoPrefab = Resources.Load("Rifles/Magazine_" + AmmoType) as GameObject;

		GameObject m = PoolManager.PoolNetworkInstantiate(ammoPrefab, parent: transform.parent);
		var cnt = m.GetComponent<CustomNetTransform>();
		cnt.DisappearFromWorldServer();

		StartCoroutine(SetMagazineOnStart(m));

		base.OnStartServer();
	}

	//Gives it a chance for weaponNetworkActions and initial ammo to init
	private IEnumerator SetMagazineOnStart(GameObject magazine)
	{
		yield return WaitFor.Seconds(2f);
		//			if (GameData.IsHeadlessServer || GameData.Instance.testServer) {
		NetworkInstanceId networkID = magazine.GetComponent<NetworkIdentity>().netId;
		MagNetID = networkID;
		//			} else {
		//				PlayerManager.LocalPlayerScript.weaponNetworkActions.CmdLoadMagazine(gameObject, magazine);
		//			}
	}

	//gives it a chance for magazine to init
	private IEnumerator SetAmmoOnClone(int ammoCount)
	{
		yield return WaitFor.Seconds(2f);
		CurrentMagazine.ammoRemains = ammoCount;
	}

	// invoked when being cloned, syncs up ammo (creates an empty mag if there isn't a mag in the cloned weapon)
	private void OnClonedServer(GameObject otherGun)
	{
		var otherMag = otherGun.GetComponent<Gun>().CurrentMagazine;
		if (otherMag == null)
		{
			StartCoroutine(SetAmmoOnClone(0));
		}
		else
		{
			//sync up ammo
			StartCoroutine(SetAmmoOnClone(otherMag.ammoRemains));
		}
	}

	#endregion

	#region Weapon Firing Mechanism
	/// <summary>
	/// attempt to reload the weapon with the item given
	/// </summary>
	private void TryReload(GameObject item)
	{
		string hand;
		if (item != null)
		{
			MagazineBehaviour magazine = item.GetComponent<MagazineBehaviour>();
			if (magazine)
			{
				if (CurrentMagazine == null)
				{
					//RELOAD
					// If the item used on the gun is a magazine, check type and reload
					string ammoType = magazine.ammoType;
					if (AmmoType == ammoType)
					{
						hand = UIManager.Hands.CurrentSlot.eventName;
						RequestReload(item, hand, true);
					}
					if (AmmoType != ammoType)
					{
						ChatRelay.Instance.AddToChatLogClient("You try to load the wrong ammo into your weapon",
							ChatChannel.Examine);
					}
				}
				else  if (AmmoType == magazine.ammoType)
				{
					ChatRelay.Instance.AddToChatLogClient(
						"You weapon is already loaded, you can't fit more Magazines in it, silly!",
						ChatChannel.Examine);
				}
			}
		}
	}

	/// <summary>
	/// Perform an actual shot on the server, putting the requesst to shoot into our queue
	/// and informing all clients of the shot once the shot is processed
	/// </summary>
	/// <param name="shotBy">gameobject of the player performing the shot</param>
	/// <param name="target">normalized target vector(actual trajectory will differ due to accuracy)</param>
	/// <param name="damageZone">targeted body part</param>
	/// <param name="isSuicideShot">if this is a suicide shot</param>
	[Server]
	public void ServerShoot(GameObject shotBy, Vector2 target,
		BodyPartType damageZone, bool isSuicideShot)
	{
		var finalDirection = ApplyRecoil(target);
		//don't enqueue the shot if the player is no longer able to shoot
		PlayerScript shooter = shotBy.GetComponent<PlayerScript>();
		if ( shooter.canNotInteract() )
		{
			return;
		}
		//simply enqueue the shot
		//but only enqueue the shot if we have not yet queued up all the shots in the magazine
		if (CurrentMagazine != null && queuedShots.Count < CurrentMagazine.ammoRemains)
		{
			queuedShots.Enqueue(new QueuedShot(shotBy, finalDirection, damageZone, isSuicideShot));
		}
	}

	/// <summary>
	/// Gets the next shot from the queue (if there is one) and performs the server-side shot (which will
	/// perform damage calculation when the bullet hits stuff), informing all
	/// clients to display the shot.
	/// </summary>
	[Server]
	private void DequeueAndProcessServerShot()
	{
		if (queuedShots.Count > 0)
		{
			QueuedShot nextShot = queuedShots.Dequeue();

			// check if we can still shoot
			PlayerMove shooter = nextShot.shooter.GetComponent<PlayerMove>();
			PlayerScript shooterScript = nextShot.shooter.GetComponent<PlayerScript>();
			if (!shooter.allowInput || shooterScript.IsGhost)
			{
				Logger.Log("A player tried to shoot when not allowed or when they were a ghost.", Category.Exploits);
				Logger.LogWarning("A shot was attempted when shooter is a ghost or is not allowed to shoot.", Category.Firearms);
				return;
			}


			if (CurrentMagazine == null || CurrentMagazine.ammoRemains <= 0 || Projectile == null)
			{
				Logger.LogTrace("Player tried to shoot when there was no ammo.", Category.Exploits);
				Logger.LogWarning("A shot was attempted when there is no ammo.", Category.Firearms);
				return;
			}

			if (FireCountDown > 0)
			{
				Logger.LogTrace("Player tried to shoot too fast.", Category.Exploits);
				Logger.LogWarning("Shot was attempted to be dequeued when the fire count down is not yet at 0.", Category.Exploits);
				return;
			}

			//perform the actual server side shooting, creating the bullet that does actual damage
			DisplayShot(nextShot.shooter, nextShot.finalDirection, nextShot.damageZone, nextShot.isSuicide);

			//trigger a hotspot caused by gun firing
			registerTile.Matrix.ReactionManager.ExposeHotspotWorldPosition(nextShot.shooter.TileWorldPosition(), 3200, 0.005f);

			//tell all the clients to display the shot
			ShootMessage.SendToAll(nextShot.finalDirection, nextShot.damageZone, nextShot.shooter, this.gameObject, nextShot.isSuicide);

			if (SpawnsCaseing)
			{
				if (casingPrefab == null)
				{
					casingPrefab = Resources.Load("BulletCasing") as GameObject;
				}

				PoolManager.PoolNetworkInstantiate(casingPrefab, nextShot.shooter.transform.position, nextShot.shooter.transform.parent);
			}
		}
	}

	/// <summary>
	/// Perform and display the shot locally (i.e. only on this instance of the game). Does not
	/// communicate anything to other players (unless this is the server, in which case the server
	/// will determine the effects of the bullet). Does not do any validation. This should only be invoked
	/// when displaying the results of a shot (i.e. after receiving a ShootMessage or after this client performs a shot)
	/// or when server is determining the outcome of the shot.
	/// </summary>
	/// <param name="shooter">gameobject of the shooter</param>
	/// <param name="finalDirection">direction the shot should travel (accuracy deviation should already be factored into this)</param>
	/// <param name="damageZone">targeted damage zone</param>
	/// <param name="isSuicideShot">if this is a suicide shot (aimed at shooter)</param>
	public void DisplayShot(GameObject shooter, Vector2 finalDirection,
		BodyPartType damageZone, bool isSuicideShot)
	{
		//Add too the cooldown timer to being allowed to shoot again
		FireCountDown += 1.0 / FireRate;
		CurrentMagazine.ammoRemains--;
		//get the bullet prefab being shot
		GameObject bullet = PoolManager.PoolClientInstantiate(Resources.Load(Projectile.name) as GameObject,
			shooter.transform.position);
		float angle = Mathf.Atan2(finalDirection.y, finalDirection.x) * Mathf.Rad2Deg;

		BulletBehaviour b = bullet.GetComponent<BulletBehaviour>();
		if (isSuicideShot)
		{
			b.Suicide(shooter, this, damageZone);
		}
		else
		{
			b.Shoot(finalDirection, shooter, this, damageZone);
		}


		//add additional recoil after shooting for the next round
		AppendRecoil(angle);

<<<<<<< HEAD
		SoundManager.PlayAtPosition(FiringSound, shooter.transform.position);
=======
		//jerk screen back based on recoil angle and power
		if (shooter == PlayerManager.LocalPlayer)
		{
			//Default recoil params until each gun is configured separately
			if (CameraRecoilConfig == null || CameraRecoilConfig.Distance == 0f)
			{
				CameraRecoilConfig = new CameraRecoilConfig
				{
					Distance = 0.2f,
					RecoilDuration = 0.05f,
					RecoveryDuration = 0.6f
				};
			}
			Camera2DFollow.followControl.Recoil(-finalDirection, CameraRecoilConfig);
		}


		SoundManager.PlayAtPosition(FireingSound, shooter.transform.position);
		shooter.GetComponent<PlayerSprites>().ShowMuzzleFlash();
>>>>>>> 009b88f4
	}

	#endregion

	#region Weapon Loading and Unloading

	/// <summary>
	/// Tells the server we want to reload and what magazine we want to use to do it and clears our hands. Does
	/// no other logic - the server takes care of the next step to handle the reload.
	/// </summary>
	/// <param name="m"></param>
	/// <param name="hand"></param>
	/// <param name="current"></param>
	private void RequestReload(GameObject m, string hand, bool current)
	{
		Logger.LogTrace("Reloading", Category.Firearms);
		PlayerManager.LocalPlayerScript.weaponNetworkActions.CmdLoadMagazine(gameObject, m, hand);
		if (current)
		{
			UIManager.Hands.CurrentSlot.Clear();
		}
		else
		{
			UIManager.Hands.OtherSlot.Clear();
		}
	}

	/// <summary>
	/// Invoked when server receives a request to load a new magazine. Queues up the reload to occur
	/// when the shot queue is empty.
	/// </summary>
	/// <param name="newMagazineID">id of the new magazine</param>
	[Server]
	public void ServerHandleReloadRequest(NetworkInstanceId newMagazineID)
	{
		if (queuedLoadMagNetID != NetworkInstanceId.Invalid)
		{
			//can happen if client is spamming CmdLoadWeapon
			Logger.LogWarning("Player tried to queue a load action while a load action was already queued, ignoring the" +
			                  " second load.", Category.Firearms);
		}
		else
		{
			queuedLoadMagNetID = newMagazineID;
		}
	}

	/// <summary>
	/// Invoked when server recieves a request to unload the current magazine. Queues up the unload to occur
	/// when the shot queue is empty.
	/// </summary>
	public void ServerHandleUnloadRequest()
	{
		if (queuedUnload)
		{
			//this can happen if client is spamming CmdUnloadWeapon
			Logger.LogWarning("Player tried to queue an unload action while an unload action was already queued. Ignoring the" +
			                  " second unload.", Category.Firearms);
		}
		else if (queuedLoadMagNetID != NetworkInstanceId.Invalid)
		{
			Logger.LogWarning("Player tried to queue an unload action while a load action was already queued. Ignoring the unload.", Category.Firearms);
		}
		else
		{
			queuedUnload = true;
		}
	}

	//atm unload with shortcut 'e'
	//TODO dev right click unloading so it goes into the opposite hand if it is selected
	/// <summary>
	/// Tells the server we want to unload and does nothing else. Server takes care of the next step to handle the unload.
	/// </summary>
	/// <param name="m"></param>
	private void RequestUnload(MagazineBehaviour m)
	{
		Logger.LogTrace("Unloading", Category.Firearms);
		if (m != null)
		{
			//PlayerManager.LocalPlayerScript.playerNetworkActions.CmdDropItemNotInUISlot(m.gameObject);
			PlayerManager.LocalPlayerScript.weaponNetworkActions.CmdUnloadWeapon(gameObject);
		}
	}

	/// <summary>
	/// Invoked on all clients and server when the server updates MagNetID, updating the local version of this weapon to
	/// load / unload the mag.
	/// </summary>
	/// <param name="magazineID">id of the new magazine to load, NetworkInstanceId.Invalid if we should unload
	/// the current mag</param>
	private void OnMagNetIDChanged(NetworkInstanceId magazineID)
	{
		//if the magazine ID is invalid remove the magazine
		if (magazineID == NetworkInstanceId.Invalid)
		{
			CurrentMagazine = null;
		}
		else
		{
			if (CurrentMagazine != null)
			{
				Logger.LogError("Attempted to load a new mag while a " +
				                "mag is still in the weapon in our local instance of the game. " +
				                "This is probably a bug. Continuing anyway...");
			}
			//find the magazine by NetworkID
			GameObject magazine = ClientScene.FindLocalObject(magazineID);
			if (magazine != null)
			{
				MagazineBehaviour magazineBehavior = magazine.GetComponent<MagazineBehaviour>();
				CurrentMagazine = magazineBehavior;
				var cnt = magazine.GetComponent<CustomNetTransform>();
				if (isServer)
				{
					cnt.DisappearFromWorldServer();
				}
				else
				{
					cnt.DisappearFromWorld();
				}

				Logger.LogTraceFormat("MagazineBehaviour found ok: {0}", Category.Firearms, magazineID);
				//sync ammo count now that we will potentially be shooting this locally.
				SyncMagAmmoAndRNG();
			}
		}
	}

	#endregion

	#region Weapon Pooling

	public void OnDropItemServer()
	{
		//TODO: Need to add drop interaction and/or event hook on Pickupable probably
		ControlledByPlayer = NetworkInstanceId.Invalid;
	}

	#endregion

	#region Weapon Sounds

	private void OutOfAmmoSFX()
	{
		SoundManager.PlayNetworkedAtPos( "OutOfAmmoAlarm", transform.position );
	}

	private void PlayEmptySFX()
	{
		SoundManager.PlayNetworkedAtPos( "EmptyGunClick", transform.position );
	}

	#endregion

	#region Weapon Network Supporting Methods

	/// <summary>
	/// Applies recoil to calcuate the final direction of the shot
	/// </summary>
	/// <param name="target">normalized target vector</param>
	/// <returns>final position after applying recoil</returns>
	private Vector2 ApplyRecoil(Vector2 target)
	{
		float angle = Mathf.Atan2(target.y, target.x) * Mathf.Rad2Deg;
		float angleVariance = MagSyncedRandomFloat(-CurrentRecoilVariance, CurrentRecoilVariance);
		float newAngle = angle * Mathf.Deg2Rad + angleVariance;
		Vector2 vec2 = new Vector2(Mathf.Cos(newAngle), Mathf.Sin(newAngle)).normalized;
		return vec2;
	}

	private float MagSyncedRandomFloat(float min, float max)
	{
		return (float) (magSyncedRNG.NextDouble() * (max - min) + min);
	}

	/// <summary>
	/// Use this whenever the mag-based RNG and ammo count should by synced with the server's authoritative values for thos.
	/// Syncs the ammo count of the loaded mag with the server, also syncing the RNG.
	///
	/// Due to client and server ammo counts not being synced until the local player picks up
	/// a gun or reloads a mag, the RNG of this weapon will be out of sync with the server.
	/// This method re-syncs the local RNG with the server RNG by resetting the seed and
	/// getting as many NextDoubles() as would've been used to generate all the previously spent shots
	/// of the current magazine.
	/// </summary>
	private void SyncMagAmmoAndRNG()
	{
		CurrentMagazine.SyncClientAmmoRemainsWithServer();
		magSyncedRNG = new System.Random(CurrentMagazine.netId.GetHashCode());
		var shots = CurrentMagazine.magazineSize - CurrentMagazine.ammoRemains;
		//each shot causes 2 RNG calls (one for deviation, one for recoil increase), so fast forward RNG for each shot
		for (int i = 0; i < shots; i++)
		{
			magSyncedRNG.NextDouble();
			magSyncedRNG.NextDouble();
		}
	}

	private void AppendRecoil(float angle)
	{
		if (CurrentRecoilVariance < MaxRecoilVariance)
		{
			//get a random recoil
			float randRecoil = MagSyncedRandomFloat(CurrentRecoilVariance, MaxRecoilVariance);
			CurrentRecoilVariance += randRecoil;
			//make sure the recoil is not too high
			if (CurrentRecoilVariance > MaxRecoilVariance)
			{
				CurrentRecoilVariance = MaxRecoilVariance;
			}
		}
	}

	#endregion


}

 /// <summary>
 /// Represents a shot that has been queued up to fire when the weapon is next able to. Only used on server side.
 /// </summary>
 struct QueuedShot
 {
	 public readonly GameObject shooter;
	 public readonly Vector2 finalDirection;
	 public readonly BodyPartType damageZone;
	 public readonly bool isSuicide;

	 public QueuedShot(GameObject shooter, Vector2 finalDirection, BodyPartType damageZone, bool isSuicide)
	 {
		 this.shooter = shooter;
		 this.finalDirection = finalDirection;
		 this.damageZone = damageZone;
		 this.isSuicide = isSuicide;
	 }
 }

 /// <summary>
 ///     Generic weapon types
 /// </summary>
 public enum WeaponType
 {
	 SemiAutomatic = 0,
	 FullyAutomatic = 1,
	 Burst = 2
 }<|MERGE_RESOLUTION|>--- conflicted
+++ resolved
@@ -556,9 +556,7 @@
 		//add additional recoil after shooting for the next round
 		AppendRecoil(angle);
 
-<<<<<<< HEAD
 		SoundManager.PlayAtPosition(FiringSound, shooter.transform.position);
-=======
 		//jerk screen back based on recoil angle and power
 		if (shooter == PlayerManager.LocalPlayer)
 		{
@@ -576,9 +574,7 @@
 		}
 
 
-		SoundManager.PlayAtPosition(FireingSound, shooter.transform.position);
 		shooter.GetComponent<PlayerSprites>().ShowMuzzleFlash();
->>>>>>> 009b88f4
 	}
 
 	#endregion

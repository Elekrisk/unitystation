--- conflicted
+++ resolved
@@ -108,16 +108,9 @@
 		}
 	}
 
-<<<<<<< HEAD
 	private void AddExtinguisher(HandApply interaction){
 		var slot = InventoryManager.GetSlotFromOriginatorHand(interaction.Performer, interaction.HandSlot.equipSlot);
 		InventoryManager.ClearInvSlot(slot);
-=======
-	private void AddExtinguisher(PlayerNetworkActions pna, string hand, GameObject handObj){
-		storedObject = handObj.GetComponent<ObjectBehaviour>();
-		pna.ClearInventorySlot(hand);
-		storedObject.VisibleState = false;
->>>>>>> c1a6010b
 		isFull = true;
 	}
 

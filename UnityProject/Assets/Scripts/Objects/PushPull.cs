﻿using System;
using System.Collections;
using System.Collections.Generic;
using UnityEngine;
using UnityEngine.Events;
using UnityEngine.Networking;
using Random = UnityEngine.Random;

public class PushPull : VisibleBehaviour {
	public const float DEFAULT_PUSH_SPEED = 6;
	[SyncVar]
	public bool isNotPushable = false;

	private IPushable pushableTransform;

	public IPushable Pushable {
		get {
			IPushable pushable;
			if ( pushableTransform != null ) {
				pushable = pushableTransform;
			} else {
				pushable = pushableTransform = GetComponent<IPushable>();
				pushable?.OnUpdateRecieved().AddListener( OnUpdateReceived );
				pushable?.OnTileReached().AddListener( OnServerTileReached );
				pushable?.OnClientTileReached().AddListener( OnClientTileReached );
				pushable?.OnPullInterrupt().AddListener( () =>
				{
					StopFollowing();
					ReleaseControl();//maybe it won't be required for all situations
				} );
			}
			return pushable;
		}
	}

	/// Just in case
	private void OnDestroy() {
		Pushable?.OnPullInterrupt().RemoveAllListeners();
		Pushable?.OnStartMove().RemoveAllListeners();
		Pushable?.OnTileReached().RemoveAllListeners();
		Pushable?.OnUpdateRecieved().RemoveAllListeners();
		Pushable?.OnClientStartMove().RemoveAllListeners();
		Pushable?.OnClientTileReached().RemoveAllListeners();
	}

	public bool IsSolid => !registerTile.IsPassable();


	#region Pull Master

	public bool IsPullingSomething => PulledObject != null;
	public PushPull PulledObject { get; private set; }

	public bool IsPullingSomethingClient => PulledObjectClient != null;
	public PushPull PulledObjectClient { get; set; }

	/// Client requests to stop pulling any objects
	[Command]
	public void CmdStopPulling() {
		ReleaseControl();
	}

	private void ReleaseControl() {
		if ( !IsPullingSomething ) {
			return;
		}

		Logger.LogTraceFormat( "{0} stopped controlling {1}", Category.PushPull, this.gameObject.name, PulledObject.gameObject.name );
		PulledObject.PulledBy = null;
		PulledObject = null;

		UpdatePullingUI(this);
	}

	/// Client asks to toggle pulling of given object
	[Command]
	public void CmdPullObject(GameObject pullableObject) {
		PushPull pullable = pullableObject.GetComponent<PushPull>();
		if ( !pullable ) {
			return;
		}
		if ( IsPullingSomething ) {
			var alreadyPulling = PulledObject;
			ReleaseControl();

			//Kill ex-pullable's impulses if we stop pulling it ourselves
			//todo: make it accept puller's impulse on release if he's flying
			alreadyPulling.Stop();

			//Just stopping pulling of object if we ctrl+click it again
			if ( alreadyPulling == pullable ) {
				return;
			}
		}
		ConnectedPlayer clientWhoAsked = PlayerList.Instance.Get( gameObject );
		if ( clientWhoAsked.Script.canNotInteract() )
		{
			return;
		}

		if ( PlayerScript.IsInReach( pullable.registerTile, this.registerTile )
		     && !pullable.isNotPushable && pullable != this && !IsBeingPulled ) {

			if ( pullable.StartFollowing( this ) ) {
				PlayerManager.LocalPlayerScript.soundNetworkActions.RpcPlayNetworkSound("Rustle0" + Random.Range(1, 4), pullable.transform.position);

				PulledObject = pullable;

				//Kill its impulses if we grabbed it
				PulledObject.Stop();

				// Update the UI
				UpdatePullingUI(this);
			}
		}
	}

	[Server]
	private void UpdatePullingUI(PushPull pull)
	{
		ConnectedPlayer player = PlayerList.Instance.Get(pull.gameObject);

		if (player != ConnectedPlayer.Invalid)
			TargetUpdatePullingUI(player.Connection, pull.IsPullingSomething);
	}

	[TargetRpc]
	private void TargetUpdatePullingUI(NetworkConnection target, bool pulling)
	{
		UIManager.Action.UpdatePullingUI(pulling);
	}

	#endregion

	private Coroutine revertPullHandle;

	public Vector2 InheritedImpulse => IsBeingPulled ? PulledBy.InheritedImpulse : Pushable.ServerImpulse;

	private IEnumerator RevertPullTimer() {
		yield return YieldHelper.Second;
		yield return YieldHelper.Second;

		if ( IsBeingPulledClient && !Pushable.IsMovingClient
			 && Pushable.ClientPosition != Pushable.TrustedPosition
		   )
		{
			Logger.LogFormat( "{0}: Reverted pull position", Category.PushPull, gameObject.name );
			Pushable.RollbackPrediction();
		} else {
			Logger.LogTraceFormat( "{0}: No need to revert pull position", Category.PushPull, gameObject.name );
		}
	}

	protected override void Awake() {
		base.Awake();
		var pushable = Pushable; //don't remove this, it initializes Pushable listeners ^

		followAction = (oldPos, newPos) => {
			Vector3Int currentPos = Pushable.ServerPosition;
			if ( oldPos == newPos || oldPos == TransformState.HiddenPos || newPos == currentPos ) {
				return;
			}
			Vector2Int followDir =  oldPos.To2Int() - currentPos.To2Int();
			if ( followDir == Vector2Int.zero ) {
				return;
			}
<<<<<<< HEAD
			if ( !TryFollow( currentPos, followDir, PulledBy.Pushable.SpeedServer ) ) {
=======
			if ( !TryFollow( currentPos, followDir, GetHeadSpeedServer() ) ) {
>>>>>>> 4fd4e7cf
				StopFollowing();
			} else {
				PulledBy.NotifyPlayers(); // doubles messages for puller, but pulling looks proper even in high ping. might mess something up tho
//				Logger.Log( $"{gameObject.name}: following {PulledBy.gameObject.name} " +
//							$"from {currentSlavePos} to {masterPos} : {followDir}", Category.PushPull );
			}
		};
		predictiveFollowAction = (oldPos, newPos) => {
			Vector3Int currentPos = Pushable.ClientPosition;
			if ( oldPos == newPos || oldPos == TransformState.HiddenPos || newPos == currentPos ) {
				return;
			}
			var masterPos = oldPos.To2Int();
			var currentSlavePos = currentPos.To2Int();
			var followDir =  masterPos - currentSlavePos;
			if ( followDir == Vector2Int.zero ) {
				return;
			}
<<<<<<< HEAD
			if ( !TryPredictiveFollow( currentPos, oldPos, PulledByClient.Pushable.SpeedClient ) ) {
=======
			if ( !TryPredictiveFollow( currentPos, oldPos, GetHeadSpeedClient() ) ) {
>>>>>>> 4fd4e7cf
				Logger.LogError( $"{gameObject.name}: oops, predictive following {PulledByClient.gameObject.name} failed", Category.PushPull );
			} else {
				Logger.LogTraceFormat(
					"{0}: predictive following {1} from {2} to {3} : {4}", Category.PushPull,
					gameObject.name, PulledByClient.gameObject.name, currentSlavePos, masterPos, followDir );

			}
		};
	}

	/// <summary>
	/// Recursive method to get client speed of the train head
	/// </summary>
	public float GetHeadSpeedClient()
	{
		if ( IsBeingPulledClient )
		{
			return PulledByClient.GetHeadSpeedClient();
		}
		return Pushable.SpeedClient;
	}
	/// <summary>
	/// Recursive method to get server speed of the train head
	/// </summary>
	public float GetHeadSpeedServer()
	{
		if ( IsBeingPulled )
		{
			return PulledBy.GetHeadSpeedServer();
		}
		return Pushable.SpeedServer;
	}

	#region Pull

	private UnityAction<Vector3Int,Vector3Int> followAction;
	private UnityAction<Vector3Int,Vector3Int> predictiveFollowAction;

	public bool IsBeingPulled => PulledBy != null;
	private PushPull pulledBy;
	public PushPull PulledBy {
		get { return pulledBy; }
		private set {
			if ( IsBeingPulled ) {
				pulledBy.Pushable?.OnStartMove().RemoveListener( followAction );
				//inform previous master that it's over </3
				UninformHead( pulledBy, this );
			}

			if ( value != null )
			{
				value.Pushable?.OnStartMove().AddListener( followAction );
			}

			pulledBy = value;
			InformPullMessage.Send( this, this, pulledBy ); //inform slave of new master – or lack thereof

			if ( IsBeingPulled ) {
				InformHead( pulledBy, this);
			}
		}
	}

	///inform new master puller about who's pulling who in the train
	public void InformHead( PushPull whoToInform, PushPull subject = null ) {
		if ( subject == null ) {
			subject = this;
		}
		InformPullMessage.Send( whoToInform, subject, subject.PulledBy );
		if ( IsPullingSomething ) {
			PulledObject.InformHead( whoToInform, PulledObject );
		}
	}

	private void UninformHead( PushPull whoToInform, PushPull subject ) {
		InformPullMessage.Send( whoToInform, subject, null );
		if ( IsPullingSomething ) {
			PulledObject.UninformHead( whoToInform, PulledObject );
		}
	}

	public bool IsBeingPulledClient => PulledByClient != null;
	private PushPull pulledByClient;
	public PushPull PulledByClient {
		get { return pulledByClient; }
		set {
			if ( IsBeingPulledClient /*&& !isServer*/ ) { //toggle prediction here <v
				pulledByClient.Pushable?.OnClientStartMove().RemoveListener( predictiveFollowAction );
			}

			if ( value != null /*&& !isServer*/ )
			{
				value.Pushable?.OnClientStartMove().AddListener( predictiveFollowAction );
			}

			pulledByClient = value;
		}
	}

	/// (Eventually)
	public bool IsPulledByClient( PushPull pushPull ) {
		if ( !IsBeingPulledClient ) {
			return false;
		}

		return PulledByClient == pushPull || PulledByClient.IsPulledByClient( pushPull );
	}


	[Server]
	public bool StartFollowing( PushPull attachTo ) {
		if ( attachTo == this ) {
			return false;
		}
		//if attached to someone else:
		if ( IsBeingPulled ) {
			StopFollowing();
		}

		bool chooChooTrain = attachTo.IsBeingPulled && attachTo.PulledBy != this;

		//if puller can reach this + not trying to pull himself + not being pulled
		if ( PlayerScript.IsInReach( attachTo.registerTile, this.registerTile )
		     && attachTo != this && (!attachTo.IsBeingPulled || chooChooTrain) )
		{
			Logger.LogTraceFormat( "{0} started following {1}", Category.PushPull, this.gameObject.name, attachTo.gameObject.name );
			PulledBy = attachTo;
			return true;
		}

		return false;
	}
	/// Client requests to to break free
	[Command]
	public void CmdStopFollowing() {
		if ( !IsBeingPulled ) {
			return;
		}
		var player = PlayerList.Instance.Get( this.gameObject );
		if ( player != ConnectedPlayer.Invalid && !player.Script.canNotInteract() ) {
			StopFollowing();
		}
	}
	[Server]
	public void StopFollowing() {
		if ( !IsBeingPulled ) {
			return;
		}
		Logger.LogTraceFormat( "{0} stopped following {1}", Category.PushPull, this.gameObject.name, PulledBy.gameObject.name );

		PulledBy.PulledObject = null;

		UpdatePullingUI(PulledBy);

		PulledBy = null;

		NotifyPlayers();
	}

	public virtual void OnCtrlClick()
	{
		TryPullThis();
	}

	[ContextMethod("Pull","Drag_Hand")]
	public void TryPullThis() {
		var initiator = PlayerManager.LocalPlayerScript.pushPull;
		//client pre-validation
		if ( PlayerScript.IsInReach( this.registerTile, initiator.registerTile ) && initiator != this ) {
			//client request: start/stop pulling
			initiator.CmdPullObject( gameObject );

			if ( PulledByClient == initiator ) {
				Logger.LogTraceFormat( "{0}: Breaking pull predictively", Category.PushPull, initiator.gameObject.name );
				PulledByClient.PulledObjectClient = null;
				PulledByClient = null;
			}
		}
	}
	[Server]
	private bool TryFollow( Vector3Int from, Vector2Int dir, float speed = Single.NaN ) {
		if ( !IsBeingPulled || isNotPushable || isPushing || Pushable == null )
		{
			return false;
		}

		if ( Mathf.Abs(dir.x) > 1 || Mathf.Abs(dir.y) > 1 ) {
			Logger.LogTrace( "oops="+dir, Category.PushPull );
			return false;
		}

		Vector3Int target = from + Vector3Int.RoundToInt( ( Vector2 ) dir );
		if ( !MatrixManager.IsPassableAt( from, target, false ) ) //non-solid things can be pushed to player tile
		{
			return false;
		}

		bool success = Pushable.Push( dir, speed, true );
		if ( success ) {
			pushTarget = target;
//			Logger.LogTraceFormat( "Following {0}->{1}", Category.PushPull, from, target );
		}

		return success;
	}
	private bool TryPredictiveFollow( Vector3Int from, Vector3Int target, float speed = Single.NaN ) {
		if ( !IsBeingPulledClient || isNotPushable || Pushable == null )
		{
			return false;
		}

//		Vector3Int target = from + Vector3Int.RoundToInt( ( Vector2 ) dir );
//		if ( !MatrixManager.IsPassableAt( from, target, false )
//		     ) {
//			return false;
//		}

		bool success = Pushable.PredictivePush( target.To2Int(), speed, true );
		if ( success ) {
//			Logger.LogTraceFormat( "Started predictive follow {0}->{1}", Category.PushPull, from, target );
		}

		return success;
	}
	#endregion

	#region Push fields

	//Server fields
	private bool isPushing;
	private Vector3Int pushTarget = TransformState.HiddenPos;
	private Queue<Vector2Int> pushRequestQueue = new Queue<Vector2Int>();

	//Client fields
	private PushState pushPrediction = PushState.None;
	private ApprovalState pushApproval = ApprovalState.None;
	private bool CanPredictPush => pushPrediction == PushState.None && Pushable.CanPredictPush;
	private Vector3Int predictivePushTarget = TransformState.HiddenPos;
	private Vector3Int lastReliablePos = TransformState.HiddenPos;

	#endregion

	#region Push

	[Server]
	public void QueuePush( Vector2Int dir )
	{
		pushRequestQueue.Enqueue( dir );
		CheckQueue();
	}

	private void CheckQueue()
	{
		if ( pushRequestQueue.Count > 0 && !isPushing ) {
			if ( !TryPush( pushRequestQueue.Dequeue() ) ) {
				pushRequestQueue.Clear();
			}
		}
	}


	[Server]
	public bool TryPush( Vector2Int dir, float speed = Single.NaN )
	{
		return TryPush( registerTile.WorldPosition, dir, speed );
	}

	/// <summary>
	/// Return true if a push from the specified position in the specified direction would
	/// cause this object to move. Does not actually move the object.
	/// </summary>
	/// <param name="from">position from which push is performed</param>
	/// <param name="dir">direction of the push</param>
	/// <param name="speed">speed of the push</param>
	/// <returns>true iff a push from the specified position in the specified direction would
	/// cause the object to move.</returns>
	public bool CanPush(Vector3Int from, Vector2Int dir, float speed = Single.NaN)
	{
		if (isNotPushable || isPushing || Pushable == null || !isAllowedDir(dir))
		{
			return false;
		}
		Vector3Int currentPos = registerTile.WorldPosition;
		if (from != currentPos)
		{
			return false;
		}

		if (Mathf.Abs(dir.x) > 1 || Mathf.Abs(dir.y) > 1)
		{
			Logger.LogTrace("oops=" + dir, Category.PushPull);
			return false;
		}

		Vector3Int target = from + Vector3Int.RoundToInt((Vector2)dir);
		if (!MatrixManager.IsPassableAt(from, target, IsSolid)) //non-solid things can be pushed to player tile
		{
			return false;
		}

		return true;
	}

	[Server]
	public bool TryPush( Vector3Int from, Vector2Int dir, float speed = Single.NaN ) {
		if (!CanPush(from, dir, speed))
		{
			return false;
		}


		bool success = Pushable.Push( dir, speed );
		Vector3Int target = from + dir.To3Int();
		if ( success )
		{
			if ( IsBeingPulled && //Break pull only if pushable will end up far enough
				( pushRequestQueue.Count > 0 || !PlayerScript.IsInReach(PulledBy.registerTile.WorldPosition, target) ) )
			{
				StopFollowing();
			}
			if ( IsPullingSomething && //Break pull only if pushable will end up far enough
			     ( pushRequestQueue.Count > 0 || !PlayerScript.IsInReach(PulledObject.registerTile.WorldPosition, target) ) )
			{
				ReleaseControl();
			}
			isPushing = true;
			pushTarget = target;
			Logger.LogTraceFormat( "Started push {0}->{1}", Category.PushPull, from, target );
		}

		return success;
	}

	public bool TryPredictivePush( Vector3Int from, Vector2Int dir, float speed = Single.NaN ) {
		if ( isNotPushable || !CanPredictPush || Pushable == null || !isAllowedDir( dir ) ) {
			return false;
		}
		lastReliablePos = registerTile.WorldPosition;
		if ( from != lastReliablePos ) {
			return false;
		}
		Vector3Int target = from + Vector3Int.RoundToInt( ( Vector2 ) dir );
		if ( !MatrixManager.IsPassableAt( from, target ) ||
		     MatrixManager.IsNoGravityAt( target ) ) { //not allowing predictive push into space
			return false;
		}

		bool success = Pushable.PredictivePush( target.To2Int(), speed );
		if ( success ) {
			pushPrediction = PushState.InProgress;
			pushApproval = ApprovalState.None;
			predictivePushTarget = target;
			Logger.LogTraceFormat( "Started predictive push {0}->{1}", Category.PushPull, from, target );
		}

		return success;
	}

	private void FinishPrediction()
	{
		Logger.LogTraceFormat( "Finishing predictive push", Category.PushPull );
		pushPrediction = PushState.None;
		pushApproval = ApprovalState.None;
		predictivePushTarget = TransformState.HiddenPos;
		lastReliablePos = TransformState.HiddenPos;
	}

	[Server]
	public void NotifyPlayers() {
		Pushable.NotifyPlayers();
	}

	private bool isAllowedDir( Vector2Int dir ) {
		return dir == Vector2Int.up || dir == Vector2Int.down || dir == Vector2Int.left || dir == Vector2Int.right;
	}

	enum PushState { None, InProgress, Finished }
	enum ApprovalState { None, Approved, Unexpected }

	#endregion

	#region Events

	private void OnServerTileReached( Vector3Int newPos ) {
		if ( !isPushing && pushRequestQueue.Count == 0 ) {
			return;
		}
//		Logger.LogTraceFormat( "{0}: {1} is reached ON SERVER", Category.PushPull, gameObject.name, pos );
		isPushing = false;
		if ( pushTarget != TransformState.HiddenPos &&
		     pushTarget != newPos &&
		     !MatrixManager.IsFloatingAt(gameObject, newPos))
		{
			//unexpected pos reported by server tile (common in space, space )
			pushRequestQueue.Clear();
		}
		CheckQueue();
	}

	/// For prediction
	private void OnUpdateReceived( Vector3Int serverPos ) {
		if ( IsBeingPulledClient ) {
			this.RestartCoroutine( RevertPullTimer(), ref revertPullHandle );
		}

		if ( pushPrediction == PushState.None ) {
			return;
		}

		pushApproval = serverPos == predictivePushTarget ? ApprovalState.Approved : ApprovalState.Unexpected;
		Logger.LogTraceFormat( "{0} predictive push to {1}", Category.PushPull, pushApproval, serverPos );

		//if predictive lerp is finished
		if ( pushApproval == ApprovalState.Approved ) {
			if ( pushPrediction == PushState.Finished ) {
				FinishPrediction();
			} else if ( pushPrediction == PushState.InProgress ) {
				Logger.LogTraceFormat( "Approved and waiting till lerp is finished", Category.PushPull );
			}
		} else if ( pushApproval == ApprovalState.Unexpected ) {
			var info = "";
			if ( serverPos == lastReliablePos ) {
				info += $"lastReliablePos match!({lastReliablePos})";
			} else {
				info += "NO reliablePos match";
			}
			if ( pushPrediction == PushState.Finished ) {
				info += ". Finishing!";
				FinishPrediction();
			} else {
				info += ". NOT Finishing yet";
			}
			Logger.LogFormat( "Unexpected push detected OnUpdateRecieved {0}", Category.PushPull, info );
		}
	}

	/// For prediction
	private void OnClientTileReached( Vector3Int pos ) {
		if ( pushPrediction == PushState.None ) {
			return;
		}

		if ( pos != predictivePushTarget ) {
			Logger.LogFormat( "Lerped to {0} while target pos was {1}", Category.PushPull, pos, predictivePushTarget );
			if ( MatrixManager.IsNoGravityAt( pos ) ) {
				Logger.LogTraceFormat( "...uh, we assume it's a space push and finish prediction", Category.PushPull );
				FinishPrediction();
			}
			return;
		}

		Logger.LogTraceFormat( "{0} is reached ON CLIENT, approval={1}", Category.PushPull, pos, pushApproval );
		pushPrediction = PushState.Finished;
		switch ( pushApproval ) {
			case ApprovalState.Approved:
				//ok, finishing
				FinishPrediction();
				break;
			case ApprovalState.Unexpected:
				Logger.LogFormat( "Invalid push detected in OnClientTileReached, finishing", Category.PushPull );
				FinishPrediction();
				break;
			case ApprovalState.None:
				Logger.LogTraceFormat( "Finished lerp, waiting for server approval...", Category.PushPull );
				break;
		}
	}

	#endregion

	//Stop object
	public void Stop() {
		Pushable.Stop();
	}

#if UNITY_EDITOR
	private static Color color1 = Color.red;
	private static Color color2 = Color.cyan;
	private static Vector3 offset = new Vector2(0.03f,0.05f);

	private void OnDrawGizmos() {
		if ( IsBeingPulled ) {
			Gizmos.color = color1;
			GizmoUtils.DrawArrow( transform.position, PulledBy.transform.position - transform.position, 0.1f );
		}
		if ( IsBeingPulledClient ) {
			Gizmos.color = color2;
			Vector3 offPosition = transform.position + offset;
			GizmoUtils.DrawArrow( offPosition, (PulledByClient.transform.position + offset) - offPosition, 0.1f );
		}
	}
#endif
}<|MERGE_RESOLUTION|>--- conflicted
+++ resolved
@@ -164,11 +164,7 @@
 			if ( followDir == Vector2Int.zero ) {
 				return;
 			}
-<<<<<<< HEAD
-			if ( !TryFollow( currentPos, followDir, PulledBy.Pushable.SpeedServer ) ) {
-=======
 			if ( !TryFollow( currentPos, followDir, GetHeadSpeedServer() ) ) {
->>>>>>> 4fd4e7cf
 				StopFollowing();
 			} else {
 				PulledBy.NotifyPlayers(); // doubles messages for puller, but pulling looks proper even in high ping. might mess something up tho
@@ -187,11 +183,7 @@
 			if ( followDir == Vector2Int.zero ) {
 				return;
 			}
-<<<<<<< HEAD
-			if ( !TryPredictiveFollow( currentPos, oldPos, PulledByClient.Pushable.SpeedClient ) ) {
-=======
 			if ( !TryPredictiveFollow( currentPos, oldPos, GetHeadSpeedClient() ) ) {
->>>>>>> 4fd4e7cf
 				Logger.LogError( $"{gameObject.name}: oops, predictive following {PulledByClient.gameObject.name} failed", Category.PushPull );
 			} else {
 				Logger.LogTraceFormat(

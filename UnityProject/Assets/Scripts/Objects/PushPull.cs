--- conflicted
+++ resolved
@@ -34,9 +34,8 @@
 
     public override void OnStartClient()
     {
-//        StartCoroutine(WaitForLoad());
-
-<<<<<<< HEAD
+        StartCoroutine(WaitForLoad());
+
         base.OnStartClient();
     }
 
@@ -54,25 +53,6 @@
             matrix = Matrix.GetMatrix(this);
 //        }
     }
-=======
-        matrix = Matrix.GetMatrix(this);
-        base.OnStartClient();
-    }
-
-//    IEnumerator WaitForLoad()
-//    {
-//        yield return new WaitForSeconds(2f);
-//        if (currentPos != Vector3.zero)
-//        {
-//            if (registerTile == null)
-//            {
-//                registerTile = GetComponent<RegisterTile>();
-//            }
-//            transform.localPosition = RoundedPos(currentPos);
-//            registerTile.UpdatePosition();
-//        }
-//    }
->>>>>>> e5dde991
 
     public virtual void OnMouseDown()
     {
@@ -141,23 +121,14 @@
         //newPos.z = transform.localPosition.z;
 
 
-<<<<<<< HEAD
         if (matrix.IsPassableAt(newPos) || matrix.ContainsAt(newPos, gameObject)) 
-        {
-            //Start the push on the client, then start on the server, the server then tells all other clients to start the push also
-            pusher = pushedBy;
-            if (pusher == PlayerManager.LocalPlayer)
-                PlayerManager.LocalPlayerScript.playerMove.IsPushing = true;
-=======
-        if (matrix.IsPassableAt(newPos)) // || MatrixOld.Matrix.At(newPos).ContainsTile(gameObject)) 
         {
             //Start the push on the client, then start on the server, the server then tells all other clients to start the push also
             pusher = pushedBy;
             if ( pusher == PlayerManager.LocalPlayer )
             {
-                PlayerManager.LocalPlayerScript.playerMove.isPushing = true;
-            }
->>>>>>> e5dde991
+                PlayerManager.LocalPlayerScript.playerMove.IsPushing = true;
+            }
 
             pushTarget = newPos;
             journeyLength = Vector3.Distance(transform.localPosition, newPos) + 0.2f;
@@ -208,17 +179,17 @@
         }
     }
 
-//	void LateUpdate()
-//    {
-//        if (CustomNetworkManager.Instance._isServer)
-//        {
-//            if (transform.hasChanged)
-//            {
-//                transform.hasChanged = false;
-//                currentPos = transform.localPosition;
-//            }
-//        }
-//    }
+	void LateUpdate()
+    {
+        if (CustomNetworkManager.Instance._isServer)
+        {
+            if (transform.hasChanged)
+            {
+                transform.hasChanged = false;
+                currentPos = transform.localPosition;
+            }
+        }
+    }
 
     private void PushTowards()
     {
@@ -276,12 +247,4 @@
         timeInPush = 0f;
         pushing = true;
     }
-<<<<<<< HEAD
-=======
-
-//    private Vector3 RoundedPos(Vector3 pos)
-//    {
-//        return new Vector3(Mathf.Round(pos.x), Mathf.Round(pos.y), pos.z);
-//    }
->>>>>>> e5dde991
 }
﻿using UnityEngine;
using UnityEngine.Networking;

public class PushPull : VisibleBehaviour {
//	public bool allowedToMove = true;
//
//	[SyncVar] public Vector3 currentPos;
	public bool isPushable = true;
	//push limits: U,D,L,R only
	private PlayerSync playerSync;
	public PlayerSync PlayerSync => playerSync ? playerSync : ( playerSync = GetComponent<PlayerSync>() );
	private CustomNetTransform netTransform;
	public CustomNetTransform NetTransform => netTransform ? netTransform : ( netTransform = GetComponent<CustomNetTransform>() );

	[Server]
	public bool TryPush( Vector3Int from, Vector2Int dir ) {
		Vector3Int currentPos = registerTile.WorldPosition;
		if ( from != currentPos ) {
			return false;
		}
		Vector3Int to = from + Vector3Int.RoundToInt( ( Vector2 ) dir );
		Logger.LogTraceFormat( "Attempting push {0}->{1}", Category.PushPull, from, to );
		if ( !isPushable ||
		     Vector2.Distance( (Vector3)from, (Vector3)currentPos) > 1 ||
<<<<<<< HEAD
		     !MatrixManager.IsPassableAt( to, to ) ) {
=======
		     !MatrixManager.IsPassableAt( to ) ) {
>>>>>>> 45c3f4f7
			return false;
		}
		if ( NetTransform ) {
			NetTransform.Push( dir );
		} else if ( PlayerSync ) {
			PlayerSync.Push( dir );
		} else {
			return false;
		}
		return true;
	}

	#region old

//	private Matrix matrix => registerTile.Matrix;
//	private CustomNetTransform customNetTransform;
//
//	[SyncVar] public GameObject pulledBy;
//
//	//SyncVar to make sure the state is synced with new players
//	[SyncVar] public bool custNetActiveState;
//
//	public bool pushing;
//
//	public Vector3 pushTarget;
//
//	public GameObject pusher { get; private set; }
//
//	public override void OnStartClient()
//	{
//		StartCoroutine(WaitForLoad());
//
//		base.OnStartClient();
//	}
//
//	public override void OnStartServer(){
//		custNetActiveState = true;
//		base.OnStartServer();
//	}
//
//	private IEnumerator WaitForLoad()
//	{
//		yield return new WaitForSeconds(2f);
//
//		if (registerTile == null) {
//			registerTile = GetComponent<RegisterTile>();
//		}
//
//		registerTile.UpdatePosition();
//
//		customNetTransform = GetComponent<CustomNetTransform>();
//		//Sync state with new players
//		if (customNetTransform != null) {
//			customNetTransform.enabled = custNetActiveState;
//		}
//	}
//
//	public virtual void OnMouseDown()
//	{
//		// PlayerManager.LocalPlayerScript.playerMove.pushPull.pulledBy == null condition makes sure that the player itself
//		// isn't being pulled. If he is then he is not allowed to pull anything else as this can cause problems
//		if (Input.GetKey(KeyCode.LeftControl) || Input.GetKey(KeyCode.LeftCommand)){
//			if (PlayerManager.LocalPlayerScript.IsInReach(transform.position) &&
//				transform != PlayerManager.LocalPlayerScript.transform && PlayerManager.LocalPlayerScript.playerMove.pushPull.pulledBy == null) {
//				if (PlayerManager.LocalPlayerScript.PlayerSync.PullingObject != null &&
//				   PlayerManager.LocalPlayerScript.PlayerSync.PullingObject != gameObject) {
//					PlayerManager.LocalPlayerScript.playerNetworkActions.CmdStopPulling(PlayerManager.LocalPlayerScript.PlayerSync.PullingObject);
//				}
//
//				if (pulledBy == PlayerManager.LocalPlayer) {
//					CancelPullBehaviour();
//				} else {
//					CancelPullBehaviour();
//					PlayerManager.LocalPlayerScript.playerNetworkActions.CmdPullObject(gameObject);
//					//Predictive pull:
//					if (customNetTransform != null) {
//						customNetTransform.enabled = false;
//					}
//					PlayerManager.LocalPlayerScript.PlayerSync.PullingObject = gameObject;
//				}
//			}
//		}
//	}
//
//	public void CancelPullBehaviour()
//	{
//		if (pulledBy == PlayerManager.LocalPlayer) {
//			PlayerManager.LocalPlayerScript.playerNetworkActions.CmdStopPulling(gameObject);
//			return;
//		}
//		if (pulledBy != PlayerManager.LocalPlayer) {
//			PlayerManager.LocalPlayerScript.playerNetworkActions.CmdStopOtherPulling(gameObject);
//		}
//		PlayerManager.LocalPlayerScript.PlayerSync.PullReset(gameObject.GetComponent<NetworkIdentity>().netId);
//	}
//
//	public void TryPush(GameObject pushedBy, Vector2 pushDir)
//	{
//		if (pushDir != Vector2.up && pushDir != Vector2.right && pushDir != Vector2.down && pushDir != Vector2.left) {
//			return;
//		}
//		if (pushing || !isPushable || customNetTransform.isPushing
//			|| customNetTransform.predictivePushing) {
//			return;
//		}
//
//		if (pulledBy != null) {
//			if (pulledBy != PlayerManager.LocalPlayer) {
//				pulledBy.GetComponent<PlayerNetworkActions>().CmdStopOtherPulling(gameObject);
//			} else {
//				pulledBy.GetComponent<PlayerNetworkActions>().CmdStopPulling(gameObject);
//				PlayerManager.LocalPlayerScript.playerNetworkActions.isPulling = false;
//				PlayerManager.LocalPlayerScript.PlayerSync.PullingObject = null;
//			}
//
//			pulledBy = null;
//
//		}
//
//		Vector3Int newPos = Vector3Int.RoundToInt(transform.localPosition + (Vector3)pushDir);
//
//		if (matrix.IsPassableAt(newPos) || matrix.ContainsAt(newPos, gameObject)) {
//			//Start the push on the client, then start on the server, the server then tells all other clients to start the push also
//			pusher = pushedBy;
//			pushTarget = newPos;
//			//Start command to push on server
//			if (pusher == PlayerManager.LocalPlayer) {
//				//pushing for local player is set to true from CNT, to make sure prediction isn't overwhelmed
//				customNetTransform.PushToPosition(pushTarget, PlayerManager.LocalPlayerScript.playerMove.speed, this);
//				PlayerManager.LocalPlayerScript.playerNetworkActions.CmdTryPush(gameObject, transform.localPosition, pushTarget,
//				                                                                PlayerManager.LocalPlayerScript.playerMove.speed);
//			}
//		}
//	}
//
//
//	public void BreakPull()
//	{
//		PlayerScript player = PlayerManager.LocalPlayerScript;
//		GameObject pullingObject = player.PlayerSync.PullingObject;
//		if (!pullingObject || !pullingObject.Equals(gameObject)) {
//			return;
//		}
//		player.PlayerSync.PullReset(NetworkInstanceId.Invalid);
//		player.PlayerSync.PullingObject = null;
//		player.PlayerSync.PullObjectID = NetworkInstanceId.Invalid;
//		player.playerNetworkActions.isPulling = false;
//		pulledBy = null;
//	}
//
//	//This is to turn off CNT while pulling an object
//	[ClientRpc]
//	public void RpcToggleCnt(bool activeState){
//		if(customNetTransform != null){
//			customNetTransform.enabled = activeState;
//		}
//	}
//
//
//	private void Update()
//	{
//		if (pushing) {
//			if (customNetTransform.predictivePushing) {
//				//Wait for the server to catch up to the pushtarget if predictivePushing is true
//				if (Vector3.Distance(currentPos, pushTarget) < 0.1f) {
//					//if it is then set it to false, this ensures that the player cannot keep pushing if
//					//he is experiencing high lag by waiting for the server position to match up
//					customNetTransform.predictivePushing = false;
//				}
//				return;
//			}
//
//			if (Vector3.Distance(transform.localPosition, pushTarget) < 0.1f && !customNetTransform.isPushing) {
//				pushing = false;
//				customNetTransform.predictivePushing = false;
//				registerTile.UpdatePosition();
//			}
//			if(pushing && customNetTransform.IsFloatingClient && customNetTransform.IsInSpace){
//				pushing = false;
//				customNetTransform.predictivePushing = false;
//			}
//		}
//	}
//
//	private void LateUpdate()
//	{
//		if (CustomNetworkManager.Instance._isServer) {
//			if (transform.hasChanged) {
//				transform.hasChanged = false;
//				currentPos = transform.localPosition;
//			}
//		}
//	}

	#endregion

	#region PNA

//	[HideInInspector] public bool isPulling;
//
//	[Command]
//	public void CmdPullObject(GameObject obj)
//	{
//		if (isPulling)
//		{
//			GameObject cObj = gameObject.GetComponent<IPlayerSync>().PullingObject;
//			cObj.GetComponent<PushPull>().pulledBy = null;
//			gameObject.GetComponent<IPlayerSync>().PullObjectID = NetworkInstanceId.Invalid;
//		}
//
//		PushPull pulled = obj.GetComponent<PushPull>();
//		//Stop CNT as the transform of the pulled obj is now handled by PlayerSync
//		pulled.RpcToggleCnt(false);
//		//Cache value for new players
//		pulled.custNetActiveState = false;
//		//check if the object you want to pull is another player
//		if (pulled.isPlayer)
//		{
//			IPlayerSync playerS = obj.GetComponent<IPlayerSync>();
//			//Anything that the other player is pulling should be stopped
//			if (playerS.PullingObject != null)
//			{
//				PlayerNetworkActions otherPNA = obj.GetComponent<PlayerNetworkActions>();
//				otherPNA.CmdStopOtherPulling(playerS.PullingObject);
//			}
//		}
//		//Other player is pulling object, send stop on that player
//		if (pulled.pulledBy != null)
//		{
//			if (pulled.pulledBy != gameObject)
//			{
//				pulled.GetComponent<PlayerNetworkActions>().CmdStopPulling(obj);
//			}
//		}
//
//		if (pulled != null)
//		{
//			IPlayerSync pS = GetComponent<IPlayerSync>();
//			pS.PullObjectID = pulled.netId;
//			isPulling = true;
//		}
//	}
//
//	//if two people try to pull the same object
//	[Command]
//	public void CmdStopOtherPulling(GameObject obj)
//	{
//		PushPull objA = obj.GetComponent<PushPull>();
//		objA.custNetActiveState = true;
//		if (objA.pulledBy != null)
//		{
//			objA.pulledBy.GetComponent<PlayerNetworkActions>().CmdStopPulling(obj);
//		}
//		var netTransform = obj.GetComponent<CustomNetTransform>();
//		if (netTransform != null) {
//			netTransform.SetPosition(obj.transform.localPosition);
//		}
//	}
//
//	[Command]
//	public void CmdStopPulling(GameObject obj)
//	{
//		if (!isPulling)
//		{
//			return;
//		}
//
//		isPulling = false;
//		PushPull pulled = obj.GetComponent<PushPull>();
//		pulled.RpcToggleCnt(true);
//		//Cache value for new players
//		pulled.custNetActiveState = true;
//		if (pulled != null)
//		{
//			//			//this triggers currentPos syncvar hook to make sure registertile is been completed on all clients
//			//			pulled.currentPos = pulled.transform.position;
//
//			IPlayerSync pS = gameObject.GetComponent<IPlayerSync>();
//			pS.PullObjectID = NetworkInstanceId.Invalid;
//			pulled.pulledBy = null;
//		}
//		var netTransform = obj.GetComponent<CustomNetTransform>();
//		if (netTransform != null) {
//			netTransform.SetPosition(obj.transform.localPosition);
//		}
//	}
//
//	[Command]
//	public void CmdTryPush(GameObject obj, Vector3 startLocalPos, Vector3 targetPos, float speed)
//	{
//		PushPull pushed = obj.GetComponent<PushPull>();
//		if (pushed != null)
//		{
//			var netTransform = obj.GetComponent<CustomNetTransform>();
//			netTransform.PushTo(targetPos, playerSprites.currentDirection.Vector, true, speed, true);
//		}
//	}

	#endregion
}<|MERGE_RESOLUTION|>--- conflicted
+++ resolved
@@ -22,11 +22,7 @@
 		Logger.LogTraceFormat( "Attempting push {0}->{1}", Category.PushPull, from, to );
 		if ( !isPushable ||
 		     Vector2.Distance( (Vector3)from, (Vector3)currentPos) > 1 ||
-<<<<<<< HEAD
-		     !MatrixManager.IsPassableAt( to, to ) ) {
-=======
 		     !MatrixManager.IsPassableAt( to ) ) {
->>>>>>> 45c3f4f7
 			return false;
 		}
 		if ( NetTransform ) {

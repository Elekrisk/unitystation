﻿using System.Collections;
using System.Collections.Generic;
using System.Linq;
using UnityEngine;
using UnityEngine.Networking;

/// <summary>
/// Buckle a player in when they are dragged and dropped while on this object, then unbuckle
/// them when the object is hand-applied to.
/// </summary>
public class BuckleInteract : Interactable<MouseDrop, HandApply>
{
	//may be null
	private OccupiableDirectionalSprite occupiableDirectionalSprite;

	private void Start()
	{
		occupiableDirectionalSprite = GetComponent<OccupiableDirectionalSprite>();
		base.Start();
	}

	protected override bool WillInteract(MouseDrop interaction, NetworkSide side)
	{
<<<<<<< HEAD
		return InteractionValidationChain<MouseDrop>.Create()
			.WithValidation(IsDroppedObjectAtTargetPosition.IS)
			.WithValidation(DoesDroppedObjectHaveComponent<PlayerMove>.DOES)
			.WithValidation(CanApply.EVEN_IF_SOFT_CRIT)
			.WithValidation(ComponentAtTargetMatrixPosition<PlayerMove>.NoneMatchingCriteria(pm => pm.IsBuckled))
			.WithValidation(new FunctionValidator<MouseDrop>(AdditionalValidation));
	}
=======
		if (!base.WillInteract(interaction, side)) return false;
		if (!Validations.ObjectsAtSameTile(interaction.DroppedObject, interaction.TargetObject)) return false;
		if (!Validations.HasComponent<PlayerMove>(interaction.DroppedObject)) return false;
		//if there are any restrained players already here, we can't restrain another one here
		if (MatrixManager.GetAt<PlayerMove>(interaction.TargetObject, side)
			.Any(pm => pm.IsRestrained))
		{
			return false;
		}

		//can't buckle during movement
		var playerSync = interaction.DroppedObject.GetComponent<PlayerSync>();
		if (playerSync.IsMoving) return false;
>>>>>>> 8c30ae03

		//if the player to buckle is currently downed, we cannot buckle if there is another player on the tile
		//(because buckling a player causes the tile to become unpassable, thus a player could end up
		//occupying another player's space)
		var playerMove = interaction.DroppedObject.GetComponent<PlayerMove>();
		var registerPlayer = playerMove.GetComponent<RegisterPlayer>();
		//player to buckle is up, no need to check for other players on the tile
		if (!registerPlayer.IsDown) return true;

		//Player to buckle is down,
		//return false if there are any blocking players on this tile (because if we buckle this player
		//they would become blocking, and we can't have 2 blocking players on the same tile).
		return !MatrixManager.GetAt<PlayerMove>(interaction.TargetObject, side)
			.Any(pm => pm != playerMove && pm.GetComponent<RegisterPlayer>().IsBlocking);
	}

	protected override void ServerPerformInteraction(MouseDrop drop)
	{
		SoundManager.PlayNetworkedAtPos("Click01", drop.TargetObject.WorldPosServer());

		var playerMove = drop.UsedObject.GetComponent<PlayerMove>();
<<<<<<< HEAD
		playerMove.Buckle(OnUnbuckle);

		
=======
		playerMove.Restrain(gameObject, OnUnbuckle);
>>>>>>> 8c30ae03

		//if this is a directional sprite, we render it in front of the player
		//when they are buckled
		occupiableDirectionalSprite?.RenderOccupied(true);
	}

	protected override bool WillInteractT2(HandApply interaction, NetworkSide side)
	{
<<<<<<< HEAD
		return InteractionValidationChain<HandApply>.Create()
			.WithValidation(IsHand.EMPTY)
			.WithValidation(TargetIs.GameObject(gameObject))
			.WithValidation(CanApply.EVEN_IF_SOFT_CRIT)
			.WithValidation(ComponentAtTargetMatrixPosition<PlayerMove>.MatchingCriteria(pm => pm.IsBuckled));
=======
		if (!base.WillInteractT2(interaction, side)) return false;
		if (interaction.TargetObject != gameObject) return false;
		//can only do this empty handed
		if (interaction.HandObject != null) return false;
		//can only do this if there is a buckled player here
		return MatrixManager.GetAt<PlayerMove>(interaction.TargetObject, side)
			.Any(pm => pm.IsRestrained);
>>>>>>> 8c30ae03
	}

	protected override void ServerPerformInteraction(HandApply interaction)
	{
		SoundManager.PlayNetworkedAtPos("Click01", interaction.TargetObject.WorldPosServer());

		var playerMoveAtPosition = MatrixManager.GetAt<PlayerMove>(transform.position.CutToInt(), true)?.First(pm => pm.IsBuckled);
		//cannot use the CmdUnrestrain because commands are only allowed to be invoked by local player
		playerMoveAtPosition.Unbuckle();
		//the above will then invoke onunbuckle as it was the callback passed to Restrain
	}


	//delegate invoked from playerMove when they are unrestrained from this
	private void OnUnbuckle()
	{
		occupiableDirectionalSprite?.RenderOccupied(false);
	}
}<|MERGE_RESOLUTION|>--- conflicted
+++ resolved
@@ -21,21 +21,12 @@
 
 	protected override bool WillInteract(MouseDrop interaction, NetworkSide side)
 	{
-<<<<<<< HEAD
-		return InteractionValidationChain<MouseDrop>.Create()
-			.WithValidation(IsDroppedObjectAtTargetPosition.IS)
-			.WithValidation(DoesDroppedObjectHaveComponent<PlayerMove>.DOES)
-			.WithValidation(CanApply.EVEN_IF_SOFT_CRIT)
-			.WithValidation(ComponentAtTargetMatrixPosition<PlayerMove>.NoneMatchingCriteria(pm => pm.IsBuckled))
-			.WithValidation(new FunctionValidator<MouseDrop>(AdditionalValidation));
-	}
-=======
 		if (!base.WillInteract(interaction, side)) return false;
 		if (!Validations.ObjectsAtSameTile(interaction.DroppedObject, interaction.TargetObject)) return false;
 		if (!Validations.HasComponent<PlayerMove>(interaction.DroppedObject)) return false;
 		//if there are any restrained players already here, we can't restrain another one here
 		if (MatrixManager.GetAt<PlayerMove>(interaction.TargetObject, side)
-			.Any(pm => pm.IsRestrained))
+			.Any(pm => pm.IsBuckled))
 		{
 			return false;
 		}
@@ -43,7 +34,6 @@
 		//can't buckle during movement
 		var playerSync = interaction.DroppedObject.GetComponent<PlayerSync>();
 		if (playerSync.IsMoving) return false;
->>>>>>> 8c30ae03
 
 		//if the player to buckle is currently downed, we cannot buckle if there is another player on the tile
 		//(because buckling a player causes the tile to become unpassable, thus a player could end up
@@ -65,13 +55,7 @@
 		SoundManager.PlayNetworkedAtPos("Click01", drop.TargetObject.WorldPosServer());
 
 		var playerMove = drop.UsedObject.GetComponent<PlayerMove>();
-<<<<<<< HEAD
-		playerMove.Buckle(OnUnbuckle);
-
-		
-=======
-		playerMove.Restrain(gameObject, OnUnbuckle);
->>>>>>> 8c30ae03
+		playerMove.Buckle(gameObject, OnUnbuckle);
 
 		//if this is a directional sprite, we render it in front of the player
 		//when they are buckled
@@ -80,21 +64,13 @@
 
 	protected override bool WillInteractT2(HandApply interaction, NetworkSide side)
 	{
-<<<<<<< HEAD
-		return InteractionValidationChain<HandApply>.Create()
-			.WithValidation(IsHand.EMPTY)
-			.WithValidation(TargetIs.GameObject(gameObject))
-			.WithValidation(CanApply.EVEN_IF_SOFT_CRIT)
-			.WithValidation(ComponentAtTargetMatrixPosition<PlayerMove>.MatchingCriteria(pm => pm.IsBuckled));
-=======
 		if (!base.WillInteractT2(interaction, side)) return false;
 		if (interaction.TargetObject != gameObject) return false;
 		//can only do this empty handed
 		if (interaction.HandObject != null) return false;
 		//can only do this if there is a buckled player here
 		return MatrixManager.GetAt<PlayerMove>(interaction.TargetObject, side)
-			.Any(pm => pm.IsRestrained);
->>>>>>> 8c30ae03
+			.Any(pm => pm.IsBuckled);
 	}
 
 	protected override void ServerPerformInteraction(HandApply interaction)

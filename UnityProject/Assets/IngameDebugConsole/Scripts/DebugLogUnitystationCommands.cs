--- conflicted
+++ resolved
@@ -126,7 +126,6 @@
 
 			Logger.SetLogLevel(category, logLevel);
 		}
-<<<<<<< HEAD
 #if UNITY_EDITOR
 		[MenuItem("Networking/Push everyone up")]
 #endif
@@ -335,8 +334,6 @@
 				PlayerManager.LocalPlayerScript.registerTile.Slip( true );
 			}
 		}
-=======
-
 		[ConsoleMethod("spawn-antag", "Spawns a random antag. Server only command")]
 		public static void SpawnAntag()
 		{
@@ -360,6 +357,5 @@
 			Antagonists.AntagManager.Instance.ShowAntagStatusReport();
 		}
 
->>>>>>> 3caf4657
 	}
 }
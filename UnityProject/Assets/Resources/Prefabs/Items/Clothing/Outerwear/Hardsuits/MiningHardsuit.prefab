%YAML 1.1
%TAG !u! tag:unity3d.com,2011:
--- !u!1001 &468660300893003362
PrefabInstance:
  m_ObjectHideFlags: 0
  serializedVersion: 2
  m_Modification:
    m_TransformParent: {fileID: 0}
    m_Modifications:
    - target: {fileID: 3525490832341156112, guid: a0c29a11d2c864b7982765b5340eed0e,
        type: 3}
      propertyPath: m_Name
      value: MiningHardsuit
      objectReference: {fileID: 0}
    - target: {fileID: 3525490832341156112, guid: a0c29a11d2c864b7982765b5340eed0e,
        type: 3}
      propertyPath: m_TagString
      value: Clothing
      objectReference: {fileID: 0}
    - target: {fileID: 3530414307939662948, guid: a0c29a11d2c864b7982765b5340eed0e,
        type: 3}
      propertyPath: m_LocalPosition.x
      value: 0
      objectReference: {fileID: 0}
    - target: {fileID: 3530414307939662948, guid: a0c29a11d2c864b7982765b5340eed0e,
        type: 3}
      propertyPath: m_LocalPosition.y
      value: 0
      objectReference: {fileID: 0}
    - target: {fileID: 3530414307939662948, guid: a0c29a11d2c864b7982765b5340eed0e,
        type: 3}
      propertyPath: m_LocalPosition.z
      value: 0
      objectReference: {fileID: 0}
    - target: {fileID: 3530414307939662948, guid: a0c29a11d2c864b7982765b5340eed0e,
        type: 3}
      propertyPath: m_LocalRotation.x
      value: -0
      objectReference: {fileID: 0}
    - target: {fileID: 3530414307939662948, guid: a0c29a11d2c864b7982765b5340eed0e,
        type: 3}
      propertyPath: m_LocalRotation.y
      value: -0
      objectReference: {fileID: 0}
    - target: {fileID: 3530414307939662948, guid: a0c29a11d2c864b7982765b5340eed0e,
        type: 3}
      propertyPath: m_LocalRotation.z
      value: -0
      objectReference: {fileID: 0}
    - target: {fileID: 3530414307939662948, guid: a0c29a11d2c864b7982765b5340eed0e,
        type: 3}
      propertyPath: m_LocalRotation.w
      value: 1
      objectReference: {fileID: 0}
    - target: {fileID: 3530414307939662948, guid: a0c29a11d2c864b7982765b5340eed0e,
        type: 3}
      propertyPath: m_RootOrder
      value: 0
      objectReference: {fileID: 0}
    - target: {fileID: 3530414307939662948, guid: a0c29a11d2c864b7982765b5340eed0e,
        type: 3}
      propertyPath: m_LocalEulerAnglesHint.x
      value: 0
      objectReference: {fileID: 0}
    - target: {fileID: 3530414307939662948, guid: a0c29a11d2c864b7982765b5340eed0e,
        type: 3}
      propertyPath: m_LocalEulerAnglesHint.y
      value: 0
      objectReference: {fileID: 0}
    - target: {fileID: 3530414307939662948, guid: a0c29a11d2c864b7982765b5340eed0e,
        type: 3}
      propertyPath: m_LocalEulerAnglesHint.z
      value: 0
      objectReference: {fileID: 0}
    - target: {fileID: 3564244148772557028, guid: a0c29a11d2c864b7982765b5340eed0e,
        type: 3}
      propertyPath: Armor.Melee
      value: 30
      objectReference: {fileID: 0}
    - target: {fileID: 3564244148772557028, guid: a0c29a11d2c864b7982765b5340eed0e,
        type: 3}
      propertyPath: Armor.Bullet
      value: 5
      objectReference: {fileID: 0}
    - target: {fileID: 3564244148772557028, guid: a0c29a11d2c864b7982765b5340eed0e,
        type: 3}
      propertyPath: Armor.Laser
      value: 10
      objectReference: {fileID: 0}
    - target: {fileID: 3564244148772557028, guid: a0c29a11d2c864b7982765b5340eed0e,
        type: 3}
      propertyPath: Armor.Energy
      value: 5
      objectReference: {fileID: 0}
    - target: {fileID: 3564244148772557028, guid: a0c29a11d2c864b7982765b5340eed0e,
        type: 3}
      propertyPath: Armor.Bomb
      value: 50
      objectReference: {fileID: 0}
    - target: {fileID: 3564244148772557028, guid: a0c29a11d2c864b7982765b5340eed0e,
        type: 3}
      propertyPath: Armor.Rad
      value: 50
      objectReference: {fileID: 0}
    - target: {fileID: 3564244148772557028, guid: a0c29a11d2c864b7982765b5340eed0e,
        type: 3}
      propertyPath: Armor.Fire
      value: 50
      objectReference: {fileID: 0}
    - target: {fileID: 3564244148772557028, guid: a0c29a11d2c864b7982765b5340eed0e,
        type: 3}
      propertyPath: Armor.Acid
      value: 75
      objectReference: {fileID: 0}
    - target: {fileID: 3564244148772557028, guid: a0c29a11d2c864b7982765b5340eed0e,
        type: 3}
      propertyPath: Armor.Bio
      value: 100
      objectReference: {fileID: 0}
    - target: {fileID: 3564244148772557028, guid: a0c29a11d2c864b7982765b5340eed0e,
        type: 3}
      propertyPath: Resistances.FireProof
      value: 1
      objectReference: {fileID: 0}
    - target: {fileID: 3564244148772557028, guid: a0c29a11d2c864b7982765b5340eed0e,
        type: 3}
      propertyPath: HeatResistance
      value: 30000
      objectReference: {fileID: 0}
    - target: {fileID: 3564945054494194852, guid: a0c29a11d2c864b7982765b5340eed0e,
        type: 3}
      propertyPath: m_AssetId
      value: 
      objectReference: {fileID: 0}
    - target: {fileID: 3611036598041473612, guid: a0c29a11d2c864b7982765b5340eed0e,
        type: 3}
      propertyPath: m_Sprite
      value: 
      objectReference: {fileID: 21300000, guid: b6265b678cb9a3c4b9b47d0ca43fcbcd,
        type: 3}
    - target: {fileID: 3891274522419703410, guid: a0c29a11d2c864b7982765b5340eed0e,
        type: 3}
      propertyPath: initialName
      value: mining hardsuit
      objectReference: {fileID: 0}
    - target: {fileID: 3891274522419703410, guid: a0c29a11d2c864b7982765b5340eed0e,
        type: 3}
      propertyPath: initialDescription
      value: A special suit that protects against hazardous, low pressure environments.
        Has reinforced plating for wildlife encounters.
      objectReference: {fileID: 0}
<<<<<<< HEAD
    - target: {fileID: 3891274522419703410, guid: a0c29a11d2c864b7982765b5340eed0e,
        type: 3}
      propertyPath: isEVACapable
      value: 1
      objectReference: {fileID: 0}
=======
>>>>>>> 59d0c3d7
    - target: {fileID: 7534581208369271445, guid: a0c29a11d2c864b7982765b5340eed0e,
        type: 3}
      propertyPath: clothData
      value: 
      objectReference: {fileID: 11400000, guid: ab60e98a1ba74e24cbccb1290fbc6e92,
        type: 2}
    m_RemovedComponents: []
  m_SourcePrefab: {fileID: 100100000, guid: a0c29a11d2c864b7982765b5340eed0e, type: 3}<|MERGE_RESOLUTION|>--- conflicted
+++ resolved
@@ -149,14 +149,6 @@
       value: A special suit that protects against hazardous, low pressure environments.
         Has reinforced plating for wildlife encounters.
       objectReference: {fileID: 0}
-<<<<<<< HEAD
-    - target: {fileID: 3891274522419703410, guid: a0c29a11d2c864b7982765b5340eed0e,
-        type: 3}
-      propertyPath: isEVACapable
-      value: 1
-      objectReference: {fileID: 0}
-=======
->>>>>>> 59d0c3d7
     - target: {fileID: 7534581208369271445, guid: a0c29a11d2c864b7982765b5340eed0e,
         type: 3}
       propertyPath: clothData

%YAML 1.1
%TAG !u! tag:unity3d.com,2011:
--- !u!1 &1436691669501954
GameObject:
  m_ObjectHideFlags: 0
  m_CorrespondingSourceObject: {fileID: 0}
  m_PrefabInstance: {fileID: 0}
  m_PrefabAsset: {fileID: 0}
  serializedVersion: 6
  m_Component:
  - component: {fileID: 4003879732099956}
  - component: {fileID: 212360857505739792}
  m_Layer: 0
  m_Name: Sprite
  m_TagString: Untagged
  m_Icon: {fileID: 0}
  m_NavMeshLayer: 0
  m_StaticEditorFlags: 0
  m_IsActive: 1
--- !u!4 &4003879732099956
Transform:
  m_ObjectHideFlags: 0
  m_CorrespondingSourceObject: {fileID: 0}
  m_PrefabInstance: {fileID: 0}
  m_PrefabAsset: {fileID: 0}
  m_GameObject: {fileID: 1436691669501954}
  m_LocalRotation: {x: -0, y: -0, z: -0, w: 1}
  m_LocalPosition: {x: 0, y: 0, z: 0}
  m_LocalScale: {x: 1, y: 1, z: 1}
  m_Children: []
  m_Father: {fileID: 4715117052207926}
  m_RootOrder: 0
  m_LocalEulerAnglesHint: {x: 0, y: 0, z: 0}
--- !u!212 &212360857505739792
SpriteRenderer:
  m_ObjectHideFlags: 0
  m_CorrespondingSourceObject: {fileID: 0}
  m_PrefabInstance: {fileID: 0}
  m_PrefabAsset: {fileID: 0}
  m_GameObject: {fileID: 1436691669501954}
  m_Enabled: 1
  m_CastShadows: 0
  m_ReceiveShadows: 0
  m_DynamicOccludee: 1
  m_MotionVectors: 1
  m_LightProbeUsage: 1
  m_ReflectionProbeUsage: 1
  m_RenderingLayerMask: 4294967295
  m_RendererPriority: 0
  m_Materials:
  - {fileID: 2100000, guid: c122dd7923e087c48bf08da9da455514, type: 2}
  m_StaticBatchInfo:
    firstSubMesh: 0
    subMeshCount: 0
  m_StaticBatchRoot: {fileID: 0}
  m_ProbeAnchor: {fileID: 0}
  m_LightProbeVolumeOverride: {fileID: 0}
  m_ScaleInLightmap: 1
  m_PreserveUVs: 0
  m_IgnoreNormalsForChartDetection: 0
  m_ImportantGI: 0
  m_StitchLightmapSeams: 0
  m_SelectedEditorRenderState: 0
  m_MinimumChartSize: 4
  m_AutoUVMaxDistance: 0.5
  m_AutoUVMaxAngle: 89
  m_LightmapParameters: {fileID: 0}
  m_SortingLayerID: 142874271
  m_SortingLayer: 10
  m_SortingOrder: 1
  m_Sprite: {fileID: 21300000, guid: edb878353e4ae4062978273e8fca40e2, type: 3}
  m_Color: {r: 1, g: 1, b: 1, a: 1}
  m_FlipX: 0
  m_FlipY: 0
  m_DrawMode: 0
  m_Size: {x: 1, y: 1}
  m_AdaptiveModeThreshold: 0.5
  m_SpriteTileMode: 0
  m_WasSpriteAssigned: 1
  m_MaskInteraction: 0
  m_SpriteSortPoint: 0
--- !u!1 &1711816394935574
GameObject:
  m_ObjectHideFlags: 0
  m_CorrespondingSourceObject: {fileID: 0}
  m_PrefabInstance: {fileID: 0}
  m_PrefabAsset: {fileID: 0}
  serializedVersion: 6
  m_Component:
  - component: {fileID: 4715117052207926}
  - component: {fileID: 61404138305600890}
  - component: {fileID: 9128197607768152992}
  - component: {fileID: 114818633338735330}
  - component: {fileID: 114657711786529776}
  - component: {fileID: 5322609074420117545}
  - component: {fileID: 2464575245303528366}
  - component: {fileID: 5293454678208234974}
  - component: {fileID: 114532654656294352}
  - component: {fileID: 114529692711081598}
  - component: {fileID: 114039584032850022}
  m_Layer: 11
  m_Name: DNA_Scanner
  m_TagString: Untagged
  m_Icon: {fileID: 0}
  m_NavMeshLayer: 0
  m_StaticEditorFlags: 0
  m_IsActive: 1
--- !u!4 &4715117052207926
Transform:
  m_ObjectHideFlags: 0
  m_CorrespondingSourceObject: {fileID: 0}
  m_PrefabInstance: {fileID: 0}
  m_PrefabAsset: {fileID: 0}
  m_GameObject: {fileID: 1711816394935574}
  m_LocalRotation: {x: -0, y: -0, z: -0, w: 1}
  m_LocalPosition: {x: 0, y: 0, z: 0}
  m_LocalScale: {x: 1, y: 1, z: 1}
  m_Children:
  - {fileID: 4003879732099956}
  m_Father: {fileID: 0}
  m_RootOrder: 0
  m_LocalEulerAnglesHint: {x: 0, y: 0, z: 0}
--- !u!61 &61404138305600890
BoxCollider2D:
  m_ObjectHideFlags: 0
  m_CorrespondingSourceObject: {fileID: 0}
  m_PrefabInstance: {fileID: 0}
  m_PrefabAsset: {fileID: 0}
  m_GameObject: {fileID: 1711816394935574}
  m_Enabled: 1
  m_Density: 1
  m_Material: {fileID: 0}
  m_IsTrigger: 1
  m_UsedByEffector: 0
  m_UsedByComposite: 0
  m_Offset: {x: 0, y: 0}
  m_SpriteTilingProperty:
    border: {x: 0, y: 0, z: 0, w: 0}
    pivot: {x: 0, y: 0}
    oldSize: {x: 0, y: 0}
    newSize: {x: 0, y: 0}
    adaptiveTilingThreshold: 0
    drawMode: 0
    adaptiveTiling: 0
  m_AutoTiling: 0
  serializedVersion: 2
  m_Size: {x: 1, y: 1}
  m_EdgeRadius: 0
--- !u!114 &9128197607768152992
MonoBehaviour:
  m_ObjectHideFlags: 0
  m_CorrespondingSourceObject: {fileID: 0}
  m_PrefabInstance: {fileID: 0}
  m_PrefabAsset: {fileID: 0}
  m_GameObject: {fileID: 1711816394935574}
  m_Enabled: 1
  m_EditorHideFlags: 0
  m_Script: {fileID: 11500000, guid: 22bc22136d1c0934491149324f00dded, type: 3}
  m_Name: 
  m_EditorClassIdentifier: 
  DefaultContents: []
  IsClosed: 0
  IsLocked: 0
  lockLight: {fileID: 0}
  playerLimit: 1
  statusSync: 0
  doorOpened: {fileID: 21300012, guid: edb878353e4ae4062978273e8fca40e2, type: 3}
  spriteRenderer: {fileID: 212360857505739792}
  occupant: {fileID: 0}
  closedWithOccupant: {fileID: 21300004, guid: edb878353e4ae4062978273e8fca40e2, type: 3}
--- !u!114 &114818633338735330
MonoBehaviour:
  m_ObjectHideFlags: 0
  m_CorrespondingSourceObject: {fileID: 0}
  m_PrefabInstance: {fileID: 0}
  m_PrefabAsset: {fileID: 0}
  m_GameObject: {fileID: 1711816394935574}
  m_Enabled: 1
  m_EditorHideFlags: 0
  m_Script: {fileID: 372142912, guid: dc443db3e92b4983b9738c1131f555cb, type: 3}
  m_Name: 
  m_EditorClassIdentifier: 
  m_SceneId:
    m_Value: 0
  m_AssetId:
    i0: 0
    i1: 0
    i2: 0
    i3: 0
    i4: 0
    i5: 0
    i6: 0
    i7: 0
    i8: 0
    i9: 0
    i10: 0
    i11: 0
    i12: 0
    i13: 0
    i14: 0
    i15: 0
  m_ServerOnly: 0
  m_LocalPlayerAuthority: 0
--- !u!114 &114657711786529776
MonoBehaviour:
  m_ObjectHideFlags: 0
  m_CorrespondingSourceObject: {fileID: 0}
  m_PrefabInstance: {fileID: 0}
  m_PrefabAsset: {fileID: 0}
  m_GameObject: {fileID: 1711816394935574}
  m_Enabled: 1
  m_EditorHideFlags: 0
  m_Script: {fileID: 11500000, guid: 579884b05ae74e8499329b64997147d3, type: 3}
  m_Name: 
  m_EditorClassIdentifier: 
--- !u!114 &5322609074420117545
MonoBehaviour:
  m_ObjectHideFlags: 0
  m_CorrespondingSourceObject: {fileID: 0}
  m_PrefabInstance: {fileID: 0}
  m_PrefabAsset: {fileID: 0}
  m_GameObject: {fileID: 1711816394935574}
  m_Enabled: 1
  m_EditorHideFlags: 0
  m_Script: {fileID: 11500000, guid: c23c49138f42840a1bc22ade283c1694, type: 3}
  m_Name: 
  m_EditorClassIdentifier: 
<<<<<<< HEAD
  layer: {fileID: 0}
  ObjectType: 1
  AtmosPassable: 1
  Passable: 0
  closetType: 0
--- !u!114 &114657711786529776
=======
  ignoredSpriteRenderers: []
  registerTile: {fileID: 0}
  visibleState: 1
  isNotPushable: 1
  closetHandlerCache: {fileID: 0}
  parentContainer: {fileID: 0}
--- !u!114 &2464575245303528366
>>>>>>> 0c53f479
MonoBehaviour:
  m_ObjectHideFlags: 0
  m_CorrespondingSourceObject: {fileID: 0}
  m_PrefabInstance: {fileID: 0}
  m_PrefabAsset: {fileID: 0}
  m_GameObject: {fileID: 1711816394935574}
  m_Enabled: 1
  m_EditorHideFlags: 0
  m_Script: {fileID: 11500000, guid: dc4af3ee3e2140f79050f19644af5e8d, type: 3}
  m_Name: 
  m_EditorClassIdentifier: 
  layer: {fileID: 0}
  ObjectType: 1
  AtmosPassable: 1
  Passable: 0
  closetType: 0
--- !u!114 &5293454678208234974
MonoBehaviour:
  m_ObjectHideFlags: 0
  m_CorrespondingSourceObject: {fileID: 0}
  m_PrefabInstance: {fileID: 0}
  m_PrefabAsset: {fileID: 0}
  m_GameObject: {fileID: 1711816394935574}
  m_Enabled: 1
  m_EditorHideFlags: 0
  m_Script: {fileID: 11500000, guid: d54c3d183673c904882b6d1e8484ca73, type: 3}
  m_Name: 
  m_EditorClassIdentifier: 
  nameOverride: 
  backgroundColor: {r: 0.5, g: 0.5, b: 0.5, a: 1}
  iconOverride: {fileID: 0}
  backgroundSprite: {fileID: 0}
--- !u!114 &114532654656294352
MonoBehaviour:
  m_ObjectHideFlags: 0
  m_CorrespondingSourceObject: {fileID: 0}
  m_PrefabInstance: {fileID: 0}
  m_PrefabAsset: {fileID: 0}
  m_GameObject: {fileID: 1711816394935574}
  m_Enabled: 1
  m_EditorHideFlags: 0
  m_Script: {fileID: 11500000, guid: d06639902572409c80160fe696467bed, type: 3}
  m_Name: 
  m_EditorClassIdentifier: 
  spriteMatrixRotationBehavior: 1
--- !u!114 &114529692711081598
MonoBehaviour:
  m_ObjectHideFlags: 0
  m_CorrespondingSourceObject: {fileID: 0}
  m_PrefabInstance: {fileID: 0}
  m_PrefabAsset: {fileID: 0}
  m_GameObject: {fileID: 1711816394935574}
  m_Enabled: 1
  m_EditorHideFlags: 0
  m_Script: {fileID: 11500000, guid: 0f68d36ed5e334f99b82dc3801757e89, type: 3}
  m_Name: 
  m_EditorClassIdentifier: 
--- !u!114 &114039584032850022
MonoBehaviour:
  m_ObjectHideFlags: 0
  m_CorrespondingSourceObject: {fileID: 0}
  m_PrefabInstance: {fileID: 0}
  m_PrefabAsset: {fileID: 0}
  m_GameObject: {fileID: 1711816394935574}
  m_Enabled: 1
  m_EditorHideFlags: 0
  m_Script: {fileID: 11500000, guid: f24590037b6b486082fc874d1bfd9d95, type: 3}
  m_Name: 
  m_EditorClassIdentifier: 
  Armor:
    Melee: 0
    Bullet: 0
    Laser: 0
    Energy: 0
    Bomb: 0
    Rad: 0
    Fire: 0
    Acid: 0
    Magic: 0
    Bio: 0<|MERGE_RESOLUTION|>--- conflicted
+++ resolved
@@ -225,14 +225,6 @@
   m_Script: {fileID: 11500000, guid: c23c49138f42840a1bc22ade283c1694, type: 3}
   m_Name: 
   m_EditorClassIdentifier: 
-<<<<<<< HEAD
-  layer: {fileID: 0}
-  ObjectType: 1
-  AtmosPassable: 1
-  Passable: 0
-  closetType: 0
---- !u!114 &114657711786529776
-=======
   ignoredSpriteRenderers: []
   registerTile: {fileID: 0}
   visibleState: 1
@@ -240,7 +232,6 @@
   closetHandlerCache: {fileID: 0}
   parentContainer: {fileID: 0}
 --- !u!114 &2464575245303528366
->>>>>>> 0c53f479
 MonoBehaviour:
   m_ObjectHideFlags: 0
   m_CorrespondingSourceObject: {fileID: 0}

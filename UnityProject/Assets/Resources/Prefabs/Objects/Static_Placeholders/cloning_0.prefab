%YAML 1.1
%TAG !u! tag:unity3d.com,2011:
--- !u!1 &1054801577231248
GameObject:
  m_ObjectHideFlags: 0
  m_CorrespondingSourceObject: {fileID: 0}
  m_PrefabInstance: {fileID: 0}
  m_PrefabAsset: {fileID: 0}
  serializedVersion: 6
  m_Component:
  - component: {fileID: 4572578570582794}
  - component: {fileID: 212392876378255176}
  m_Layer: 0
  m_Name: Sprite
  m_TagString: Untagged
  m_Icon: {fileID: 0}
  m_NavMeshLayer: 0
  m_StaticEditorFlags: 0
  m_IsActive: 1
--- !u!4 &4572578570582794
Transform:
  m_ObjectHideFlags: 0
  m_CorrespondingSourceObject: {fileID: 0}
  m_PrefabInstance: {fileID: 0}
  m_PrefabAsset: {fileID: 0}
  m_GameObject: {fileID: 1054801577231248}
  m_LocalRotation: {x: -0, y: -0, z: -0, w: 1}
  m_LocalPosition: {x: 0, y: 0, z: 0}
  m_LocalScale: {x: 1, y: 1, z: 1}
  m_Children: []
  m_Father: {fileID: 4083625178683586}
  m_RootOrder: 0
  m_LocalEulerAnglesHint: {x: 0, y: 0, z: 0}
--- !u!212 &212392876378255176
SpriteRenderer:
  m_ObjectHideFlags: 0
  m_CorrespondingSourceObject: {fileID: 0}
  m_PrefabInstance: {fileID: 0}
  m_PrefabAsset: {fileID: 0}
  m_GameObject: {fileID: 1054801577231248}
  m_Enabled: 1
  m_CastShadows: 0
  m_ReceiveShadows: 0
  m_DynamicOccludee: 1
  m_MotionVectors: 1
  m_LightProbeUsage: 1
  m_ReflectionProbeUsage: 1
  m_RenderingLayerMask: 4294967295
  m_RendererPriority: 0
  m_Materials:
  - {fileID: 2100000, guid: c122dd7923e087c48bf08da9da455514, type: 2}
  m_StaticBatchInfo:
    firstSubMesh: 0
    subMeshCount: 0
  m_StaticBatchRoot: {fileID: 0}
  m_ProbeAnchor: {fileID: 0}
  m_LightProbeVolumeOverride: {fileID: 0}
  m_ScaleInLightmap: 1
  m_PreserveUVs: 0
  m_IgnoreNormalsForChartDetection: 0
  m_ImportantGI: 0
  m_StitchLightmapSeams: 0
  m_SelectedEditorRenderState: 0
  m_MinimumChartSize: 4
  m_AutoUVMaxDistance: 0.5
  m_AutoUVMaxAngle: 89
  m_LightmapParameters: {fileID: 0}
  m_SortingLayerID: 142874271
  m_SortingLayer: 10
  m_SortingOrder: 1
  m_Sprite: {fileID: 21300000, guid: 81e026231754b4cef89ed568b7af049e, type: 3}
  m_Color: {r: 1, g: 1, b: 1, a: 1}
  m_FlipX: 0
  m_FlipY: 0
  m_DrawMode: 0
  m_Size: {x: 1, y: 1}
  m_AdaptiveModeThreshold: 0.5
  m_SpriteTileMode: 0
  m_WasSpriteAssigned: 1
  m_MaskInteraction: 0
  m_SpriteSortPoint: 0
--- !u!1 &1671969700958660
GameObject:
  m_ObjectHideFlags: 0
  m_CorrespondingSourceObject: {fileID: 0}
  m_PrefabInstance: {fileID: 0}
  m_PrefabAsset: {fileID: 0}
  serializedVersion: 6
  m_Component:
  - component: {fileID: 4083625178683586}
  - component: {fileID: 61870206456321914}
  - component: {fileID: 8210323885322932869}
  - component: {fileID: 114702847724008018}
  - component: {fileID: 3673450989709832100}
  - component: {fileID: 114793930797753706}
  - component: {fileID: 114465014309967340}
  - component: {fileID: 114272959470978344}
<<<<<<< HEAD
  - component: {fileID: 114836680835682106}
  - component: {fileID: 114515947391457088}
=======
  - component: {fileID: 934759992999344732}
>>>>>>> 0c53f479
  m_Layer: 11
  m_Name: cloning_0
  m_TagString: Untagged
  m_Icon: {fileID: 0}
  m_NavMeshLayer: 0
  m_StaticEditorFlags: 0
  m_IsActive: 1
--- !u!4 &4083625178683586
Transform:
  m_ObjectHideFlags: 0
  m_CorrespondingSourceObject: {fileID: 0}
  m_PrefabInstance: {fileID: 0}
  m_PrefabAsset: {fileID: 0}
  m_GameObject: {fileID: 1671969700958660}
  m_LocalRotation: {x: -0, y: -0, z: -0, w: 1}
  m_LocalPosition: {x: -12, y: 26, z: 0}
  m_LocalScale: {x: 1, y: 1, z: 1}
  m_Children:
  - {fileID: 4572578570582794}
  m_Father: {fileID: 0}
  m_RootOrder: 0
  m_LocalEulerAnglesHint: {x: 0, y: 0, z: 0}
--- !u!61 &61870206456321914
BoxCollider2D:
  m_ObjectHideFlags: 0
  m_CorrespondingSourceObject: {fileID: 0}
  m_PrefabInstance: {fileID: 0}
  m_PrefabAsset: {fileID: 0}
  m_GameObject: {fileID: 1671969700958660}
  m_Enabled: 1
  m_Density: 1
  m_Material: {fileID: 0}
  m_IsTrigger: 1
  m_UsedByEffector: 0
  m_UsedByComposite: 0
  m_Offset: {x: 0, y: 0}
  m_SpriteTilingProperty:
    border: {x: 0, y: 0, z: 0, w: 0}
    pivot: {x: 0, y: 0}
    oldSize: {x: 0, y: 0}
    newSize: {x: 0, y: 0}
    adaptiveTilingThreshold: 0
    drawMode: 0
    adaptiveTiling: 0
  m_AutoTiling: 0
  serializedVersion: 2
  m_Size: {x: 1, y: 1}
  m_EdgeRadius: 0
--- !u!114 &8210323885322932869
MonoBehaviour:
  m_ObjectHideFlags: 0
  m_CorrespondingSourceObject: {fileID: 0}
  m_PrefabInstance: {fileID: 0}
  m_PrefabAsset: {fileID: 0}
  m_GameObject: {fileID: 1671969700958660}
  m_Enabled: 1
  m_EditorHideFlags: 0
  m_Script: {fileID: 11500000, guid: 9111f55ba241daa4eb1492b439c76197, type: 3}
  m_Name: 
  m_EditorClassIdentifier: 
  statusSync: 0
  spriteRenderer: {fileID: 212392876378255176}
  cloningSprite: {fileID: 21300002, guid: 81e026231754b4cef89ed568b7af049e, type: 3}
  emptySprite: {fileID: 21300000, guid: 81e026231754b4cef89ed568b7af049e, type: 3}
--- !u!114 &114702847724008018
MonoBehaviour:
  m_ObjectHideFlags: 0
  m_CorrespondingSourceObject: {fileID: 0}
  m_PrefabInstance: {fileID: 0}
  m_PrefabAsset: {fileID: 0}
  m_GameObject: {fileID: 1671969700958660}
  m_Enabled: 1
  m_EditorHideFlags: 0
  m_Script: {fileID: 372142912, guid: dc443db3e92b4983b9738c1131f555cb, type: 3}
  m_Name: 
  m_EditorClassIdentifier: 
  m_SceneId:
    m_Value: 0
  m_AssetId:
    i0: 0
    i1: 0
    i2: 0
    i3: 0
    i4: 0
    i5: 0
    i6: 0
    i7: 0
    i8: 0
    i9: 0
    i10: 0
    i11: 0
    i12: 0
    i13: 0
    i14: 0
    i15: 0
  m_ServerOnly: 0
  m_LocalPlayerAuthority: 0
--- !u!114 &3673450989709832100
MonoBehaviour:
  m_ObjectHideFlags: 0
  m_CorrespondingSourceObject: {fileID: 0}
  m_PrefabInstance: {fileID: 0}
  m_PrefabAsset: {fileID: 0}
  m_GameObject: {fileID: 1671969700958660}
  m_Enabled: 1
  m_EditorHideFlags: 0
  m_Script: {fileID: 11500000, guid: c23c49138f42840a1bc22ade283c1694, type: 3}
  m_Name: 
  m_EditorClassIdentifier: 
  ignoredSpriteRenderers: []
  registerTile: {fileID: 0}
  visibleState: 1
  isNotPushable: 1
  closetHandlerCache: {fileID: 0}
  parentContainer: {fileID: 0}
--- !u!114 &114793930797753706
MonoBehaviour:
  m_ObjectHideFlags: 0
  m_CorrespondingSourceObject: {fileID: 0}
  m_PrefabInstance: {fileID: 0}
  m_PrefabAsset: {fileID: 0}
  m_GameObject: {fileID: 1671969700958660}
  m_Enabled: 1
  m_EditorHideFlags: 0
  m_Script: {fileID: 11500000, guid: 9a459a0316cc4d5b87d046f28dc136c8, type: 3}
  m_Name: 
  m_EditorClassIdentifier: 
  layer: {fileID: 0}
  ObjectType: 1
  AtmosPassable: 1
  Passable: 0
--- !u!114 &114465014309967340
MonoBehaviour:
  m_ObjectHideFlags: 0
  m_CorrespondingSourceObject: {fileID: 0}
  m_PrefabInstance: {fileID: 0}
  m_PrefabAsset: {fileID: 0}
  m_GameObject: {fileID: 1671969700958660}
  m_Enabled: 1
  m_EditorHideFlags: 0
  m_Script: {fileID: 11500000, guid: 579884b05ae74e8499329b64997147d3, type: 3}
  m_Name: 
  m_EditorClassIdentifier: 
--- !u!114 &114272959470978344
MonoBehaviour:
  m_ObjectHideFlags: 0
  m_CorrespondingSourceObject: {fileID: 0}
  m_PrefabInstance: {fileID: 0}
  m_PrefabAsset: {fileID: 0}
  m_GameObject: {fileID: 1671969700958660}
  m_Enabled: 1
  m_EditorHideFlags: 0
  m_Script: {fileID: 11500000, guid: d06639902572409c80160fe696467bed, type: 3}
  m_Name: 
  m_EditorClassIdentifier: 
  spriteMatrixRotationBehavior: 1
<<<<<<< HEAD
--- !u!114 &114836680835682106
=======
--- !u!114 &934759992999344732
>>>>>>> 0c53f479
MonoBehaviour:
  m_ObjectHideFlags: 0
  m_CorrespondingSourceObject: {fileID: 0}
  m_PrefabInstance: {fileID: 0}
  m_PrefabAsset: {fileID: 0}
  m_GameObject: {fileID: 1671969700958660}
  m_Enabled: 1
  m_EditorHideFlags: 0
<<<<<<< HEAD
  m_Script: {fileID: 11500000, guid: 0f68d36ed5e334f99b82dc3801757e89, type: 3}
  m_Name: 
  m_EditorClassIdentifier: 
--- !u!114 &114515947391457088
MonoBehaviour:
  m_ObjectHideFlags: 0
  m_CorrespondingSourceObject: {fileID: 0}
  m_PrefabInstance: {fileID: 0}
  m_PrefabAsset: {fileID: 0}
  m_GameObject: {fileID: 1671969700958660}
  m_Enabled: 1
  m_EditorHideFlags: 0
  m_Script: {fileID: 11500000, guid: f24590037b6b486082fc874d1bfd9d95, type: 3}
  m_Name: 
  m_EditorClassIdentifier: 
  Armor:
    Melee: 0
    Bullet: 0
    Laser: 0
    Energy: 0
    Bomb: 0
    Rad: 0
    Fire: 0
    Acid: 0
    Magic: 0
    Bio: 0
=======
  m_Script: {fileID: 11500000, guid: d54c3d183673c904882b6d1e8484ca73, type: 3}
  m_Name: 
  m_EditorClassIdentifier: 
  nameOverride: 
  backgroundColor: {r: 0.5, g: 0.5, b: 0.5, a: 1}
  iconOverride: {fileID: 0}
  backgroundSprite: {fileID: 0}
>>>>>>> 0c53f479
<|MERGE_RESOLUTION|>--- conflicted
+++ resolved
@@ -95,12 +95,7 @@
   - component: {fileID: 114793930797753706}
   - component: {fileID: 114465014309967340}
   - component: {fileID: 114272959470978344}
-<<<<<<< HEAD
-  - component: {fileID: 114836680835682106}
-  - component: {fileID: 114515947391457088}
-=======
   - component: {fileID: 934759992999344732}
->>>>>>> 0c53f479
   m_Layer: 11
   m_Name: cloning_0
   m_TagString: Untagged
@@ -257,52 +252,19 @@
   m_Name: 
   m_EditorClassIdentifier: 
   spriteMatrixRotationBehavior: 1
-<<<<<<< HEAD
---- !u!114 &114836680835682106
-=======
 --- !u!114 &934759992999344732
->>>>>>> 0c53f479
-MonoBehaviour:
-  m_ObjectHideFlags: 0
-  m_CorrespondingSourceObject: {fileID: 0}
-  m_PrefabInstance: {fileID: 0}
-  m_PrefabAsset: {fileID: 0}
-  m_GameObject: {fileID: 1671969700958660}
-  m_Enabled: 1
-  m_EditorHideFlags: 0
-<<<<<<< HEAD
-  m_Script: {fileID: 11500000, guid: 0f68d36ed5e334f99b82dc3801757e89, type: 3}
-  m_Name: 
-  m_EditorClassIdentifier: 
---- !u!114 &114515947391457088
-MonoBehaviour:
-  m_ObjectHideFlags: 0
-  m_CorrespondingSourceObject: {fileID: 0}
-  m_PrefabInstance: {fileID: 0}
-  m_PrefabAsset: {fileID: 0}
-  m_GameObject: {fileID: 1671969700958660}
-  m_Enabled: 1
-  m_EditorHideFlags: 0
-  m_Script: {fileID: 11500000, guid: f24590037b6b486082fc874d1bfd9d95, type: 3}
-  m_Name: 
-  m_EditorClassIdentifier: 
-  Armor:
-    Melee: 0
-    Bullet: 0
-    Laser: 0
-    Energy: 0
-    Bomb: 0
-    Rad: 0
-    Fire: 0
-    Acid: 0
-    Magic: 0
-    Bio: 0
-=======
+MonoBehaviour:
+  m_ObjectHideFlags: 0
+  m_CorrespondingSourceObject: {fileID: 0}
+  m_PrefabInstance: {fileID: 0}
+  m_PrefabAsset: {fileID: 0}
+  m_GameObject: {fileID: 1671969700958660}
+  m_Enabled: 1
+  m_EditorHideFlags: 0
   m_Script: {fileID: 11500000, guid: d54c3d183673c904882b6d1e8484ca73, type: 3}
   m_Name: 
   m_EditorClassIdentifier: 
   nameOverride: 
   backgroundColor: {r: 0.5, g: 0.5, b: 0.5, a: 1}
   iconOverride: {fileID: 0}
-  backgroundSprite: {fileID: 0}
->>>>>>> 0c53f479
+  backgroundSprite: {fileID: 0}
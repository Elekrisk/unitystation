%YAML 1.1
%TAG !u! tag:unity3d.com,2011:
--- !u!1 &3302596844896209012
GameObject:
  m_ObjectHideFlags: 0
  m_CorrespondingSourceObject: {fileID: 0}
  m_PrefabInstance: {fileID: 0}
  m_PrefabAsset: {fileID: 0}
  serializedVersion: 6
  m_Component:
  - component: {fileID: 5851200215818439649}
  - component: {fileID: 7002858292552391738}
  m_Layer: 10
  m_Name: Sprite
  m_TagString: Untagged
  m_Icon: {fileID: 0}
  m_NavMeshLayer: 0
  m_StaticEditorFlags: 0
  m_IsActive: 1
--- !u!4 &5851200215818439649
Transform:
  m_ObjectHideFlags: 0
  m_CorrespondingSourceObject: {fileID: 0}
  m_PrefabInstance: {fileID: 0}
  m_PrefabAsset: {fileID: 0}
  m_GameObject: {fileID: 3302596844896209012}
  m_LocalRotation: {x: -0, y: -0, z: 0.00000014901144, w: 1}
  m_LocalPosition: {x: -0.01, y: 0, z: 0}
  m_LocalScale: {x: 0.8, y: 0.8, z: 0.8}
  m_Children: []
  m_Father: {fileID: 1034389547638392810}
  m_RootOrder: 0
  m_LocalEulerAnglesHint: {x: 0, y: 0, z: 0}
--- !u!212 &7002858292552391738
SpriteRenderer:
  m_ObjectHideFlags: 0
  m_CorrespondingSourceObject: {fileID: 0}
  m_PrefabInstance: {fileID: 0}
  m_PrefabAsset: {fileID: 0}
  m_GameObject: {fileID: 3302596844896209012}
  m_Enabled: 1
  m_CastShadows: 0
  m_ReceiveShadows: 0
  m_DynamicOccludee: 1
  m_MotionVectors: 1
  m_LightProbeUsage: 0
  m_ReflectionProbeUsage: 0
  m_RenderingLayerMask: 4294967295
  m_RendererPriority: 0
  m_Materials:
  - {fileID: 2100000, guid: c122dd7923e087c48bf08da9da455514, type: 2}
  m_StaticBatchInfo:
    firstSubMesh: 0
    subMeshCount: 0
  m_StaticBatchRoot: {fileID: 0}
  m_ProbeAnchor: {fileID: 0}
  m_LightProbeVolumeOverride: {fileID: 0}
  m_ScaleInLightmap: 1
  m_ReceiveGI: 1
  m_PreserveUVs: 0
  m_IgnoreNormalsForChartDetection: 0
  m_ImportantGI: 0
  m_StitchLightmapSeams: 0
  m_SelectedEditorRenderState: 0
  m_MinimumChartSize: 4
  m_AutoUVMaxDistance: 0.5
  m_AutoUVMaxAngle: 89
  m_LightmapParameters: {fileID: 0}
  m_SortingLayerID: -1463207863
  m_SortingLayer: 11
  m_SortingOrder: 1000
  m_Sprite: {fileID: 21300000, guid: 9e33c5ac9bd9b5841ae5ab45b683b6ee, type: 3}
  m_Color: {r: 1, g: 1, b: 1, a: 1}
  m_FlipX: 0
  m_FlipY: 0
  m_DrawMode: 0
  m_Size: {x: 1, y: 1}
  m_AdaptiveModeThreshold: 0.5
  m_SpriteTileMode: 0
  m_WasSpriteAssigned: 1
  m_MaskInteraction: 0
  m_SpriteSortPoint: 0
--- !u!1 &5134582746904691057
GameObject:
  m_ObjectHideFlags: 0
  m_CorrespondingSourceObject: {fileID: 0}
  m_PrefabInstance: {fileID: 0}
  m_PrefabAsset: {fileID: 0}
  serializedVersion: 6
  m_Component:
  - component: {fileID: 1034389547638392810}
  - component: {fileID: 6973831407908295382}
  - component: {fileID: 6104161448595402397}
  - component: {fileID: 7226413350837652230}
  - component: {fileID: 5173015474296263790}
  - component: {fileID: 4342641648236371693}
  - component: {fileID: 7947197821612226908}
  - component: {fileID: 114110293052994112}
  - component: {fileID: 114501387999760508}
  - component: {fileID: 114006909984101046}
  - component: {fileID: 114217806038025902}
  - component: {fileID: 13680737134351771}
  - component: {fileID: 114867601024140442}
  m_Layer: 10
  m_Name: Grenade
  m_TagString: Untagged
  m_Icon: {fileID: 0}
  m_NavMeshLayer: 0
  m_StaticEditorFlags: 0
  m_IsActive: 1
--- !u!4 &1034389547638392810
Transform:
  m_ObjectHideFlags: 0
  m_CorrespondingSourceObject: {fileID: 0}
  m_PrefabInstance: {fileID: 0}
  m_PrefabAsset: {fileID: 0}
  m_GameObject: {fileID: 5134582746904691057}
  m_LocalRotation: {x: -0, y: -0, z: -0.00000014901144, w: 1}
  m_LocalPosition: {x: 0, y: 0, z: 0}
  m_LocalScale: {x: 1, y: 1, z: 1}
  m_Children:
  - {fileID: 5851200215818439649}
  m_Father: {fileID: 0}
  m_RootOrder: 0
  m_LocalEulerAnglesHint: {x: 0, y: 0, z: 0}
--- !u!61 &6973831407908295382
BoxCollider2D:
  m_ObjectHideFlags: 0
  m_CorrespondingSourceObject: {fileID: 0}
  m_PrefabInstance: {fileID: 0}
  m_PrefabAsset: {fileID: 0}
  m_GameObject: {fileID: 5134582746904691057}
  m_Enabled: 1
  m_Density: 1
  m_Material: {fileID: 0}
  m_IsTrigger: 1
  m_UsedByEffector: 0
  m_UsedByComposite: 0
  m_Offset: {x: 0, y: 0}
  m_SpriteTilingProperty:
    border: {x: 0, y: 0, z: 0, w: 0}
    pivot: {x: 0, y: 0}
    oldSize: {x: 0, y: 0}
    newSize: {x: 0, y: 0}
    adaptiveTilingThreshold: 0
    drawMode: 0
    adaptiveTiling: 0
  m_AutoTiling: 0
  serializedVersion: 2
  m_Size: {x: 1, y: 1}
  m_EdgeRadius: 0
--- !u!114 &6104161448595402397
MonoBehaviour:
  m_ObjectHideFlags: 0
  m_CorrespondingSourceObject: {fileID: 0}
  m_PrefabInstance: {fileID: 0}
  m_PrefabAsset: {fileID: 0}
  m_GameObject: {fileID: 5134582746904691057}
  m_Enabled: 1
  m_EditorHideFlags: 0
  m_Script: {fileID: 11500000, guid: 579884b05ae74e8499329b64997147d3, type: 3}
  m_Name: 
  m_EditorClassIdentifier: 
  syncMode: 0
  syncInterval: 0.1
--- !u!114 &7226413350837652230
MonoBehaviour:
  m_ObjectHideFlags: 0
  m_CorrespondingSourceObject: {fileID: 0}
  m_PrefabInstance: {fileID: 0}
  m_PrefabAsset: {fileID: 0}
  m_GameObject: {fileID: 5134582746904691057}
  m_Enabled: 1
  m_EditorHideFlags: 0
  m_Script: {fileID: 11500000, guid: 0c2aa599081d4bc09565dfcb42993bf7, type: 3}
  m_Name: 
  m_EditorClassIdentifier: 
  syncMode: 0
  syncInterval: 0.1
<<<<<<< HEAD
  spriteDataHandler: {fileID: 0}
=======
  spriteDataHandler: {fileID: 13680737134351771}
>>>>>>> 90abff99
  InventoryIcon: {fileID: 0}
  itemName: Grenade
  itemDescription: It's a metal can with a pretty ring attached to it.
  initialTraits: []
  size: 0
  spriteType: 0
  CanConnectToTank: 0
  hitDamage: 0
  damageType: 0
  throwDamage: 0
  throwSpeed: 2
  throwRange: 7
  hitSound: GenericHit
  attackVerb: []
--- !u!114 &5173015474296263790
MonoBehaviour:
  m_ObjectHideFlags: 0
  m_CorrespondingSourceObject: {fileID: 0}
  m_PrefabInstance: {fileID: 0}
  m_PrefabAsset: {fileID: 0}
  m_GameObject: {fileID: 5134582746904691057}
  m_Enabled: 1
  m_EditorHideFlags: 0
  m_Script: {fileID: 11500000, guid: c23c49138f42840a1bc22ade283c1694, type: 3}
  m_Name: 
  m_EditorClassIdentifier: 
  syncMode: 0
  syncInterval: 0.1
  registerTile: {fileID: 0}
  isNotPushable: 0
--- !u!114 &4342641648236371693
MonoBehaviour:
  m_ObjectHideFlags: 0
  m_CorrespondingSourceObject: {fileID: 0}
  m_PrefabInstance: {fileID: 0}
  m_PrefabAsset: {fileID: 0}
  m_GameObject: {fileID: 5134582746904691057}
  m_Enabled: 1
  m_EditorHideFlags: 0
  m_Script: {fileID: 11500000, guid: 322493e979844b028b86387c7a0aa50c, type: 3}
  m_Name: 
  m_EditorClassIdentifier: 
  syncMode: 0
  syncInterval: 0.1
  layer: {fileID: 0}
  ObjectType: 0
  crossed:
    m_PersistentCalls:
      m_Calls: []
--- !u!114 &7947197821612226908
MonoBehaviour:
  m_ObjectHideFlags: 0
  m_CorrespondingSourceObject: {fileID: 0}
  m_PrefabInstance: {fileID: 0}
  m_PrefabAsset: {fileID: 0}
  m_GameObject: {fileID: 5134582746904691057}
  m_Enabled: 1
  m_EditorHideFlags: 0
  m_Script: {fileID: 11500000, guid: 136fb3d786941f649a6b2426ca00ec00, type: 3}
  m_Name: 
  m_EditorClassIdentifier: 
  syncMode: 0
  syncInterval: 0.1
  unstableFuse: 0
  unstableRadius: 0
  damage: 150
  radius: 2
  explosionType: 3
  fuseLength: 3
  shakeDistance: 12
  minDamage: 2
  maxEffectDuration: 0.25
  minEffectDuration: 0.05
  spriteHandler: {fileID: 13680737134351771}
--- !u!114 &114110293052994112
MonoBehaviour:
  m_ObjectHideFlags: 0
  m_CorrespondingSourceObject: {fileID: 0}
  m_PrefabInstance: {fileID: 0}
  m_PrefabAsset: {fileID: 0}
  m_GameObject: {fileID: 5134582746904691057}
  m_Enabled: 1
  m_EditorHideFlags: 0
  m_Script: {fileID: 11500000, guid: 4e1ce0dbeeeb473dae66fb3610953c99, type: 3}
  m_Name: 
  m_EditorClassIdentifier: 
  syncMode: 0
  syncInterval: 0.1
--- !u!114 &114501387999760508
MonoBehaviour:
  m_ObjectHideFlags: 0
  m_CorrespondingSourceObject: {fileID: 0}
  m_PrefabInstance: {fileID: 0}
  m_PrefabAsset: {fileID: 0}
  m_GameObject: {fileID: 5134582746904691057}
  m_Enabled: 1
  m_EditorHideFlags: 0
  m_Script: {fileID: 11500000, guid: d06639902572409c80160fe696467bed, type: 3}
  m_Name: 
  m_EditorClassIdentifier: 
  spriteMatrixRotationBehavior: 1
--- !u!114 &114006909984101046
MonoBehaviour:
  m_ObjectHideFlags: 0
  m_CorrespondingSourceObject: {fileID: 0}
  m_PrefabInstance: {fileID: 0}
  m_PrefabAsset: {fileID: 0}
  m_GameObject: {fileID: 5134582746904691057}
  m_Enabled: 1
  m_EditorHideFlags: 0
  m_Script: {fileID: 11500000, guid: 0f68d36ed5e334f99b82dc3801757e89, type: 3}
  m_Name: 
  m_EditorClassIdentifier: 
--- !u!114 &114217806038025902
MonoBehaviour:
  m_ObjectHideFlags: 0
  m_CorrespondingSourceObject: {fileID: 0}
  m_PrefabInstance: {fileID: 0}
  m_PrefabAsset: {fileID: 0}
  m_GameObject: {fileID: 5134582746904691057}
  m_Enabled: 1
  m_EditorHideFlags: 0
  m_Script: {fileID: 11500000, guid: f24590037b6b486082fc874d1bfd9d95, type: 3}
  m_Name: 
  m_EditorClassIdentifier: 
  syncMode: 0
  syncInterval: 0.1
  Armor:
    Melee: 0
    Bullet: 0
    Laser: 0
    Energy: 0
    Bomb: 0
    Rad: 0
    Fire: 0
    Acid: 0
    Magic: 0
    Bio: 0
  Resistances:
    LavaProof: 0
    FireProof: 0
    Flammable: 0
    UnAcidable: 0
    AcidProof: 0
    Indestructable: 0
    FreezeProof: 0
  HeatResistance: 100
  initialIntegrity: 100
<<<<<<< HEAD
--- !u!114 &114083320015762204
=======
--- !u!114 &13680737134351771
>>>>>>> 90abff99
MonoBehaviour:
  m_ObjectHideFlags: 0
  m_CorrespondingSourceObject: {fileID: 0}
  m_PrefabInstance: {fileID: 0}
  m_PrefabAsset: {fileID: 0}
  m_GameObject: {fileID: 5134582746904691057}
  m_Enabled: 1
  m_EditorHideFlags: 0
  m_Script: {fileID: 11500000, guid: db025f3627a11af4fb670ccd1e2188ff, type: 3}
  m_Name: 
  m_EditorClassIdentifier: 
  Infos:
    spriteIndex: 0
    VariantIndex: 0
    AID: 26
    Serialized:
    - inlistID: 2
      listID: 3
      sprite: {fileID: 21300000, guid: ad7e72f31581b7b4bb2899c75a592f24, type: 3}
      waitTime: 0
    - inlistID: 1
      listID: 2
      sprite: {fileID: 0}
      waitTime: 0
    - inlistID: 4
      listID: 5
      sprite: {fileID: 21300002, guid: ad7e72f31581b7b4bb2899c75a592f24, type: 3}
      waitTime: 0
    - inlistID: 1
      listID: 4
      sprite: {fileID: 0}
      waitTime: 0
    - inlistID: 6
      listID: 7
      sprite: {fileID: 21300004, guid: ad7e72f31581b7b4bb2899c75a592f24, type: 3}
      waitTime: 0
    - inlistID: 1
      listID: 6
      sprite: {fileID: 0}
      waitTime: 0
    - inlistID: 8
      listID: 9
      sprite: {fileID: 21300006, guid: ad7e72f31581b7b4bb2899c75a592f24, type: 3}
      waitTime: 0
    - inlistID: 1
      listID: 8
      sprite: {fileID: 0}
      waitTime: 0
    - inlistID: 0
      listID: 1
      sprite: {fileID: 0}
      waitTime: 0
    - inlistID: 11
      listID: 12
      sprite: {fileID: 21300000, guid: c4bc50f494c8e524bbbf73698927ca5a, type: 3}
      waitTime: 0
    - inlistID: 10
      listID: 11
      sprite: {fileID: 0}
      waitTime: 0
    - inlistID: 13
      listID: 14
      sprite: {fileID: 21300002, guid: c4bc50f494c8e524bbbf73698927ca5a, type: 3}
      waitTime: 0
    - inlistID: 10
      listID: 13
      sprite: {fileID: 0}
      waitTime: 0
    - inlistID: 15
      listID: 16
      sprite: {fileID: 21300004, guid: c4bc50f494c8e524bbbf73698927ca5a, type: 3}
      waitTime: 0
    - inlistID: 10
      listID: 15
      sprite: {fileID: 0}
      waitTime: 0
    - inlistID: 17
      listID: 18
      sprite: {fileID: 21300006, guid: c4bc50f494c8e524bbbf73698927ca5a, type: 3}
      waitTime: 0
    - inlistID: 10
      listID: 17
      sprite: {fileID: 0}
      waitTime: 0
    - inlistID: 0
      listID: 10
      sprite: {fileID: 0}
      waitTime: 0
    - inlistID: 20
      listID: 21
      sprite: {fileID: 21300000, guid: 9e33c5ac9bd9b5841ae5ab45b683b6ee, type: 3}
      waitTime: 0
    - inlistID: 19
      listID: 20
      sprite: {fileID: 0}
      waitTime: 0
    - inlistID: 0
      listID: 19
      sprite: {fileID: 0}
      waitTime: 0
    - inlistID: 23
      listID: 24
      sprite: {fileID: 21300000, guid: 1300832411f509040bf065bec2b01dd9, type: 3}
      waitTime: 0.1
    - inlistID: 23
      listID: 25
      sprite: {fileID: 21300002, guid: 1300832411f509040bf065bec2b01dd9, type: 3}
      waitTime: 0.2
    - inlistID: 22
      listID: 23
      sprite: {fileID: 0}
      waitTime: 0
    - inlistID: 0
      listID: 22
      sprite: {fileID: 0}
      waitTime: 0
  spriteList:
  - {fileID: 21300000, guid: ad7e72f31581b7b4bb2899c75a592f24, type: 3}
  - {fileID: 21300000, guid: c4bc50f494c8e524bbbf73698927ca5a, type: 3}
  - {fileID: 21300000, guid: 9e33c5ac9bd9b5841ae5ab45b683b6ee, type: 3}
  - {fileID: 21300000, guid: 1300832411f509040bf065bec2b01dd9, type: 3}
  spriteRenderer: {fileID: 7002858292552391738}
  spriteIndex: 0
  VariantIndex: 0
  SynchroniseVariant: 0
  test: 0
--- !u!114 &114867601024140442
MonoBehaviour:
  m_ObjectHideFlags: 0
  m_CorrespondingSourceObject: {fileID: 0}
  m_PrefabInstance: {fileID: 0}
  m_PrefabAsset: {fileID: 0}
  m_GameObject: {fileID: 5134582746904691057}
  m_Enabled: 1
  m_EditorHideFlags: 0
  m_Script: {fileID: 11500000, guid: 9b91ecbcc199f4492b9a91e820070131, type: 3}
  m_Name: 
  m_EditorClassIdentifier: 
  serverOnly: 0
  localPlayerAuthority: 0
<<<<<<< HEAD
  m_AssetId: 176771780f0044e888d03a1373c39328
=======
  m_AssetId: 200bde3ddfd65ea4db701f0fa1c81f6c
>>>>>>> 90abff99
  m_SceneId: 0<|MERGE_RESOLUTION|>--- conflicted
+++ resolved
@@ -116,7 +116,7 @@
   m_PrefabAsset: {fileID: 0}
   m_GameObject: {fileID: 5134582746904691057}
   m_LocalRotation: {x: -0, y: -0, z: -0.00000014901144, w: 1}
-  m_LocalPosition: {x: 0, y: 0, z: 0}
+  m_LocalPosition: {x: 45, y: 26, z: 0}
   m_LocalScale: {x: 1, y: 1, z: 1}
   m_Children:
   - {fileID: 5851200215818439649}
@@ -177,15 +177,11 @@
   m_EditorClassIdentifier: 
   syncMode: 0
   syncInterval: 0.1
-<<<<<<< HEAD
-  spriteDataHandler: {fileID: 0}
-=======
   spriteDataHandler: {fileID: 13680737134351771}
->>>>>>> 90abff99
   InventoryIcon: {fileID: 0}
   itemName: Grenade
   itemDescription: It's a metal can with a pretty ring attached to it.
-  initialTraits: []
+  itemType: 0
   size: 0
   spriteType: 0
   CanConnectToTank: 0
@@ -270,6 +266,9 @@
   m_EditorClassIdentifier: 
   syncMode: 0
   syncInterval: 0.1
+  OnDropServer:
+    m_PersistentCalls:
+      m_Calls: []
 --- !u!114 &114501387999760508
 MonoBehaviour:
   m_ObjectHideFlags: 0
@@ -330,11 +329,7 @@
     FreezeProof: 0
   HeatResistance: 100
   initialIntegrity: 100
-<<<<<<< HEAD
---- !u!114 &114083320015762204
-=======
 --- !u!114 &13680737134351771
->>>>>>> 90abff99
 MonoBehaviour:
   m_ObjectHideFlags: 0
   m_CorrespondingSourceObject: {fileID: 0}
@@ -475,9 +470,5 @@
   m_EditorClassIdentifier: 
   serverOnly: 0
   localPlayerAuthority: 0
-<<<<<<< HEAD
-  m_AssetId: 176771780f0044e888d03a1373c39328
-=======
   m_AssetId: 200bde3ddfd65ea4db701f0fa1c81f6c
->>>>>>> 90abff99
   m_SceneId: 0
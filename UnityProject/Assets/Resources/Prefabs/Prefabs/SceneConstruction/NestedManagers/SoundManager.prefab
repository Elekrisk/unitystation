%YAML 1.1
%TAG !u! tag:unity3d.com,2011:
--- !u!1 &5821110341370196
GameObject:
  m_ObjectHideFlags: 0
  m_CorrespondingSourceObject: {fileID: 0}
  m_PrefabInstance: {fileID: 0}
  m_PrefabAsset: {fileID: 0}
  serializedVersion: 6
  m_Component:
  - component: {fileID: 7404456109231558053}
  - component: {fileID: 8427430458211177138}
  m_Layer: 0
  m_Name: BreakStone
  m_TagString: SoundFX
  m_Icon: {fileID: 0}
  m_NavMeshLayer: 0
  m_StaticEditorFlags: 0
  m_IsActive: 1
--- !u!4 &7404456109231558053
Transform:
  m_ObjectHideFlags: 0
  m_CorrespondingSourceObject: {fileID: 0}
  m_PrefabInstance: {fileID: 0}
  m_PrefabAsset: {fileID: 0}
  m_GameObject: {fileID: 5821110341370196}
  m_LocalRotation: {x: -0, y: -0, z: -0, w: 1}
  m_LocalPosition: {x: 0, y: 0, z: 0}
  m_LocalScale: {x: 1, y: 1, z: 1}
  m_Children: []
  m_Father: {fileID: 5630492256413423177}
  m_RootOrder: 63
  m_LocalEulerAnglesHint: {x: 0, y: 0, z: 0}
--- !u!82 &8427430458211177138
AudioSource:
  m_ObjectHideFlags: 0
  m_CorrespondingSourceObject: {fileID: 0}
  m_PrefabInstance: {fileID: 0}
  m_PrefabAsset: {fileID: 0}
  m_GameObject: {fileID: 5821110341370196}
  m_Enabled: 1
  serializedVersion: 4
  OutputAudioMixerGroup: {fileID: 24300001, guid: 94208a0928046438d9b8a00796e7a5a7,
    type: 2}
  m_audioClip: {fileID: 8300000, guid: b5b5f1ade548244a2b2e8d41cac5e739, type: 3}
  m_PlayOnAwake: 0
  m_Volume: 0.323
  m_Pitch: 1
  Loop: 0
  Mute: 0
  Spatialize: 0
  SpatializePostEffects: 0
  Priority: 128
  DopplerLevel: 1
  MinDistance: 1
  MaxDistance: 10
  Pan2D: 0
  rolloffMode: 2
  BypassEffects: 0
  BypassListenerEffects: 0
  BypassReverbZones: 0
  rolloffCustomCurve:
    serializedVersion: 2
    m_Curve:
    - serializedVersion: 3
      time: 0.07018814
      value: 1
      inSlope: -10.0039835
      outSlope: -10.0039835
      tangentMode: 0
      weightedMode: 0
      inWeight: 0.33333334
      outWeight: 0.33333334
    - serializedVersion: 3
      time: 0.1729004
      value: 0.46014404
      inSlope: -2.5009959
      outSlope: -2.5009959
      tangentMode: 0
      weightedMode: 0
      inWeight: 0.33333334
      outWeight: 0.33333334
    - serializedVersion: 3
      time: 0.3593506
      value: 0.17427063
      inSlope: -0.62524897
      outSlope: -0.62524897
      tangentMode: 0
      weightedMode: 0
      inWeight: 0.33333334
      outWeight: 0.33333334
    - serializedVersion: 3
      time: 0.7241333
      value: 0.045288086
      inSlope: -0.15631224
      outSlope: -0.15631224
      tangentMode: 0
      weightedMode: 0
      inWeight: 0.33333334
      outWeight: 0.33333334
    - serializedVersion: 3
      time: 1
      value: 0
      inSlope: -0.10003988
      outSlope: -0.10003988
      tangentMode: 0
      weightedMode: 0
      inWeight: 0.33333334
      outWeight: 0.33333334
    m_PreInfinity: 2
    m_PostInfinity: 2
    m_RotationOrder: 0
  panLevelCustomCurve:
    serializedVersion: 2
    m_Curve:
    - serializedVersion: 3
      time: 0
      value: 1
      inSlope: 0
      outSlope: 0
      tangentMode: 0
      weightedMode: 0
      inWeight: 0.33333334
      outWeight: 0.33333334
    m_PreInfinity: 2
    m_PostInfinity: 2
    m_RotationOrder: 0
  spreadCustomCurve:
    serializedVersion: 2
    m_Curve:
    - serializedVersion: 3
      time: 0
      value: 0
      inSlope: 0
      outSlope: 0
      tangentMode: 0
      weightedMode: 0
      inWeight: 0.33333334
      outWeight: 0.33333334
    m_PreInfinity: 2
    m_PostInfinity: 2
    m_RotationOrder: 0
  reverbZoneMixCustomCurve:
    serializedVersion: 2
    m_Curve:
    - serializedVersion: 3
      time: 0
      value: 1
      inSlope: 0
      outSlope: 0
      tangentMode: 0
      weightedMode: 0
      inWeight: 0.33333334
      outWeight: 0.33333334
    m_PreInfinity: 2
    m_PostInfinity: 2
    m_RotationOrder: 0
--- !u!1 &304430930704580031
GameObject:
  m_ObjectHideFlags: 0
  m_CorrespondingSourceObject: {fileID: 0}
  m_PrefabInstance: {fileID: 0}
  m_PrefabAsset: {fileID: 0}
  serializedVersion: 6
  m_Component:
  - component: {fileID: 4408975230872090703}
  - component: {fileID: 9066907603610227096}
  m_Layer: 5
  m_Name: AirHiss
  m_TagString: SoundFX
  m_Icon: {fileID: 0}
  m_NavMeshLayer: 0
  m_StaticEditorFlags: 0
  m_IsActive: 1
--- !u!224 &4408975230872090703
RectTransform:
  m_ObjectHideFlags: 0
  m_CorrespondingSourceObject: {fileID: 0}
  m_PrefabInstance: {fileID: 0}
  m_PrefabAsset: {fileID: 0}
  m_GameObject: {fileID: 304430930704580031}
  m_LocalRotation: {x: -0, y: -0, z: -0, w: 1}
  m_LocalPosition: {x: 0, y: 0, z: 0}
  m_LocalScale: {x: 1, y: 1, z: 1}
  m_Children: []
  m_Father: {fileID: 5562599828568491621}
  m_RootOrder: 0
  m_LocalEulerAnglesHint: {x: 0, y: 0, z: 0}
  m_AnchorMin: {x: 0.5, y: 0.5}
  m_AnchorMax: {x: 0.5, y: 0.5}
  m_AnchoredPosition: {x: 0, y: 0}
  m_SizeDelta: {x: 100, y: 100}
  m_Pivot: {x: 0.5, y: 0.5}
--- !u!82 &9066907603610227096
AudioSource:
  m_ObjectHideFlags: 0
  m_CorrespondingSourceObject: {fileID: 0}
  m_PrefabInstance: {fileID: 0}
  m_PrefabAsset: {fileID: 0}
  m_GameObject: {fileID: 304430930704580031}
  m_Enabled: 1
  serializedVersion: 4
  OutputAudioMixerGroup: {fileID: 24300001, guid: 94208a0928046438d9b8a00796e7a5a7,
    type: 2}
  m_audioClip: {fileID: 8300000, guid: 9646e045704da2b49977ea08760403d6, type: 3}
  m_PlayOnAwake: 0
  m_Volume: 0.178
  m_Pitch: 0.96
  Loop: 1
  Mute: 0
  Spatialize: 0
  SpatializePostEffects: 0
  Priority: 128
  DopplerLevel: 1
  MinDistance: 1
  MaxDistance: 500
  Pan2D: 0.59
  rolloffMode: 0
  BypassEffects: 0
  BypassListenerEffects: 0
  BypassReverbZones: 0
  rolloffCustomCurve:
    serializedVersion: 2
    m_Curve:
    - serializedVersion: 3
      time: 0
      value: 1
      inSlope: 0
      outSlope: 0
      tangentMode: 0
      weightedMode: 0
      inWeight: 0.33333334
      outWeight: 0.33333334
    - serializedVersion: 3
      time: 1
      value: 0
      inSlope: 0
      outSlope: 0
      tangentMode: 0
      weightedMode: 0
      inWeight: 0.33333334
      outWeight: 0.33333334
    m_PreInfinity: 2
    m_PostInfinity: 2
    m_RotationOrder: 4
  panLevelCustomCurve:
    serializedVersion: 2
    m_Curve:
    - serializedVersion: 3
      time: 0
      value: 0
      inSlope: 0
      outSlope: 0
      tangentMode: 0
      weightedMode: 0
      inWeight: 0.33333334
      outWeight: 0.33333334
    m_PreInfinity: 2
    m_PostInfinity: 2
    m_RotationOrder: 4
  spreadCustomCurve:
    serializedVersion: 2
    m_Curve:
    - serializedVersion: 3
      time: 0
      value: 0
      inSlope: 0
      outSlope: 0
      tangentMode: 0
      weightedMode: 0
      inWeight: 0.33333334
      outWeight: 0.33333334
    m_PreInfinity: 2
    m_PostInfinity: 2
    m_RotationOrder: 4
  reverbZoneMixCustomCurve:
    serializedVersion: 2
    m_Curve:
    - serializedVersion: 3
      time: 0
      value: 1
      inSlope: 0
      outSlope: 0
      tangentMode: 0
      weightedMode: 0
      inWeight: 0.33333334
      outWeight: 0.33333334
    m_PreInfinity: 2
    m_PostInfinity: 2
    m_RotationOrder: 4
--- !u!1 &514544251864018034
GameObject:
  m_ObjectHideFlags: 0
  m_CorrespondingSourceObject: {fileID: 0}
  m_PrefabInstance: {fileID: 0}
  m_PrefabAsset: {fileID: 0}
  serializedVersion: 6
  m_Component:
  - component: {fileID: 4211486124620023059}
  - component: {fileID: 418747041912466816}
  m_Layer: 5
  m_Name: Valve
  m_TagString: SoundFX
  m_Icon: {fileID: 0}
  m_NavMeshLayer: 0
  m_StaticEditorFlags: 0
  m_IsActive: 1
--- !u!224 &4211486124620023059
RectTransform:
  m_ObjectHideFlags: 0
  m_CorrespondingSourceObject: {fileID: 0}
  m_PrefabInstance: {fileID: 0}
  m_PrefabAsset: {fileID: 0}
  m_GameObject: {fileID: 514544251864018034}
  m_LocalRotation: {x: 0, y: 0, z: 0, w: 1}
  m_LocalPosition: {x: 0, y: 0, z: 0}
  m_LocalScale: {x: 1, y: 1, z: 1}
  m_Children: []
  m_Father: {fileID: 5562599828568491621}
  m_RootOrder: 3
  m_LocalEulerAnglesHint: {x: 0, y: 0, z: 0}
  m_AnchorMin: {x: 0.5, y: 0.5}
  m_AnchorMax: {x: 0.5, y: 0.5}
  m_AnchoredPosition: {x: 0, y: 0}
  m_SizeDelta: {x: 100, y: 100}
  m_Pivot: {x: 0.5, y: 0.5}
--- !u!82 &418747041912466816
AudioSource:
  m_ObjectHideFlags: 0
  m_CorrespondingSourceObject: {fileID: 0}
  m_PrefabInstance: {fileID: 0}
  m_PrefabAsset: {fileID: 0}
  m_GameObject: {fileID: 514544251864018034}
  m_Enabled: 1
  serializedVersion: 4
  OutputAudioMixerGroup: {fileID: 24300001, guid: 94208a0928046438d9b8a00796e7a5a7,
    type: 2}
  m_audioClip: {fileID: 8300000, guid: 00ab466dafd7f4449bc4e9ddd401becc, type: 3}
  m_PlayOnAwake: 0
  m_Volume: 0.298
  m_Pitch: 1
  Loop: 0
  Mute: 0
  Spatialize: 0
  SpatializePostEffects: 0
  Priority: 128
  DopplerLevel: 1
  MinDistance: 1
  MaxDistance: 500
  Pan2D: 0
  rolloffMode: 0
  BypassEffects: 0
  BypassListenerEffects: 0
  BypassReverbZones: 0
  rolloffCustomCurve:
    serializedVersion: 2
    m_Curve:
    - serializedVersion: 3
      time: 0
      value: 1
      inSlope: 0
      outSlope: 0
      tangentMode: 0
      weightedMode: 0
      inWeight: 0.33333334
      outWeight: 0.33333334
    - serializedVersion: 3
      time: 1
      value: 0
      inSlope: 0
      outSlope: 0
      tangentMode: 0
      weightedMode: 0
      inWeight: 0.33333334
      outWeight: 0.33333334
    m_PreInfinity: 2
    m_PostInfinity: 2
    m_RotationOrder: 4
  panLevelCustomCurve:
    serializedVersion: 2
    m_Curve:
    - serializedVersion: 3
      time: 0
      value: 0
      inSlope: 0
      outSlope: 0
      tangentMode: 0
      weightedMode: 0
      inWeight: 0.33333334
      outWeight: 0.33333334
    m_PreInfinity: 2
    m_PostInfinity: 2
    m_RotationOrder: 0
  spreadCustomCurve:
    serializedVersion: 2
    m_Curve:
    - serializedVersion: 3
      time: 0
      value: 0
      inSlope: 0
      outSlope: 0
      tangentMode: 0
      weightedMode: 0
      inWeight: 0.33333334
      outWeight: 0.33333334
    m_PreInfinity: 2
    m_PostInfinity: 2
    m_RotationOrder: 0
  reverbZoneMixCustomCurve:
    serializedVersion: 2
    m_Curve:
    - serializedVersion: 3
      time: 0
      value: 1
      inSlope: 0
      outSlope: 0
      tangentMode: 0
      weightedMode: 0
      inWeight: 0.33333334
      outWeight: 0.33333334
    m_PreInfinity: 2
    m_PostInfinity: 2
    m_RotationOrder: 0
--- !u!1 &1194089255546530842
GameObject:
  m_ObjectHideFlags: 0
  m_CorrespondingSourceObject: {fileID: 0}
  m_PrefabInstance: {fileID: 0}
  m_PrefabAsset: {fileID: 0}
  serializedVersion: 6
  m_Component:
  - component: {fileID: 8501471934591617678}
  - component: {fileID: 817208681371411835}
  m_Layer: 0
  m_Name: TinTinOnTheMoonHippie
  m_TagString: Music
  m_Icon: {fileID: 0}
  m_NavMeshLayer: 0
  m_StaticEditorFlags: 0
  m_IsActive: 1
--- !u!4 &8501471934591617678
Transform:
  m_ObjectHideFlags: 0
  m_CorrespondingSourceObject: {fileID: 0}
  m_PrefabInstance: {fileID: 0}
  m_PrefabAsset: {fileID: 0}
  m_GameObject: {fileID: 1194089255546530842}
  m_LocalRotation: {x: -0, y: -0, z: -0, w: 1}
  m_LocalPosition: {x: 0, y: 0, z: 0}
  m_LocalScale: {x: 1, y: 1, z: 1}
  m_Children: []
  m_Father: {fileID: 5637886542257246063}
  m_RootOrder: 3
  m_LocalEulerAnglesHint: {x: 0, y: 0, z: 0}
--- !u!82 &817208681371411835
AudioSource:
  m_ObjectHideFlags: 0
  m_CorrespondingSourceObject: {fileID: 0}
  m_PrefabInstance: {fileID: 0}
  m_PrefabAsset: {fileID: 0}
  m_GameObject: {fileID: 1194089255546530842}
  m_Enabled: 1
  serializedVersion: 4
  OutputAudioMixerGroup: {fileID: 24300001, guid: 94208a0928046438d9b8a00796e7a5a7,
    type: 2}
  m_audioClip: {fileID: 8300000, guid: 9e0d35b44117501479acd1f0afdb028a, type: 3}
  m_PlayOnAwake: 0
  m_Volume: 1
  m_Pitch: 1
  Loop: 0
  Mute: 0
  Spatialize: 0
  SpatializePostEffects: 0
  Priority: 128
  DopplerLevel: 1
  MinDistance: 1
  MaxDistance: 500
  Pan2D: 0
  rolloffMode: 0
  BypassEffects: 0
  BypassListenerEffects: 0
  BypassReverbZones: 0
  rolloffCustomCurve:
    serializedVersion: 2
    m_Curve:
    - serializedVersion: 3
      time: 0
      value: 1
      inSlope: 0
      outSlope: 0
      tangentMode: 0
      weightedMode: 0
      inWeight: 0.33333334
      outWeight: 0.33333334
    - serializedVersion: 3
      time: 1
      value: 0
      inSlope: 0
      outSlope: 0
      tangentMode: 0
      weightedMode: 0
      inWeight: 0.33333334
      outWeight: 0.33333334
    m_PreInfinity: 2
    m_PostInfinity: 2
    m_RotationOrder: 4
  panLevelCustomCurve:
    serializedVersion: 2
    m_Curve:
    - serializedVersion: 3
      time: 0
      value: 0
      inSlope: 0
      outSlope: 0
      tangentMode: 0
      weightedMode: 0
      inWeight: 0.33333334
      outWeight: 0.33333334
    m_PreInfinity: 2
    m_PostInfinity: 2
    m_RotationOrder: 0
  spreadCustomCurve:
    serializedVersion: 2
    m_Curve:
    - serializedVersion: 3
      time: 0
      value: 0
      inSlope: 0
      outSlope: 0
      tangentMode: 0
      weightedMode: 0
      inWeight: 0.33333334
      outWeight: 0.33333334
    m_PreInfinity: 2
    m_PostInfinity: 2
    m_RotationOrder: 0
  reverbZoneMixCustomCurve:
    serializedVersion: 2
    m_Curve:
    - serializedVersion: 3
      time: 0
      value: 1
      inSlope: 0
      outSlope: 0
      tangentMode: 0
      weightedMode: 0
      inWeight: 0.33333334
      outWeight: 0.33333334
    m_PreInfinity: 2
    m_PostInfinity: 2
    m_RotationOrder: 0
--- !u!1 &1290191276088659983
GameObject:
  m_ObjectHideFlags: 0
  m_CorrespondingSourceObject: {fileID: 0}
  m_PrefabInstance: {fileID: 0}
  m_PrefabAsset: {fileID: 0}
  serializedVersion: 6
  m_Component:
  - component: {fileID: 1516050156979410904}
  - component: {fileID: 8094372412854700095}
  m_Layer: 0
  m_Name: saberon
  m_TagString: SoundFX
  m_Icon: {fileID: 0}
  m_NavMeshLayer: 0
  m_StaticEditorFlags: 0
  m_IsActive: 1
--- !u!4 &1516050156979410904
Transform:
  m_ObjectHideFlags: 0
  m_CorrespondingSourceObject: {fileID: 0}
  m_PrefabInstance: {fileID: 0}
  m_PrefabAsset: {fileID: 0}
  m_GameObject: {fileID: 1290191276088659983}
  m_LocalRotation: {x: -0, y: -0, z: -0, w: 1}
  m_LocalPosition: {x: 0, y: 0, z: 0}
  m_LocalScale: {x: 1, y: 1, z: 1}
  m_Children: []
  m_Father: {fileID: 5630492256413423177}
  m_RootOrder: 64
  m_LocalEulerAnglesHint: {x: 0, y: 0, z: 0}
--- !u!82 &8094372412854700095
AudioSource:
  m_ObjectHideFlags: 0
  m_CorrespondingSourceObject: {fileID: 0}
  m_PrefabInstance: {fileID: 0}
  m_PrefabAsset: {fileID: 0}
  m_GameObject: {fileID: 1290191276088659983}
  m_Enabled: 1
  serializedVersion: 4
  OutputAudioMixerGroup: {fileID: 24300001, guid: 94208a0928046438d9b8a00796e7a5a7,
    type: 2}
  m_audioClip: {fileID: 8300000, guid: aa98507c04c7d466494267ce896f0a59, type: 3}
  m_PlayOnAwake: 0
  m_Volume: 0.2
  m_Pitch: 1
  Loop: 0
  Mute: 0
  Spatialize: 0
  SpatializePostEffects: 0
  Priority: 128
  DopplerLevel: 1
  MinDistance: 1
  MaxDistance: 30
  Pan2D: 0
  rolloffMode: 2
  BypassEffects: 0
  BypassListenerEffects: 0
  BypassReverbZones: 0
  rolloffCustomCurve:
    serializedVersion: 2
    m_Curve:
    - serializedVersion: 3
      time: 0.033333335
      value: 1
      inSlope: -30.011993
      outSlope: -30.011993
      tangentMode: 0
      weightedMode: 0
      inWeight: 0.33333334
      outWeight: 0.33333334
    - serializedVersion: 3
      time: 0.06666667
      value: 0.5
      inSlope: -7.5029984
      outSlope: -7.5029984
      tangentMode: 0
      weightedMode: 0
      inWeight: 0.33333334
      outWeight: 0.33333334
    - serializedVersion: 3
      time: 0.13333334
      value: 0.25
      inSlope: -1.8757496
      outSlope: -1.8757496
      tangentMode: 0
      weightedMode: 0
      inWeight: 0.33333334
      outWeight: 0.33333334
    - serializedVersion: 3
      time: 0.26666668
      value: 0.125
      inSlope: -0.4689374
      outSlope: -0.4689374
      tangentMode: 0
      weightedMode: 0
      inWeight: 0.33333334
      outWeight: 0.33333334
    - serializedVersion: 3
      time: 0.53333336
      value: 0.0625
      inSlope: -0.11723435
      outSlope: -0.11723435
      tangentMode: 0
      weightedMode: 0
      inWeight: 0.33333334
      outWeight: 0.33333334
    - serializedVersion: 3
      time: 1
      value: 0
      inSlope: -0.033346657
      outSlope: -0.033346657
      tangentMode: 0
      weightedMode: 0
      inWeight: 0.33333334
      outWeight: 0.33333334
    m_PreInfinity: 2
    m_PostInfinity: 2
    m_RotationOrder: 0
  panLevelCustomCurve:
    serializedVersion: 2
    m_Curve:
    - serializedVersion: 3
      time: 0
      value: 1
      inSlope: 0
      outSlope: 0
      tangentMode: 0
      weightedMode: 0
      inWeight: 0.33333334
      outWeight: 0.33333334
    m_PreInfinity: 2
    m_PostInfinity: 2
    m_RotationOrder: 0
  spreadCustomCurve:
    serializedVersion: 2
    m_Curve:
    - serializedVersion: 3
      time: 0
      value: 0
      inSlope: 0
      outSlope: 0
      tangentMode: 0
      weightedMode: 0
      inWeight: 0.33333334
      outWeight: 0.33333334
    m_PreInfinity: 2
    m_PostInfinity: 2
    m_RotationOrder: 0
  reverbZoneMixCustomCurve:
    serializedVersion: 2
    m_Curve:
    - serializedVersion: 3
      time: 0
      value: 1
      inSlope: 0
      outSlope: 0
      tangentMode: 0
      weightedMode: 0
      inWeight: 0.33333334
      outWeight: 0.33333334
    m_PreInfinity: 2
    m_PostInfinity: 2
    m_RotationOrder: 0
--- !u!1 &1521878259986858729
GameObject:
  m_ObjectHideFlags: 0
  m_CorrespondingSourceObject: {fileID: 0}
  m_PrefabInstance: {fileID: 0}
  m_PrefabAsset: {fileID: 0}
  serializedVersion: 6
  m_Component:
  - component: {fileID: 2519268731882378150}
  - component: {fileID: 181583106630723884}
  m_Layer: 0
  m_Name: PunchMiss
  m_TagString: SoundFX
  m_Icon: {fileID: 0}
  m_NavMeshLayer: 0
  m_StaticEditorFlags: 0
  m_IsActive: 1
--- !u!4 &2519268731882378150
Transform:
  m_ObjectHideFlags: 0
  m_CorrespondingSourceObject: {fileID: 0}
  m_PrefabInstance: {fileID: 0}
  m_PrefabAsset: {fileID: 0}
  m_GameObject: {fileID: 1521878259986858729}
  m_LocalRotation: {x: -0, y: -0, z: -0, w: 1}
  m_LocalPosition: {x: 0, y: 0, z: 0}
  m_LocalScale: {x: 1, y: 1, z: 1}
  m_Children: []
  m_Father: {fileID: 5630492256413423177}
  m_RootOrder: 45
  m_LocalEulerAnglesHint: {x: 0, y: 0, z: 0}
--- !u!82 &181583106630723884
AudioSource:
  m_ObjectHideFlags: 0
  m_CorrespondingSourceObject: {fileID: 0}
  m_PrefabInstance: {fileID: 0}
  m_PrefabAsset: {fileID: 0}
  m_GameObject: {fileID: 1521878259986858729}
  m_Enabled: 1
  serializedVersion: 4
  OutputAudioMixerGroup: {fileID: 24300001, guid: 94208a0928046438d9b8a00796e7a5a7,
    type: 2}
  m_audioClip: {fileID: 8300000, guid: 12e7d5b87c12fa645ae21340b21a82b0, type: 3}
  m_PlayOnAwake: 0
  m_Volume: 0.323
  m_Pitch: 1
  Loop: 0
  Mute: 0
  Spatialize: 0
  SpatializePostEffects: 0
  Priority: 128
  DopplerLevel: 1
  MinDistance: 1
  MaxDistance: 10
  Pan2D: 0
  rolloffMode: 2
  BypassEffects: 0
  BypassListenerEffects: 0
  BypassReverbZones: 0
  rolloffCustomCurve:
    serializedVersion: 2
    m_Curve:
    - serializedVersion: 3
      time: 0.07018814
      value: 1
      inSlope: -10.0039835
      outSlope: -10.0039835
      tangentMode: 0
      weightedMode: 0
      inWeight: 0.33333334
      outWeight: 0.33333334
    - serializedVersion: 3
      time: 0.1729004
      value: 0.46014404
      inSlope: -2.5009959
      outSlope: -2.5009959
      tangentMode: 0
      weightedMode: 0
      inWeight: 0.33333334
      outWeight: 0.33333334
    - serializedVersion: 3
      time: 0.3593506
      value: 0.17427063
      inSlope: -0.62524897
      outSlope: -0.62524897
      tangentMode: 0
      weightedMode: 0
      inWeight: 0.33333334
      outWeight: 0.33333334
    - serializedVersion: 3
      time: 0.7241333
      value: 0.045288086
      inSlope: -0.15631224
      outSlope: -0.15631224
      tangentMode: 0
      weightedMode: 0
      inWeight: 0.33333334
      outWeight: 0.33333334
    - serializedVersion: 3
      time: 1
      value: 0
      inSlope: -0.10003988
      outSlope: -0.10003988
      tangentMode: 0
      weightedMode: 0
      inWeight: 0.33333334
      outWeight: 0.33333334
    m_PreInfinity: 2
    m_PostInfinity: 2
    m_RotationOrder: 0
  panLevelCustomCurve:
    serializedVersion: 2
    m_Curve:
    - serializedVersion: 3
      time: 0
      value: 1
      inSlope: 0
      outSlope: 0
      tangentMode: 0
      weightedMode: 0
      inWeight: 0.33333334
      outWeight: 0.33333334
    m_PreInfinity: 2
    m_PostInfinity: 2
    m_RotationOrder: 0
  spreadCustomCurve:
    serializedVersion: 2
    m_Curve:
    - serializedVersion: 3
      time: 0
      value: 0
      inSlope: 0
      outSlope: 0
      tangentMode: 0
      weightedMode: 0
      inWeight: 0.33333334
      outWeight: 0.33333334
    m_PreInfinity: 2
    m_PostInfinity: 2
    m_RotationOrder: 0
  reverbZoneMixCustomCurve:
    serializedVersion: 2
    m_Curve:
    - serializedVersion: 3
      time: 0
      value: 1
      inSlope: 0
      outSlope: 0
      tangentMode: 0
      weightedMode: 0
      inWeight: 0.33333334
      outWeight: 0.33333334
    m_PreInfinity: 2
    m_PostInfinity: 2
    m_RotationOrder: 0
--- !u!1 &1836790963350773269
GameObject:
  m_ObjectHideFlags: 0
  m_CorrespondingSourceObject: {fileID: 0}
  m_PrefabInstance: {fileID: 0}
  m_PrefabAsset: {fileID: 0}
  serializedVersion: 6
  m_Component:
  - component: {fileID: 6644422323327552616}
  - component: {fileID: 5379598798445009132}
  m_Layer: 0
  m_Name: EGloves
  m_TagString: SoundFX
  m_Icon: {fileID: 0}
  m_NavMeshLayer: 0
  m_StaticEditorFlags: 0
  m_IsActive: 1
--- !u!4 &6644422323327552616
Transform:
  m_ObjectHideFlags: 0
  m_CorrespondingSourceObject: {fileID: 0}
  m_PrefabInstance: {fileID: 0}
  m_PrefabAsset: {fileID: 0}
  m_GameObject: {fileID: 1836790963350773269}
  m_LocalRotation: {x: -0, y: -0, z: -0, w: 1}
  m_LocalPosition: {x: 0, y: 0, z: 0}
  m_LocalScale: {x: 1, y: 1, z: 1}
  m_Children: []
  m_Father: {fileID: 5630492256413423177}
  m_RootOrder: 55
  m_LocalEulerAnglesHint: {x: 0, y: 0, z: 0}
--- !u!82 &5379598798445009132
AudioSource:
  m_ObjectHideFlags: 0
  m_CorrespondingSourceObject: {fileID: 0}
  m_PrefabInstance: {fileID: 0}
  m_PrefabAsset: {fileID: 0}
  m_GameObject: {fileID: 1836790963350773269}
  m_Enabled: 1
  serializedVersion: 4
  OutputAudioMixerGroup: {fileID: 24300001, guid: 94208a0928046438d9b8a00796e7a5a7,
    type: 2}
  m_audioClip: {fileID: 8300000, guid: 7b3bd32b85b83274eae6cad0981c18d2, type: 3}
  m_PlayOnAwake: 0
  m_Volume: 0.36
  m_Pitch: 1
  Loop: 0
  Mute: 0
  Spatialize: 0
  SpatializePostEffects: 0
  Priority: 128
  DopplerLevel: 1
  MinDistance: 1
  MaxDistance: 37
  Pan2D: 0
  rolloffMode: 2
  BypassEffects: 0
  BypassListenerEffects: 0
  BypassReverbZones: 0
  rolloffCustomCurve:
    serializedVersion: 2
    m_Curve:
    - serializedVersion: 3
      time: 0.07018814
      value: 1
      inSlope: -10.0039835
      outSlope: -10.0039835
      tangentMode: 0
      weightedMode: 0
      inWeight: 0.33333334
      outWeight: 0.33333334
    - serializedVersion: 3
      time: 0.1729004
      value: 0.46014404
      inSlope: -2.5009959
      outSlope: -2.5009959
      tangentMode: 0
      weightedMode: 0
      inWeight: 0.33333334
      outWeight: 0.33333334
    - serializedVersion: 3
      time: 0.3593506
      value: 0.17427063
      inSlope: -0.62524897
      outSlope: -0.62524897
      tangentMode: 0
      weightedMode: 0
      inWeight: 0.33333334
      outWeight: 0.33333334
    - serializedVersion: 3
      time: 0.7241333
      value: 0.045288086
      inSlope: -0.15631224
      outSlope: -0.15631224
      tangentMode: 0
      weightedMode: 0
      inWeight: 0.33333334
      outWeight: 0.33333334
    - serializedVersion: 3
      time: 1
      value: 0
      inSlope: -0.10003988
      outSlope: -0.10003988
      tangentMode: 0
      weightedMode: 0
      inWeight: 0.33333334
      outWeight: 0.33333334
    m_PreInfinity: 2
    m_PostInfinity: 2
    m_RotationOrder: 0
  panLevelCustomCurve:
    serializedVersion: 2
    m_Curve:
    - serializedVersion: 3
      time: 0
      value: 1
      inSlope: 0
      outSlope: 0
      tangentMode: 0
      weightedMode: 0
      inWeight: 0.33333334
      outWeight: 0.33333334
    m_PreInfinity: 2
    m_PostInfinity: 2
    m_RotationOrder: 0
  spreadCustomCurve:
    serializedVersion: 2
    m_Curve:
    - serializedVersion: 3
      time: 0
      value: 0
      inSlope: 0
      outSlope: 0
      tangentMode: 0
      weightedMode: 0
      inWeight: 0.33333334
      outWeight: 0.33333334
    m_PreInfinity: 2
    m_PostInfinity: 2
    m_RotationOrder: 0
  reverbZoneMixCustomCurve:
    serializedVersion: 2
    m_Curve:
    - serializedVersion: 3
      time: 0
      value: 1
      inSlope: 0
      outSlope: 0
      tangentMode: 0
      weightedMode: 0
      inWeight: 0.33333334
      outWeight: 0.33333334
    m_PreInfinity: 2
    m_PostInfinity: 2
    m_RotationOrder: 0
--- !u!1 &1899002225009572355
GameObject:
  m_ObjectHideFlags: 0
  m_CorrespondingSourceObject: {fileID: 0}
  m_PrefabInstance: {fileID: 0}
  m_PrefabAsset: {fileID: 0}
  serializedVersion: 6
  m_Component:
  - component: {fileID: 2968370921999599439}
  - component: {fileID: 1266947430394017514}
  m_Layer: 0
  m_Name: saberoff
  m_TagString: SoundFX
  m_Icon: {fileID: 0}
  m_NavMeshLayer: 0
  m_StaticEditorFlags: 0
  m_IsActive: 1
--- !u!4 &2968370921999599439
Transform:
  m_ObjectHideFlags: 0
  m_CorrespondingSourceObject: {fileID: 0}
  m_PrefabInstance: {fileID: 0}
  m_PrefabAsset: {fileID: 0}
  m_GameObject: {fileID: 1899002225009572355}
  m_LocalRotation: {x: -0, y: -0, z: -0, w: 1}
  m_LocalPosition: {x: 0, y: 0, z: 0}
  m_LocalScale: {x: 1, y: 1, z: 1}
  m_Children: []
  m_Father: {fileID: 5630492256413423177}
  m_RootOrder: 65
  m_LocalEulerAnglesHint: {x: 0, y: 0, z: 0}
--- !u!82 &1266947430394017514
AudioSource:
  m_ObjectHideFlags: 0
  m_CorrespondingSourceObject: {fileID: 0}
  m_PrefabInstance: {fileID: 0}
  m_PrefabAsset: {fileID: 0}
  m_GameObject: {fileID: 1899002225009572355}
  m_Enabled: 1
  serializedVersion: 4
  OutputAudioMixerGroup: {fileID: 24300001, guid: 94208a0928046438d9b8a00796e7a5a7,
    type: 2}
  m_audioClip: {fileID: 8300000, guid: 89e107489157049e6b1a204f97a80a30, type: 3}
  m_PlayOnAwake: 0
  m_Volume: 0.2
  m_Pitch: 1
  Loop: 0
  Mute: 0
  Spatialize: 0
  SpatializePostEffects: 0
  Priority: 128
  DopplerLevel: 1
  MinDistance: 1
  MaxDistance: 30
  Pan2D: 0
  rolloffMode: 2
  BypassEffects: 0
  BypassListenerEffects: 0
  BypassReverbZones: 0
  rolloffCustomCurve:
    serializedVersion: 2
    m_Curve:
    - serializedVersion: 3
      time: 0.033333335
      value: 1
      inSlope: -30.011993
      outSlope: -30.011993
      tangentMode: 0
      weightedMode: 0
      inWeight: 0.33333334
      outWeight: 0.33333334
    - serializedVersion: 3
      time: 0.06666667
      value: 0.5
      inSlope: -7.5029984
      outSlope: -7.5029984
      tangentMode: 0
      weightedMode: 0
      inWeight: 0.33333334
      outWeight: 0.33333334
    - serializedVersion: 3
      time: 0.13333334
      value: 0.25
      inSlope: -1.8757496
      outSlope: -1.8757496
      tangentMode: 0
      weightedMode: 0
      inWeight: 0.33333334
      outWeight: 0.33333334
    - serializedVersion: 3
      time: 0.26666668
      value: 0.125
      inSlope: -0.4689374
      outSlope: -0.4689374
      tangentMode: 0
      weightedMode: 0
      inWeight: 0.33333334
      outWeight: 0.33333334
    - serializedVersion: 3
      time: 0.53333336
      value: 0.0625
      inSlope: -0.11723435
      outSlope: -0.11723435
      tangentMode: 0
      weightedMode: 0
      inWeight: 0.33333334
      outWeight: 0.33333334
    - serializedVersion: 3
      time: 1
      value: 0
      inSlope: -0.033346657
      outSlope: -0.033346657
      tangentMode: 0
      weightedMode: 0
      inWeight: 0.33333334
      outWeight: 0.33333334
    m_PreInfinity: 2
    m_PostInfinity: 2
    m_RotationOrder: 0
  panLevelCustomCurve:
    serializedVersion: 2
    m_Curve:
    - serializedVersion: 3
      time: 0
      value: 1
      inSlope: 0
      outSlope: 0
      tangentMode: 0
      weightedMode: 0
      inWeight: 0.33333334
      outWeight: 0.33333334
    m_PreInfinity: 2
    m_PostInfinity: 2
    m_RotationOrder: 0
  spreadCustomCurve:
    serializedVersion: 2
    m_Curve:
    - serializedVersion: 3
      time: 0
      value: 0
      inSlope: 0
      outSlope: 0
      tangentMode: 0
      weightedMode: 0
      inWeight: 0.33333334
      outWeight: 0.33333334
    m_PreInfinity: 2
    m_PostInfinity: 2
    m_RotationOrder: 0
  reverbZoneMixCustomCurve:
    serializedVersion: 2
    m_Curve:
    - serializedVersion: 3
      time: 0
      value: 1
      inSlope: 0
      outSlope: 0
      tangentMode: 0
      weightedMode: 0
      inWeight: 0.33333334
      outWeight: 0.33333334
    m_PreInfinity: 2
    m_PostInfinity: 2
    m_RotationOrder: 0
--- !u!1 &2034210393943635450
GameObject:
  m_ObjectHideFlags: 0
  m_CorrespondingSourceObject: {fileID: 0}
  m_PrefabInstance: {fileID: 0}
  m_PrefabAsset: {fileID: 0}
  serializedVersion: 6
  m_Component:
  - component: {fileID: 4345169815654892366}
  - component: {fileID: 4436595840606933764}
  m_Layer: 0
  m_Name: pickaxe1
  m_TagString: SoundFX
  m_Icon: {fileID: 0}
  m_NavMeshLayer: 0
  m_StaticEditorFlags: 0
  m_IsActive: 1
--- !u!4 &4345169815654892366
Transform:
  m_ObjectHideFlags: 0
  m_CorrespondingSourceObject: {fileID: 0}
  m_PrefabInstance: {fileID: 0}
  m_PrefabAsset: {fileID: 0}
  m_GameObject: {fileID: 2034210393943635450}
  m_LocalRotation: {x: -0, y: -0, z: -0, w: 1}
  m_LocalPosition: {x: 0, y: 0, z: 0}
  m_LocalScale: {x: 1, y: 1, z: 1}
  m_Children: []
  m_Father: {fileID: 5630492256413423177}
  m_RootOrder: 60
  m_LocalEulerAnglesHint: {x: 0, y: 0, z: 0}
--- !u!82 &4436595840606933764
AudioSource:
  m_ObjectHideFlags: 0
  m_CorrespondingSourceObject: {fileID: 0}
  m_PrefabInstance: {fileID: 0}
  m_PrefabAsset: {fileID: 0}
  m_GameObject: {fileID: 2034210393943635450}
  m_Enabled: 1
  serializedVersion: 4
  OutputAudioMixerGroup: {fileID: 24300001, guid: 94208a0928046438d9b8a00796e7a5a7,
    type: 2}
  m_audioClip: {fileID: 8300000, guid: d9479b06c212b44968f2627bd9de692a, type: 3}
  m_PlayOnAwake: 0
  m_Volume: 0.323
  m_Pitch: 1
  Loop: 0
  Mute: 0
  Spatialize: 0
  SpatializePostEffects: 0
  Priority: 128
  DopplerLevel: 1
  MinDistance: 1
  MaxDistance: 10
  Pan2D: 0
  rolloffMode: 2
  BypassEffects: 0
  BypassListenerEffects: 0
  BypassReverbZones: 0
  rolloffCustomCurve:
    serializedVersion: 2
    m_Curve:
    - serializedVersion: 3
      time: 0.07018814
      value: 1
      inSlope: -10.0039835
      outSlope: -10.0039835
      tangentMode: 0
      weightedMode: 0
      inWeight: 0.33333334
      outWeight: 0.33333334
    - serializedVersion: 3
      time: 0.1729004
      value: 0.46014404
      inSlope: -2.5009959
      outSlope: -2.5009959
      tangentMode: 0
      weightedMode: 0
      inWeight: 0.33333334
      outWeight: 0.33333334
    - serializedVersion: 3
      time: 0.3593506
      value: 0.17427063
      inSlope: -0.62524897
      outSlope: -0.62524897
      tangentMode: 0
      weightedMode: 0
      inWeight: 0.33333334
      outWeight: 0.33333334
    - serializedVersion: 3
      time: 0.7241333
      value: 0.045288086
      inSlope: -0.15631224
      outSlope: -0.15631224
      tangentMode: 0
      weightedMode: 0
      inWeight: 0.33333334
      outWeight: 0.33333334
    - serializedVersion: 3
      time: 1
      value: 0
      inSlope: -0.10003988
      outSlope: -0.10003988
      tangentMode: 0
      weightedMode: 0
      inWeight: 0.33333334
      outWeight: 0.33333334
    m_PreInfinity: 2
    m_PostInfinity: 2
    m_RotationOrder: 0
  panLevelCustomCurve:
    serializedVersion: 2
    m_Curve:
    - serializedVersion: 3
      time: 0
      value: 1
      inSlope: 0
      outSlope: 0
      tangentMode: 0
      weightedMode: 0
      inWeight: 0.33333334
      outWeight: 0.33333334
    m_PreInfinity: 2
    m_PostInfinity: 2
    m_RotationOrder: 0
  spreadCustomCurve:
    serializedVersion: 2
    m_Curve:
    - serializedVersion: 3
      time: 0
      value: 0
      inSlope: 0
      outSlope: 0
      tangentMode: 0
      weightedMode: 0
      inWeight: 0.33333334
      outWeight: 0.33333334
    m_PreInfinity: 2
    m_PostInfinity: 2
    m_RotationOrder: 0
  reverbZoneMixCustomCurve:
    serializedVersion: 2
    m_Curve:
    - serializedVersion: 3
      time: 0
      value: 1
      inSlope: 0
      outSlope: 0
      tangentMode: 0
      weightedMode: 0
      inWeight: 0.33333334
      outWeight: 0.33333334
    m_PreInfinity: 2
    m_PostInfinity: 2
    m_RotationOrder: 0
--- !u!1 &2135841239376073483
GameObject:
  m_ObjectHideFlags: 0
  m_CorrespondingSourceObject: {fileID: 0}
  m_PrefabInstance: {fileID: 0}
  m_PrefabAsset: {fileID: 0}
  serializedVersion: 6
  m_Component:
  - component: {fileID: 2546083520056852099}
  - component: {fileID: 8695703484624810090}
  m_Layer: 0
  m_Name: Announce
  m_TagString: SoundFX
  m_Icon: {fileID: 0}
  m_NavMeshLayer: 0
  m_StaticEditorFlags: 0
  m_IsActive: 1
--- !u!4 &2546083520056852099
Transform:
  m_ObjectHideFlags: 0
  m_CorrespondingSourceObject: {fileID: 0}
  m_PrefabInstance: {fileID: 0}
  m_PrefabAsset: {fileID: 0}
  m_GameObject: {fileID: 2135841239376073483}
  m_LocalRotation: {x: -0, y: -0, z: -0, w: 1}
  m_LocalPosition: {x: 0, y: 0, z: 0}
  m_LocalScale: {x: 1, y: 1, z: 1}
  m_Children: []
  m_Father: {fileID: 5630492256413423177}
  m_RootOrder: 58
  m_LocalEulerAnglesHint: {x: 0, y: 0, z: 0}
--- !u!82 &8695703484624810090
AudioSource:
  m_ObjectHideFlags: 0
  m_CorrespondingSourceObject: {fileID: 0}
  m_PrefabInstance: {fileID: 0}
  m_PrefabAsset: {fileID: 0}
  m_GameObject: {fileID: 2135841239376073483}
  m_Enabled: 1
  serializedVersion: 4
  OutputAudioMixerGroup: {fileID: 24300001, guid: 94208a0928046438d9b8a00796e7a5a7,
    type: 2}
  m_audioClip: {fileID: 8300000, guid: efc7e1b90cbbc43a095af6318140e502, type: 3}
  m_PlayOnAwake: 0
  m_Volume: 0.242
  m_Pitch: 1
  Loop: 0
  Mute: 0
  Spatialize: 0
  SpatializePostEffects: 0
  Priority: 128
  DopplerLevel: 1
  MinDistance: 1
  MaxDistance: 37
  Pan2D: 0
  rolloffMode: 2
  BypassEffects: 0
  BypassListenerEffects: 0
  BypassReverbZones: 0
  rolloffCustomCurve:
    serializedVersion: 2
    m_Curve:
    - serializedVersion: 3
      time: 0.07018814
      value: 1
      inSlope: -10.0039835
      outSlope: -10.0039835
      tangentMode: 0
      weightedMode: 0
      inWeight: 0.33333334
      outWeight: 0.33333334
    - serializedVersion: 3
      time: 0.1729004
      value: 0.46014404
      inSlope: -2.5009959
      outSlope: -2.5009959
      tangentMode: 0
      weightedMode: 0
      inWeight: 0.33333334
      outWeight: 0.33333334
    - serializedVersion: 3
      time: 0.3593506
      value: 0.17427063
      inSlope: -0.62524897
      outSlope: -0.62524897
      tangentMode: 0
      weightedMode: 0
      inWeight: 0.33333334
      outWeight: 0.33333334
    - serializedVersion: 3
      time: 0.7241333
      value: 0.045288086
      inSlope: -0.15631224
      outSlope: -0.15631224
      tangentMode: 0
      weightedMode: 0
      inWeight: 0.33333334
      outWeight: 0.33333334
    - serializedVersion: 3
      time: 1
      value: 0
      inSlope: -0.10003988
      outSlope: -0.10003988
      tangentMode: 0
      weightedMode: 0
      inWeight: 0.33333334
      outWeight: 0.33333334
    m_PreInfinity: 2
    m_PostInfinity: 2
    m_RotationOrder: 0
  panLevelCustomCurve:
    serializedVersion: 2
    m_Curve:
    - serializedVersion: 3
      time: 0
      value: 0
      inSlope: 0
      outSlope: 0
      tangentMode: 0
      weightedMode: 0
      inWeight: 0.33333334
      outWeight: 0.33333334
    m_PreInfinity: 2
    m_PostInfinity: 2
    m_RotationOrder: 0
  spreadCustomCurve:
    serializedVersion: 2
    m_Curve:
    - serializedVersion: 3
      time: 0
      value: 0
      inSlope: 0
      outSlope: 0
      tangentMode: 0
      weightedMode: 0
      inWeight: 0.33333334
      outWeight: 0.33333334
    m_PreInfinity: 2
    m_PostInfinity: 2
    m_RotationOrder: 0
  reverbZoneMixCustomCurve:
    serializedVersion: 2
    m_Curve:
    - serializedVersion: 3
      time: 0
      value: 1
      inSlope: 0
      outSlope: 0
      tangentMode: 0
      weightedMode: 0
      inWeight: 0.33333334
      outWeight: 0.33333334
    m_PreInfinity: 2
    m_PostInfinity: 2
    m_RotationOrder: 0
--- !u!1 &2569582585422194674
GameObject:
  m_ObjectHideFlags: 0
  m_CorrespondingSourceObject: {fileID: 0}
  m_PrefabInstance: {fileID: 0}
  m_PrefabAsset: {fileID: 0}
  serializedVersion: 6
  m_Component:
  - component: {fileID: 8899411170353630839}
  - component: {fileID: 843038650906051740}
  m_Layer: 0
  m_Name: Sparks03
  m_TagString: SoundFX
  m_Icon: {fileID: 0}
  m_NavMeshLayer: 0
  m_StaticEditorFlags: 0
  m_IsActive: 1
--- !u!4 &8899411170353630839
Transform:
  m_ObjectHideFlags: 0
  m_CorrespondingSourceObject: {fileID: 0}
  m_PrefabInstance: {fileID: 0}
  m_PrefabAsset: {fileID: 0}
  m_GameObject: {fileID: 2569582585422194674}
  m_LocalRotation: {x: -0, y: -0, z: -0, w: 1}
  m_LocalPosition: {x: 0, y: 0, z: 0}
  m_LocalScale: {x: 1, y: 1, z: 1}
  m_Children: []
  m_Father: {fileID: 5630492256413423177}
  m_RootOrder: 52
  m_LocalEulerAnglesHint: {x: 0, y: 0, z: 0}
--- !u!82 &843038650906051740
AudioSource:
  m_ObjectHideFlags: 0
  m_CorrespondingSourceObject: {fileID: 0}
  m_PrefabInstance: {fileID: 0}
  m_PrefabAsset: {fileID: 0}
  m_GameObject: {fileID: 2569582585422194674}
  m_Enabled: 1
  serializedVersion: 4
  OutputAudioMixerGroup: {fileID: 24300001, guid: 94208a0928046438d9b8a00796e7a5a7,
    type: 2}
  m_audioClip: {fileID: 8300000, guid: 592b4d2ff7f454f3c8bee019c502cf67, type: 3}
  m_PlayOnAwake: 0
  m_Volume: 0.36
  m_Pitch: 1
  Loop: 0
  Mute: 0
  Spatialize: 0
  SpatializePostEffects: 0
  Priority: 128
  DopplerLevel: 1
  MinDistance: 1
  MaxDistance: 37
  Pan2D: 0
  rolloffMode: 2
  BypassEffects: 0
  BypassListenerEffects: 0
  BypassReverbZones: 0
  rolloffCustomCurve:
    serializedVersion: 2
    m_Curve:
    - serializedVersion: 3
      time: 0.07018814
      value: 1
      inSlope: -10.0039835
      outSlope: -10.0039835
      tangentMode: 0
      weightedMode: 0
      inWeight: 0.33333334
      outWeight: 0.33333334
    - serializedVersion: 3
      time: 0.1729004
      value: 0.46014404
      inSlope: -2.5009959
      outSlope: -2.5009959
      tangentMode: 0
      weightedMode: 0
      inWeight: 0.33333334
      outWeight: 0.33333334
    - serializedVersion: 3
      time: 0.3593506
      value: 0.17427063
      inSlope: -0.62524897
      outSlope: -0.62524897
      tangentMode: 0
      weightedMode: 0
      inWeight: 0.33333334
      outWeight: 0.33333334
    - serializedVersion: 3
      time: 0.7241333
      value: 0.045288086
      inSlope: -0.15631224
      outSlope: -0.15631224
      tangentMode: 0
      weightedMode: 0
      inWeight: 0.33333334
      outWeight: 0.33333334
    - serializedVersion: 3
      time: 1
      value: 0
      inSlope: -0.10003988
      outSlope: -0.10003988
      tangentMode: 0
      weightedMode: 0
      inWeight: 0.33333334
      outWeight: 0.33333334
    m_PreInfinity: 2
    m_PostInfinity: 2
    m_RotationOrder: 0
  panLevelCustomCurve:
    serializedVersion: 2
    m_Curve:
    - serializedVersion: 3
      time: 0
      value: 1
      inSlope: 0
      outSlope: 0
      tangentMode: 0
      weightedMode: 0
      inWeight: 0.33333334
      outWeight: 0.33333334
    m_PreInfinity: 2
    m_PostInfinity: 2
    m_RotationOrder: 0
  spreadCustomCurve:
    serializedVersion: 2
    m_Curve:
    - serializedVersion: 3
      time: 0
      value: 0
      inSlope: 0
      outSlope: 0
      tangentMode: 0
      weightedMode: 0
      inWeight: 0.33333334
      outWeight: 0.33333334
    m_PreInfinity: 2
    m_PostInfinity: 2
    m_RotationOrder: 0
  reverbZoneMixCustomCurve:
    serializedVersion: 2
    m_Curve:
    - serializedVersion: 3
      time: 0
      value: 1
      inSlope: 0
      outSlope: 0
      tangentMode: 0
      weightedMode: 0
      inWeight: 0.33333334
      outWeight: 0.33333334
    m_PreInfinity: 2
    m_PostInfinity: 2
    m_RotationOrder: 0
--- !u!1 &2799621680949093512
GameObject:
  m_ObjectHideFlags: 0
  m_CorrespondingSourceObject: {fileID: 0}
  m_PrefabInstance: {fileID: 0}
  m_PrefabAsset: {fileID: 0}
  serializedVersion: 6
  m_Component:
  - component: {fileID: 5799916562896938898}
  - component: {fileID: 1064629769158042070}
  m_Layer: 0
  m_Name: Spray2
  m_TagString: SoundFX
  m_Icon: {fileID: 0}
  m_NavMeshLayer: 0
  m_StaticEditorFlags: 0
  m_IsActive: 1
--- !u!4 &5799916562896938898
Transform:
  m_ObjectHideFlags: 0
  m_CorrespondingSourceObject: {fileID: 0}
  m_PrefabInstance: {fileID: 0}
  m_PrefabAsset: {fileID: 0}
  m_GameObject: {fileID: 2799621680949093512}
  m_LocalRotation: {x: -0, y: -0, z: -0, w: 1}
  m_LocalPosition: {x: 0, y: 0, z: 0}
  m_LocalScale: {x: 1, y: 1, z: 1}
  m_Children: []
  m_Father: {fileID: 5630492256413423177}
  m_RootOrder: 56
  m_LocalEulerAnglesHint: {x: 0, y: 0, z: 0}
--- !u!82 &1064629769158042070
AudioSource:
  m_ObjectHideFlags: 0
  m_CorrespondingSourceObject: {fileID: 0}
  m_PrefabInstance: {fileID: 0}
  m_PrefabAsset: {fileID: 0}
  m_GameObject: {fileID: 2799621680949093512}
  m_Enabled: 1
  serializedVersion: 4
  OutputAudioMixerGroup: {fileID: 24300001, guid: 94208a0928046438d9b8a00796e7a5a7,
    type: 2}
  m_audioClip: {fileID: 8300000, guid: dcbbe42ff8d3e40419bda7142285b361, type: 3}
  m_PlayOnAwake: 0
  m_Volume: 0.36
  m_Pitch: 1
  Loop: 0
  Mute: 0
  Spatialize: 0
  SpatializePostEffects: 0
  Priority: 128
  DopplerLevel: 1
  MinDistance: 1
  MaxDistance: 37
  Pan2D: 0
  rolloffMode: 2
  BypassEffects: 0
  BypassListenerEffects: 0
  BypassReverbZones: 0
  rolloffCustomCurve:
    serializedVersion: 2
    m_Curve:
    - serializedVersion: 3
      time: 0.07018814
      value: 1
      inSlope: -10.0039835
      outSlope: -10.0039835
      tangentMode: 0
      weightedMode: 0
      inWeight: 0.33333334
      outWeight: 0.33333334
    - serializedVersion: 3
      time: 0.1729004
      value: 0.46014404
      inSlope: -2.5009959
      outSlope: -2.5009959
      tangentMode: 0
      weightedMode: 0
      inWeight: 0.33333334
      outWeight: 0.33333334
    - serializedVersion: 3
      time: 0.3593506
      value: 0.17427063
      inSlope: -0.62524897
      outSlope: -0.62524897
      tangentMode: 0
      weightedMode: 0
      inWeight: 0.33333334
      outWeight: 0.33333334
    - serializedVersion: 3
      time: 0.7241333
      value: 0.045288086
      inSlope: -0.15631224
      outSlope: -0.15631224
      tangentMode: 0
      weightedMode: 0
      inWeight: 0.33333334
      outWeight: 0.33333334
    - serializedVersion: 3
      time: 1
      value: 0
      inSlope: -0.10003988
      outSlope: -0.10003988
      tangentMode: 0
      weightedMode: 0
      inWeight: 0.33333334
      outWeight: 0.33333334
    m_PreInfinity: 2
    m_PostInfinity: 2
    m_RotationOrder: 0
  panLevelCustomCurve:
    serializedVersion: 2
    m_Curve:
    - serializedVersion: 3
      time: 0
      value: 1
      inSlope: 0
      outSlope: 0
      tangentMode: 0
      weightedMode: 0
      inWeight: 0.33333334
      outWeight: 0.33333334
    m_PreInfinity: 2
    m_PostInfinity: 2
    m_RotationOrder: 0
  spreadCustomCurve:
    serializedVersion: 2
    m_Curve:
    - serializedVersion: 3
      time: 0
      value: 0
      inSlope: 0
      outSlope: 0
      tangentMode: 0
      weightedMode: 0
      inWeight: 0.33333334
      outWeight: 0.33333334
    m_PreInfinity: 2
    m_PostInfinity: 2
    m_RotationOrder: 0
  reverbZoneMixCustomCurve:
    serializedVersion: 2
    m_Curve:
    - serializedVersion: 3
      time: 0
      value: 1
      inSlope: 0
      outSlope: 0
      tangentMode: 0
      weightedMode: 0
      inWeight: 0.33333334
      outWeight: 0.33333334
    m_PreInfinity: 2
    m_PostInfinity: 2
    m_RotationOrder: 0
--- !u!1 &3068164823152018525
GameObject:
  m_ObjectHideFlags: 0
  m_CorrespondingSourceObject: {fileID: 0}
  m_PrefabInstance: {fileID: 0}
  m_PrefabAsset: {fileID: 0}
  serializedVersion: 6
  m_Component:
  - component: {fileID: 4216585570952459169}
  - component: {fileID: 669124626873252245}
  m_Layer: 5
  m_Name: Tick
  m_TagString: SoundFX
  m_Icon: {fileID: 0}
  m_NavMeshLayer: 0
  m_StaticEditorFlags: 0
  m_IsActive: 1
--- !u!224 &4216585570952459169
RectTransform:
  m_ObjectHideFlags: 0
  m_CorrespondingSourceObject: {fileID: 0}
  m_PrefabInstance: {fileID: 0}
  m_PrefabAsset: {fileID: 0}
  m_GameObject: {fileID: 3068164823152018525}
  m_LocalRotation: {x: -0, y: -0, z: -0, w: 1}
  m_LocalPosition: {x: 0, y: 0, z: 0}
  m_LocalScale: {x: 1, y: 1, z: 1}
  m_Children: []
  m_Father: {fileID: 5562599828568491621}
  m_RootOrder: 4
  m_LocalEulerAnglesHint: {x: 0, y: 0, z: 0}
  m_AnchorMin: {x: 0.5, y: 0.5}
  m_AnchorMax: {x: 0.5, y: 0.5}
  m_AnchoredPosition: {x: 0, y: 0.000091552734}
  m_SizeDelta: {x: 100, y: 100}
  m_Pivot: {x: 0.5, y: 0.5}
--- !u!82 &669124626873252245
AudioSource:
  m_ObjectHideFlags: 0
  m_CorrespondingSourceObject: {fileID: 0}
  m_PrefabInstance: {fileID: 0}
  m_PrefabAsset: {fileID: 0}
  m_GameObject: {fileID: 3068164823152018525}
  m_Enabled: 1
  serializedVersion: 4
  OutputAudioMixerGroup: {fileID: 24300001, guid: 94208a0928046438d9b8a00796e7a5a7,
    type: 2}
  m_audioClip: {fileID: 8300000, guid: 4f4e9d993e391eb478366175616819f9, type: 3}
  m_PlayOnAwake: 0
  m_Volume: 0.298
  m_Pitch: 1
  Loop: 0
  Mute: 0
  Spatialize: 0
  SpatializePostEffects: 0
  Priority: 128
  DopplerLevel: 1
  MinDistance: 1
  MaxDistance: 500
  Pan2D: 0
  rolloffMode: 0
  BypassEffects: 0
  BypassListenerEffects: 0
  BypassReverbZones: 0
  rolloffCustomCurve:
    serializedVersion: 2
    m_Curve:
    - serializedVersion: 3
      time: 0
      value: 1
      inSlope: 0
      outSlope: 0
      tangentMode: 0
      weightedMode: 0
      inWeight: 0.33333334
      outWeight: 0.33333334
    - serializedVersion: 3
      time: 1
      value: 0
      inSlope: 0
      outSlope: 0
      tangentMode: 0
      weightedMode: 0
      inWeight: 0.33333334
      outWeight: 0.33333334
    m_PreInfinity: 2
    m_PostInfinity: 2
    m_RotationOrder: 4
  panLevelCustomCurve:
    serializedVersion: 2
    m_Curve:
    - serializedVersion: 3
      time: 0
      value: 0
      inSlope: 0
      outSlope: 0
      tangentMode: 0
      weightedMode: 0
      inWeight: 0.33333334
      outWeight: 0.33333334
    m_PreInfinity: 2
    m_PostInfinity: 2
    m_RotationOrder: 0
  spreadCustomCurve:
    serializedVersion: 2
    m_Curve:
    - serializedVersion: 3
      time: 0
      value: 0
      inSlope: 0
      outSlope: 0
      tangentMode: 0
      weightedMode: 0
      inWeight: 0.33333334
      outWeight: 0.33333334
    m_PreInfinity: 2
    m_PostInfinity: 2
    m_RotationOrder: 0
  reverbZoneMixCustomCurve:
    serializedVersion: 2
    m_Curve:
    - serializedVersion: 3
      time: 0
      value: 1
      inSlope: 0
      outSlope: 0
      tangentMode: 0
      weightedMode: 0
      inWeight: 0.33333334
      outWeight: 0.33333334
    m_PreInfinity: 2
    m_PostInfinity: 2
    m_RotationOrder: 0
--- !u!1 &4329565692742045440
GameObject:
  m_ObjectHideFlags: 0
  m_CorrespondingSourceObject: {fileID: 0}
  m_PrefabInstance: {fileID: 0}
  m_PrefabAsset: {fileID: 0}
  serializedVersion: 6
  m_Component:
  - component: {fileID: 2920043087864837140}
  - component: {fileID: 3794520728505459301}
  m_Layer: 0
  m_Name: Punch4
  m_TagString: SoundFX
  m_Icon: {fileID: 0}
  m_NavMeshLayer: 0
  m_StaticEditorFlags: 0
  m_IsActive: 1
--- !u!4 &2920043087864837140
Transform:
  m_ObjectHideFlags: 0
  m_CorrespondingSourceObject: {fileID: 0}
  m_PrefabInstance: {fileID: 0}
  m_PrefabAsset: {fileID: 0}
  m_GameObject: {fileID: 4329565692742045440}
  m_LocalRotation: {x: -0, y: -0, z: -0, w: 1}
  m_LocalPosition: {x: 0, y: 0, z: 0}
  m_LocalScale: {x: 1, y: 1, z: 1}
  m_Children: []
  m_Father: {fileID: 5630492256413423177}
  m_RootOrder: 49
  m_LocalEulerAnglesHint: {x: 0, y: 0, z: 0}
--- !u!82 &3794520728505459301
AudioSource:
  m_ObjectHideFlags: 0
  m_CorrespondingSourceObject: {fileID: 0}
  m_PrefabInstance: {fileID: 0}
  m_PrefabAsset: {fileID: 0}
  m_GameObject: {fileID: 4329565692742045440}
  m_Enabled: 1
  serializedVersion: 4
  OutputAudioMixerGroup: {fileID: 24300001, guid: 94208a0928046438d9b8a00796e7a5a7,
    type: 2}
  m_audioClip: {fileID: 8300000, guid: c5666f7948bc4e141a898dad9cbf1fe0, type: 3}
  m_PlayOnAwake: 0
  m_Volume: 0.323
  m_Pitch: 1
  Loop: 0
  Mute: 0
  Spatialize: 0
  SpatializePostEffects: 0
  Priority: 128
  DopplerLevel: 1
  MinDistance: 1
  MaxDistance: 10
  Pan2D: 0
  rolloffMode: 2
  BypassEffects: 0
  BypassListenerEffects: 0
  BypassReverbZones: 0
  rolloffCustomCurve:
    serializedVersion: 2
    m_Curve:
    - serializedVersion: 3
      time: 0.07018814
      value: 1
      inSlope: -10.0039835
      outSlope: -10.0039835
      tangentMode: 0
      weightedMode: 0
      inWeight: 0.33333334
      outWeight: 0.33333334
    - serializedVersion: 3
      time: 0.1729004
      value: 0.46014404
      inSlope: -2.5009959
      outSlope: -2.5009959
      tangentMode: 0
      weightedMode: 0
      inWeight: 0.33333334
      outWeight: 0.33333334
    - serializedVersion: 3
      time: 0.3593506
      value: 0.17427063
      inSlope: -0.62524897
      outSlope: -0.62524897
      tangentMode: 0
      weightedMode: 0
      inWeight: 0.33333334
      outWeight: 0.33333334
    - serializedVersion: 3
      time: 0.7241333
      value: 0.045288086
      inSlope: -0.15631224
      outSlope: -0.15631224
      tangentMode: 0
      weightedMode: 0
      inWeight: 0.33333334
      outWeight: 0.33333334
    - serializedVersion: 3
      time: 1
      value: 0
      inSlope: -0.10003988
      outSlope: -0.10003988
      tangentMode: 0
      weightedMode: 0
      inWeight: 0.33333334
      outWeight: 0.33333334
    m_PreInfinity: 2
    m_PostInfinity: 2
    m_RotationOrder: 0
  panLevelCustomCurve:
    serializedVersion: 2
    m_Curve:
    - serializedVersion: 3
      time: 0
      value: 1
      inSlope: 0
      outSlope: 0
      tangentMode: 0
      weightedMode: 0
      inWeight: 0.33333334
      outWeight: 0.33333334
    m_PreInfinity: 2
    m_PostInfinity: 2
    m_RotationOrder: 0
  spreadCustomCurve:
    serializedVersion: 2
    m_Curve:
    - serializedVersion: 3
      time: 0
      value: 0
      inSlope: 0
      outSlope: 0
      tangentMode: 0
      weightedMode: 0
      inWeight: 0.33333334
      outWeight: 0.33333334
    m_PreInfinity: 2
    m_PostInfinity: 2
    m_RotationOrder: 0
  reverbZoneMixCustomCurve:
    serializedVersion: 2
    m_Curve:
    - serializedVersion: 3
      time: 0
      value: 1
      inSlope: 0
      outSlope: 0
      tangentMode: 0
      weightedMode: 0
      inWeight: 0.33333334
      outWeight: 0.33333334
    m_PreInfinity: 2
    m_PostInfinity: 2
    m_RotationOrder: 0
--- !u!1 &5291333863624875895
GameObject:
  m_ObjectHideFlags: 0
  m_CorrespondingSourceObject: {fileID: 0}
  m_PrefabInstance: {fileID: 0}
  m_PrefabAsset: {fileID: 0}
  serializedVersion: 6
  m_Component:
  - component: {fileID: 7360215890881518888}
  - component: {fileID: 8304156678312907575}
  m_Layer: 0
  m_Name: Sparks04
  m_TagString: SoundFX
  m_Icon: {fileID: 0}
  m_NavMeshLayer: 0
  m_StaticEditorFlags: 0
  m_IsActive: 1
--- !u!4 &7360215890881518888
Transform:
  m_ObjectHideFlags: 0
  m_CorrespondingSourceObject: {fileID: 0}
  m_PrefabInstance: {fileID: 0}
  m_PrefabAsset: {fileID: 0}
  m_GameObject: {fileID: 5291333863624875895}
  m_LocalRotation: {x: -0, y: -0, z: -0, w: 1}
  m_LocalPosition: {x: 0, y: 0, z: 0}
  m_LocalScale: {x: 1, y: 1, z: 1}
  m_Children: []
  m_Father: {fileID: 5630492256413423177}
  m_RootOrder: 53
  m_LocalEulerAnglesHint: {x: 0, y: 0, z: 0}
--- !u!82 &8304156678312907575
AudioSource:
  m_ObjectHideFlags: 0
  m_CorrespondingSourceObject: {fileID: 0}
  m_PrefabInstance: {fileID: 0}
  m_PrefabAsset: {fileID: 0}
  m_GameObject: {fileID: 5291333863624875895}
  m_Enabled: 1
  serializedVersion: 4
  OutputAudioMixerGroup: {fileID: 24300001, guid: 94208a0928046438d9b8a00796e7a5a7,
    type: 2}
  m_audioClip: {fileID: 8300000, guid: 568ef6332e51543aba878bc6240921b6, type: 3}
  m_PlayOnAwake: 0
  m_Volume: 0.36
  m_Pitch: 1
  Loop: 0
  Mute: 0
  Spatialize: 0
  SpatializePostEffects: 0
  Priority: 128
  DopplerLevel: 1
  MinDistance: 1
  MaxDistance: 37
  Pan2D: 0
  rolloffMode: 2
  BypassEffects: 0
  BypassListenerEffects: 0
  BypassReverbZones: 0
  rolloffCustomCurve:
    serializedVersion: 2
    m_Curve:
    - serializedVersion: 3
      time: 0.07018814
      value: 1
      inSlope: -10.0039835
      outSlope: -10.0039835
      tangentMode: 0
      weightedMode: 0
      inWeight: 0.33333334
      outWeight: 0.33333334
    - serializedVersion: 3
      time: 0.1729004
      value: 0.46014404
      inSlope: -2.5009959
      outSlope: -2.5009959
      tangentMode: 0
      weightedMode: 0
      inWeight: 0.33333334
      outWeight: 0.33333334
    - serializedVersion: 3
      time: 0.3593506
      value: 0.17427063
      inSlope: -0.62524897
      outSlope: -0.62524897
      tangentMode: 0
      weightedMode: 0
      inWeight: 0.33333334
      outWeight: 0.33333334
    - serializedVersion: 3
      time: 0.7241333
      value: 0.045288086
      inSlope: -0.15631224
      outSlope: -0.15631224
      tangentMode: 0
      weightedMode: 0
      inWeight: 0.33333334
      outWeight: 0.33333334
    - serializedVersion: 3
      time: 1
      value: 0
      inSlope: -0.10003988
      outSlope: -0.10003988
      tangentMode: 0
      weightedMode: 0
      inWeight: 0.33333334
      outWeight: 0.33333334
    m_PreInfinity: 2
    m_PostInfinity: 2
    m_RotationOrder: 0
  panLevelCustomCurve:
    serializedVersion: 2
    m_Curve:
    - serializedVersion: 3
      time: 0
      value: 1
      inSlope: 0
      outSlope: 0
      tangentMode: 0
      weightedMode: 0
      inWeight: 0.33333334
      outWeight: 0.33333334
    m_PreInfinity: 2
    m_PostInfinity: 2
    m_RotationOrder: 0
  spreadCustomCurve:
    serializedVersion: 2
    m_Curve:
    - serializedVersion: 3
      time: 0
      value: 0
      inSlope: 0
      outSlope: 0
      tangentMode: 0
      weightedMode: 0
      inWeight: 0.33333334
      outWeight: 0.33333334
    m_PreInfinity: 2
    m_PostInfinity: 2
    m_RotationOrder: 0
  reverbZoneMixCustomCurve:
    serializedVersion: 2
    m_Curve:
    - serializedVersion: 3
      time: 0
      value: 1
      inSlope: 0
      outSlope: 0
      tangentMode: 0
      weightedMode: 0
      inWeight: 0.33333334
      outWeight: 0.33333334
    m_PreInfinity: 2
    m_PostInfinity: 2
    m_RotationOrder: 0
--- !u!1 &5323905615547472090
GameObject:
  m_ObjectHideFlags: 0
  m_CorrespondingSourceObject: {fileID: 0}
  m_PrefabInstance: {fileID: 0}
  m_PrefabAsset: {fileID: 0}
  serializedVersion: 6
  m_Component:
  - component: {fileID: 5020062531756740700}
  - component: {fileID: 2944672509558646018}
  m_Layer: 0
  m_Name: Punch3
  m_TagString: SoundFX
  m_Icon: {fileID: 0}
  m_NavMeshLayer: 0
  m_StaticEditorFlags: 0
  m_IsActive: 1
--- !u!4 &5020062531756740700
Transform:
  m_ObjectHideFlags: 0
  m_CorrespondingSourceObject: {fileID: 0}
  m_PrefabInstance: {fileID: 0}
  m_PrefabAsset: {fileID: 0}
  m_GameObject: {fileID: 5323905615547472090}
  m_LocalRotation: {x: -0, y: -0, z: -0, w: 1}
  m_LocalPosition: {x: 0, y: 0, z: 0}
  m_LocalScale: {x: 1, y: 1, z: 1}
  m_Children: []
  m_Father: {fileID: 5630492256413423177}
  m_RootOrder: 48
  m_LocalEulerAnglesHint: {x: 0, y: 0, z: 0}
--- !u!82 &2944672509558646018
AudioSource:
  m_ObjectHideFlags: 0
  m_CorrespondingSourceObject: {fileID: 0}
  m_PrefabInstance: {fileID: 0}
  m_PrefabAsset: {fileID: 0}
  m_GameObject: {fileID: 5323905615547472090}
  m_Enabled: 1
  serializedVersion: 4
  OutputAudioMixerGroup: {fileID: 24300001, guid: 94208a0928046438d9b8a00796e7a5a7,
    type: 2}
  m_audioClip: {fileID: 8300000, guid: a7313d2d8f4ce07468420926c91da1f4, type: 3}
  m_PlayOnAwake: 0
  m_Volume: 0.323
  m_Pitch: 1
  Loop: 0
  Mute: 0
  Spatialize: 0
  SpatializePostEffects: 0
  Priority: 128
  DopplerLevel: 1
  MinDistance: 1
  MaxDistance: 10
  Pan2D: 0
  rolloffMode: 2
  BypassEffects: 0
  BypassListenerEffects: 0
  BypassReverbZones: 0
  rolloffCustomCurve:
    serializedVersion: 2
    m_Curve:
    - serializedVersion: 3
      time: 0.07018814
      value: 1
      inSlope: -10.0039835
      outSlope: -10.0039835
      tangentMode: 0
      weightedMode: 0
      inWeight: 0.33333334
      outWeight: 0.33333334
    - serializedVersion: 3
      time: 0.1729004
      value: 0.46014404
      inSlope: -2.5009959
      outSlope: -2.5009959
      tangentMode: 0
      weightedMode: 0
      inWeight: 0.33333334
      outWeight: 0.33333334
    - serializedVersion: 3
      time: 0.3593506
      value: 0.17427063
      inSlope: -0.62524897
      outSlope: -0.62524897
      tangentMode: 0
      weightedMode: 0
      inWeight: 0.33333334
      outWeight: 0.33333334
    - serializedVersion: 3
      time: 0.7241333
      value: 0.045288086
      inSlope: -0.15631224
      outSlope: -0.15631224
      tangentMode: 0
      weightedMode: 0
      inWeight: 0.33333334
      outWeight: 0.33333334
    - serializedVersion: 3
      time: 1
      value: 0
      inSlope: -0.10003988
      outSlope: -0.10003988
      tangentMode: 0
      weightedMode: 0
      inWeight: 0.33333334
      outWeight: 0.33333334
    m_PreInfinity: 2
    m_PostInfinity: 2
    m_RotationOrder: 0
  panLevelCustomCurve:
    serializedVersion: 2
    m_Curve:
    - serializedVersion: 3
      time: 0
      value: 1
      inSlope: 0
      outSlope: 0
      tangentMode: 0
      weightedMode: 0
      inWeight: 0.33333334
      outWeight: 0.33333334
    m_PreInfinity: 2
    m_PostInfinity: 2
    m_RotationOrder: 0
  spreadCustomCurve:
    serializedVersion: 2
    m_Curve:
    - serializedVersion: 3
      time: 0
      value: 0
      inSlope: 0
      outSlope: 0
      tangentMode: 0
      weightedMode: 0
      inWeight: 0.33333334
      outWeight: 0.33333334
    m_PreInfinity: 2
    m_PostInfinity: 2
    m_RotationOrder: 0
  reverbZoneMixCustomCurve:
    serializedVersion: 2
    m_Curve:
    - serializedVersion: 3
      time: 0
      value: 1
      inSlope: 0
      outSlope: 0
      tangentMode: 0
      weightedMode: 0
      inWeight: 0.33333334
      outWeight: 0.33333334
    m_PreInfinity: 2
    m_PostInfinity: 2
    m_RotationOrder: 0
--- !u!1 &5432376022745530062
GameObject:
  m_ObjectHideFlags: 0
  m_CorrespondingSourceObject: {fileID: 0}
  m_PrefabInstance: {fileID: 0}
  m_PrefabAsset: {fileID: 0}
  serializedVersion: 6
  m_Component:
  - component: {fileID: 2658236004763317763}
  - component: {fileID: 3444732619845469160}
  m_Layer: 0
  m_Name: xenodie
  m_TagString: SoundFX
  m_Icon: {fileID: 0}
  m_NavMeshLayer: 0
  m_StaticEditorFlags: 0
  m_IsActive: 1
--- !u!4 &2658236004763317763
Transform:
  m_ObjectHideFlags: 0
  m_CorrespondingSourceObject: {fileID: 0}
  m_PrefabInstance: {fileID: 0}
  m_PrefabAsset: {fileID: 0}
  m_GameObject: {fileID: 5432376022745530062}
  m_LocalRotation: {x: -0, y: -0, z: -0, w: 1}
  m_LocalPosition: {x: 0, y: 0, z: 0}
  m_LocalScale: {x: 1, y: 1, z: 1}
  m_Children: []
  m_Father: {fileID: 5630492256413423177}
  m_RootOrder: 66
  m_LocalEulerAnglesHint: {x: 0, y: 0, z: 0}
--- !u!82 &3444732619845469160
AudioSource:
  m_ObjectHideFlags: 0
  m_CorrespondingSourceObject: {fileID: 0}
  m_PrefabInstance: {fileID: 0}
  m_PrefabAsset: {fileID: 0}
  m_GameObject: {fileID: 5432376022745530062}
  m_Enabled: 1
  serializedVersion: 4
  OutputAudioMixerGroup: {fileID: 24300001, guid: 94208a0928046438d9b8a00796e7a5a7,
    type: 2}
  m_audioClip: {fileID: 8300000, guid: 90911f0456d4147448b9eb245a0537bd, type: 3}
  m_PlayOnAwake: 0
  m_Volume: 0.801
  m_Pitch: 1
  Loop: 0
  Mute: 0
  Spatialize: 0
  SpatializePostEffects: 0
  Priority: 128
  DopplerLevel: 1
  MinDistance: 1
  MaxDistance: 30
  Pan2D: 0
  rolloffMode: 2
  BypassEffects: 0
  BypassListenerEffects: 0
  BypassReverbZones: 0
  rolloffCustomCurve:
    serializedVersion: 2
    m_Curve:
    - serializedVersion: 3
      time: 0.033333335
      value: 1
      inSlope: -30.011993
      outSlope: -30.011993
      tangentMode: 0
      weightedMode: 0
      inWeight: 0.33333334
      outWeight: 0.33333334
    - serializedVersion: 3
      time: 0.06666667
      value: 0.5
      inSlope: -7.5029984
      outSlope: -7.5029984
      tangentMode: 0
      weightedMode: 0
      inWeight: 0.33333334
      outWeight: 0.33333334
    - serializedVersion: 3
      time: 0.13333334
      value: 0.25
      inSlope: -1.8757496
      outSlope: -1.8757496
      tangentMode: 0
      weightedMode: 0
      inWeight: 0.33333334
      outWeight: 0.33333334
    - serializedVersion: 3
      time: 0.26666668
      value: 0.125
      inSlope: -0.4689374
      outSlope: -0.4689374
      tangentMode: 0
      weightedMode: 0
      inWeight: 0.33333334
      outWeight: 0.33333334
    - serializedVersion: 3
      time: 0.53333336
      value: 0.0625
      inSlope: -0.11723435
      outSlope: -0.11723435
      tangentMode: 0
      weightedMode: 0
      inWeight: 0.33333334
      outWeight: 0.33333334
    - serializedVersion: 3
      time: 1
      value: 0
      inSlope: -0.033346657
      outSlope: -0.033346657
      tangentMode: 0
      weightedMode: 0
      inWeight: 0.33333334
      outWeight: 0.33333334
    m_PreInfinity: 2
    m_PostInfinity: 2
    m_RotationOrder: 0
  panLevelCustomCurve:
    serializedVersion: 2
    m_Curve:
    - serializedVersion: 3
      time: 0
      value: 1
      inSlope: 0
      outSlope: 0
      tangentMode: 0
      weightedMode: 0
      inWeight: 0.33333334
      outWeight: 0.33333334
    m_PreInfinity: 2
    m_PostInfinity: 2
    m_RotationOrder: 0
  spreadCustomCurve:
    serializedVersion: 2
    m_Curve:
    - serializedVersion: 3
      time: 0
      value: 0
      inSlope: 0
      outSlope: 0
      tangentMode: 0
      weightedMode: 0
      inWeight: 0.33333334
      outWeight: 0.33333334
    m_PreInfinity: 2
    m_PostInfinity: 2
    m_RotationOrder: 0
  reverbZoneMixCustomCurve:
    serializedVersion: 2
    m_Curve:
    - serializedVersion: 3
      time: 0
      value: 1
      inSlope: 0
      outSlope: 0
      tangentMode: 0
      weightedMode: 0
      inWeight: 0.33333334
      outWeight: 0.33333334
    m_PreInfinity: 2
    m_PostInfinity: 2
    m_RotationOrder: 0
--- !u!1 &5631762637277420869
GameObject:
  m_ObjectHideFlags: 0
  m_CorrespondingSourceObject: {fileID: 0}
  m_PrefabInstance: {fileID: 0}
  m_PrefabAsset: {fileID: 0}
  serializedVersion: 6
  m_Component:
  - component: {fileID: 5637584144804264553}
  - component: {fileID: 5695182560688183981}
  m_Layer: 0
  m_Name: Title02
  m_TagString: Music
  m_Icon: {fileID: 0}
  m_NavMeshLayer: 0
  m_StaticEditorFlags: 0
  m_IsActive: 1
--- !u!4 &5637584144804264553
Transform:
  m_ObjectHideFlags: 0
  m_CorrespondingSourceObject: {fileID: 0}
  m_PrefabInstance: {fileID: 0}
  m_PrefabAsset: {fileID: 0}
  m_GameObject: {fileID: 5631762637277420869}
  m_LocalRotation: {x: -0, y: -0, z: -0, w: 1}
  m_LocalPosition: {x: 0, y: 0, z: 0}
  m_LocalScale: {x: 1, y: 1, z: 1}
  m_Children: []
  m_Father: {fileID: 5637886542257246063}
  m_RootOrder: 1
  m_LocalEulerAnglesHint: {x: 0, y: 0, z: 0}
--- !u!82 &5695182560688183981
AudioSource:
  m_ObjectHideFlags: 0
  m_CorrespondingSourceObject: {fileID: 0}
  m_PrefabInstance: {fileID: 0}
  m_PrefabAsset: {fileID: 0}
  m_GameObject: {fileID: 5631762637277420869}
  m_Enabled: 1
  serializedVersion: 4
  OutputAudioMixerGroup: {fileID: 24300001, guid: 94208a0928046438d9b8a00796e7a5a7,
    type: 2}
  m_audioClip: {fileID: 8300000, guid: a27c3459ced54147921c171261d8f78e, type: 3}
  m_PlayOnAwake: 0
  m_Volume: 1
  m_Pitch: 1
  Loop: 0
  Mute: 0
  Spatialize: 0
  SpatializePostEffects: 0
  Priority: 128
  DopplerLevel: 1
  MinDistance: 1
  MaxDistance: 500
  Pan2D: 0
  rolloffMode: 0
  BypassEffects: 0
  BypassListenerEffects: 0
  BypassReverbZones: 0
  rolloffCustomCurve:
    serializedVersion: 2
    m_Curve:
    - serializedVersion: 3
      time: 0
      value: 1
      inSlope: 0
      outSlope: 0
      tangentMode: 0
      weightedMode: 0
      inWeight: 0.33333334
      outWeight: 0.33333334
    - serializedVersion: 3
      time: 1
      value: 0
      inSlope: 0
      outSlope: 0
      tangentMode: 0
      weightedMode: 0
      inWeight: 0.33333334
      outWeight: 0.33333334
    m_PreInfinity: 2
    m_PostInfinity: 2
    m_RotationOrder: 4
  panLevelCustomCurve:
    serializedVersion: 2
    m_Curve:
    - serializedVersion: 3
      time: 0
      value: 0
      inSlope: 0
      outSlope: 0
      tangentMode: 0
      weightedMode: 0
      inWeight: 0.33333334
      outWeight: 0.33333334
    m_PreInfinity: 2
    m_PostInfinity: 2
    m_RotationOrder: 0
  spreadCustomCurve:
    serializedVersion: 2
    m_Curve:
    - serializedVersion: 3
      time: 0
      value: 0
      inSlope: 0
      outSlope: 0
      tangentMode: 0
      weightedMode: 0
      inWeight: 0.33333334
      outWeight: 0.33333334
    m_PreInfinity: 2
    m_PostInfinity: 2
    m_RotationOrder: 0
  reverbZoneMixCustomCurve:
    serializedVersion: 2
    m_Curve:
    - serializedVersion: 3
      time: 0
      value: 1
      inSlope: 0
      outSlope: 0
      tangentMode: 0
      weightedMode: 0
      inWeight: 0.33333334
      outWeight: 0.33333334
    m_PreInfinity: 2
    m_PostInfinity: 2
    m_RotationOrder: 0
--- !u!1 &5631805416363126677
GameObject:
  m_ObjectHideFlags: 0
  m_CorrespondingSourceObject: {fileID: 0}
  m_PrefabInstance: {fileID: 0}
  m_PrefabAsset: {fileID: 0}
  serializedVersion: 6
  m_Component:
  - component: {fileID: 5637852998771348779}
  - component: {fileID: 5695135010764267591}
  m_Layer: 0
  m_Name: GlassBreak01
  m_TagString: SoundFX
  m_Icon: {fileID: 0}
  m_NavMeshLayer: 0
  m_StaticEditorFlags: 0
  m_IsActive: 1
--- !u!4 &5637852998771348779
Transform:
  m_ObjectHideFlags: 0
  m_CorrespondingSourceObject: {fileID: 0}
  m_PrefabInstance: {fileID: 0}
  m_PrefabAsset: {fileID: 0}
  m_GameObject: {fileID: 5631805416363126677}
  m_LocalRotation: {x: -0, y: -0, z: -0, w: 1}
  m_LocalPosition: {x: 0, y: 0, z: 0}
  m_LocalScale: {x: 1, y: 1, z: 1}
  m_Children: []
  m_Father: {fileID: 5630492256413423177}
  m_RootOrder: 25
  m_LocalEulerAnglesHint: {x: 0, y: 0, z: 0}
--- !u!82 &5695135010764267591
AudioSource:
  m_ObjectHideFlags: 0
  m_CorrespondingSourceObject: {fileID: 0}
  m_PrefabInstance: {fileID: 0}
  m_PrefabAsset: {fileID: 0}
  m_GameObject: {fileID: 5631805416363126677}
  m_Enabled: 1
  serializedVersion: 4
  OutputAudioMixerGroup: {fileID: 24300001, guid: 94208a0928046438d9b8a00796e7a5a7,
    type: 2}
  m_audioClip: {fileID: 8300000, guid: f4d9b620902b540cbafc9ca17cf4c8e3, type: 3}
  m_PlayOnAwake: 0
  m_Volume: 0.455
  m_Pitch: 1
  Loop: 0
  Mute: 0
  Spatialize: 0
  SpatializePostEffects: 0
  Priority: 136
  DopplerLevel: 1
  MinDistance: 1
  MaxDistance: 20.19
  Pan2D: 0
  rolloffMode: 2
  BypassEffects: 0
  BypassListenerEffects: 0
  BypassReverbZones: 0
  rolloffCustomCurve:
    serializedVersion: 2
    m_Curve:
    - serializedVersion: 3
      time: 0.13250121
      value: 0.995636
      inSlope: -10.0039835
      outSlope: -10.0039835
      tangentMode: 0
      weightedMode: 0
      inWeight: 0.33333334
      outWeight: 0.33333334
    - serializedVersion: 3
      time: 0.20553894
      value: 0.46014404
      inSlope: -2.5009959
      outSlope: -2.5009959
      tangentMode: 0
      weightedMode: 0
      inWeight: 0.33333334
      outWeight: 0.33333334
    - serializedVersion: 3
      time: 0.39198914
      value: 0.17427063
      inSlope: -0.62524897
      outSlope: -0.62524897
      tangentMode: 0
      weightedMode: 0
      inWeight: 0.33333334
      outWeight: 0.33333334
    - serializedVersion: 3
      time: 0.7241333
      value: 0.045288086
      inSlope: -0.15631224
      outSlope: -0.15631224
      tangentMode: 0
      weightedMode: 0
      inWeight: 0.33333334
      outWeight: 0.33333334
    - serializedVersion: 3
      time: 1
      value: 0
      inSlope: -0.10003988
      outSlope: -0.10003988
      tangentMode: 0
      weightedMode: 0
      inWeight: 0.33333334
      outWeight: 0.33333334
    m_PreInfinity: 2
    m_PostInfinity: 2
    m_RotationOrder: 0
  panLevelCustomCurve:
    serializedVersion: 2
    m_Curve:
    - serializedVersion: 3
      time: 0
      value: 1
      inSlope: 0
      outSlope: 0
      tangentMode: 0
      weightedMode: 0
      inWeight: 0.33333334
      outWeight: 0.33333334
    m_PreInfinity: 2
    m_PostInfinity: 2
    m_RotationOrder: 0
  spreadCustomCurve:
    serializedVersion: 2
    m_Curve:
    - serializedVersion: 3
      time: 0
      value: 0
      inSlope: 0
      outSlope: 0
      tangentMode: 0
      weightedMode: 0
      inWeight: 0.33333334
      outWeight: 0.33333334
    m_PreInfinity: 2
    m_PostInfinity: 2
    m_RotationOrder: 0
  reverbZoneMixCustomCurve:
    serializedVersion: 2
    m_Curve:
    - serializedVersion: 3
      time: 0
      value: 1
      inSlope: 0
      outSlope: 0
      tangentMode: 0
      weightedMode: 0
      inWeight: 0.33333334
      outWeight: 0.33333334
    m_PreInfinity: 2
    m_PostInfinity: 2
    m_RotationOrder: 0
--- !u!1 &5631846134217825081
GameObject:
  m_ObjectHideFlags: 0
  m_CorrespondingSourceObject: {fileID: 0}
  m_PrefabInstance: {fileID: 0}
  m_PrefabAsset: {fileID: 0}
  serializedVersion: 6
  m_Component:
  - component: {fileID: 5630334887048547817}
  - component: {fileID: 5695382471141296603}
  m_Layer: 0
  m_Name: Slurp
  m_TagString: SoundFX
  m_Icon: {fileID: 0}
  m_NavMeshLayer: 0
  m_StaticEditorFlags: 0
  m_IsActive: 1
--- !u!4 &5630334887048547817
Transform:
  m_ObjectHideFlags: 0
  m_CorrespondingSourceObject: {fileID: 0}
  m_PrefabInstance: {fileID: 0}
  m_PrefabAsset: {fileID: 0}
  m_GameObject: {fileID: 5631846134217825081}
  m_LocalRotation: {x: -0, y: -0, z: -0, w: 1}
  m_LocalPosition: {x: 0, y: 0, z: 0}
  m_LocalScale: {x: 1, y: 1, z: 1}
  m_Children: []
  m_Father: {fileID: 5630492256413423177}
  m_RootOrder: 34
  m_LocalEulerAnglesHint: {x: 0, y: 0, z: 0}
--- !u!82 &5695382471141296603
AudioSource:
  m_ObjectHideFlags: 0
  m_CorrespondingSourceObject: {fileID: 0}
  m_PrefabInstance: {fileID: 0}
  m_PrefabAsset: {fileID: 0}
  m_GameObject: {fileID: 5631846134217825081}
  m_Enabled: 1
  serializedVersion: 4
  OutputAudioMixerGroup: {fileID: 24300001, guid: 94208a0928046438d9b8a00796e7a5a7,
    type: 2}
  m_audioClip: {fileID: 8300000, guid: 56ccb63bebe7547dca9b2f4f40411e66, type: 3}
  m_PlayOnAwake: 0
  m_Volume: 0.242
  m_Pitch: 1
  Loop: 0
  Mute: 0
  Spatialize: 0
  SpatializePostEffects: 0
  Priority: 128
  DopplerLevel: 1
  MinDistance: 1
  MaxDistance: 37
  Pan2D: 0
  rolloffMode: 2
  BypassEffects: 0
  BypassListenerEffects: 0
  BypassReverbZones: 0
  rolloffCustomCurve:
    serializedVersion: 2
    m_Curve:
    - serializedVersion: 3
      time: 0.07018814
      value: 1
      inSlope: -10.0039835
      outSlope: -10.0039835
      tangentMode: 0
      weightedMode: 0
      inWeight: 0.33333334
      outWeight: 0.33333334
    - serializedVersion: 3
      time: 0.1729004
      value: 0.46014404
      inSlope: -2.5009959
      outSlope: -2.5009959
      tangentMode: 0
      weightedMode: 0
      inWeight: 0.33333334
      outWeight: 0.33333334
    - serializedVersion: 3
      time: 0.3593506
      value: 0.17427063
      inSlope: -0.62524897
      outSlope: -0.62524897
      tangentMode: 0
      weightedMode: 0
      inWeight: 0.33333334
      outWeight: 0.33333334
    - serializedVersion: 3
      time: 0.7241333
      value: 0.045288086
      inSlope: -0.15631224
      outSlope: -0.15631224
      tangentMode: 0
      weightedMode: 0
      inWeight: 0.33333334
      outWeight: 0.33333334
    - serializedVersion: 3
      time: 1
      value: 0
      inSlope: -0.10003988
      outSlope: -0.10003988
      tangentMode: 0
      weightedMode: 0
      inWeight: 0.33333334
      outWeight: 0.33333334
    m_PreInfinity: 2
    m_PostInfinity: 2
    m_RotationOrder: 0
  panLevelCustomCurve:
    serializedVersion: 2
    m_Curve:
    - serializedVersion: 3
      time: 0
      value: 1
      inSlope: 0
      outSlope: 0
      tangentMode: 0
      weightedMode: 0
      inWeight: 0.33333334
      outWeight: 0.33333334
    m_PreInfinity: 2
    m_PostInfinity: 2
    m_RotationOrder: 0
  spreadCustomCurve:
    serializedVersion: 2
    m_Curve:
    - serializedVersion: 3
      time: 0
      value: 0
      inSlope: 0
      outSlope: 0
      tangentMode: 0
      weightedMode: 0
      inWeight: 0.33333334
      outWeight: 0.33333334
    m_PreInfinity: 2
    m_PostInfinity: 2
    m_RotationOrder: 0
  reverbZoneMixCustomCurve:
    serializedVersion: 2
    m_Curve:
    - serializedVersion: 3
      time: 0
      value: 1
      inSlope: 0
      outSlope: 0
      tangentMode: 0
      weightedMode: 0
      inWeight: 0.33333334
      outWeight: 0.33333334
    m_PreInfinity: 2
    m_PostInfinity: 2
    m_RotationOrder: 0
--- !u!1 &5631885643163120153
GameObject:
  m_ObjectHideFlags: 0
  m_CorrespondingSourceObject: {fileID: 0}
  m_PrefabInstance: {fileID: 0}
  m_PrefabAsset: {fileID: 0}
  serializedVersion: 6
  m_Component:
  - component: {fileID: 5630572066483158487}
  - component: {fileID: 5695515586074777679}
  m_Layer: 0
  m_Name: Ding
  m_TagString: SoundFX
  m_Icon: {fileID: 0}
  m_NavMeshLayer: 0
  m_StaticEditorFlags: 0
  m_IsActive: 1
--- !u!4 &5630572066483158487
Transform:
  m_ObjectHideFlags: 0
  m_CorrespondingSourceObject: {fileID: 0}
  m_PrefabInstance: {fileID: 0}
  m_PrefabAsset: {fileID: 0}
  m_GameObject: {fileID: 5631885643163120153}
  m_LocalRotation: {x: -0, y: -0, z: -0, w: 1}
  m_LocalPosition: {x: 0, y: 0, z: 0}
  m_LocalScale: {x: 1, y: 1, z: 1}
  m_Children: []
  m_Father: {fileID: 5630492256413423177}
  m_RootOrder: 11
  m_LocalEulerAnglesHint: {x: 0, y: 0, z: 0}
--- !u!82 &5695515586074777679
AudioSource:
  m_ObjectHideFlags: 0
  m_CorrespondingSourceObject: {fileID: 0}
  m_PrefabInstance: {fileID: 0}
  m_PrefabAsset: {fileID: 0}
  m_GameObject: {fileID: 5631885643163120153}
  m_Enabled: 1
  serializedVersion: 4
  OutputAudioMixerGroup: {fileID: 24300001, guid: 94208a0928046438d9b8a00796e7a5a7,
    type: 2}
  m_audioClip: {fileID: 8300000, guid: e088d8b027bb386419efb6fd214f592f, type: 3}
  m_PlayOnAwake: 0
  m_Volume: 0.3
  m_Pitch: 1
  Loop: 0
  Mute: 0
  Spatialize: 0
  SpatializePostEffects: 0
  Priority: 128
  DopplerLevel: 1
  MinDistance: 1
  MaxDistance: 5
  Pan2D: 0
  rolloffMode: 2
  BypassEffects: 0
  BypassListenerEffects: 0
  BypassReverbZones: 0
  rolloffCustomCurve:
    serializedVersion: 2
    m_Curve:
    - serializedVersion: 3
      time: 0.053369142
      value: 1
      inSlope: -10.0039835
      outSlope: -10.0039835
      tangentMode: 0
      weightedMode: 0
      inWeight: 0.33333334
      outWeight: 0.33333334
    - serializedVersion: 3
      time: 0.15336914
      value: 0.43888855
      inSlope: -2.5009959
      outSlope: -2.5009959
      tangentMode: 0
      weightedMode: 0
      inWeight: 0.33333334
      outWeight: 0.33333334
    - serializedVersion: 3
      time: 0.32745972
      value: 0.1812439
      inSlope: -0.62524897
      outSlope: -0.62524897
      tangentMode: 0
      weightedMode: 0
      inWeight: 0.33333334
      outWeight: 0.33333334
    - serializedVersion: 3
      time: 0.7274597
      value: 0.018051147
      inSlope: -0.15631224
      outSlope: -0.15631224
      tangentMode: 0
      weightedMode: 0
      inWeight: 0.33333334
      outWeight: 0.33333334
    - serializedVersion: 3
      time: 1
      value: 0
      inSlope: -0.10003988
      outSlope: -0.10003988
      tangentMode: 0
      weightedMode: 0
      inWeight: 0.33333334
      outWeight: 0.33333334
    m_PreInfinity: 2
    m_PostInfinity: 2
    m_RotationOrder: 0
  panLevelCustomCurve:
    serializedVersion: 2
    m_Curve:
    - serializedVersion: 3
      time: 0
      value: 1
      inSlope: 0
      outSlope: 0
      tangentMode: 0
      weightedMode: 0
      inWeight: 0.33333334
      outWeight: 0.33333334
    m_PreInfinity: 2
    m_PostInfinity: 2
    m_RotationOrder: 0
  spreadCustomCurve:
    serializedVersion: 2
    m_Curve:
    - serializedVersion: 3
      time: 0
      value: 0
      inSlope: 0
      outSlope: 0
      tangentMode: 0
      weightedMode: 0
      inWeight: 0.33333334
      outWeight: 0.33333334
    m_PreInfinity: 2
    m_PostInfinity: 2
    m_RotationOrder: 0
  reverbZoneMixCustomCurve:
    serializedVersion: 2
    m_Curve:
    - serializedVersion: 3
      time: 0
      value: 1
      inSlope: 0
      outSlope: 0
      tangentMode: 0
      weightedMode: 0
      inWeight: 0.33333334
      outWeight: 0.33333334
    m_PreInfinity: 2
    m_PostInfinity: 2
    m_RotationOrder: 0
--- !u!1 &5631891127873323581
GameObject:
  m_ObjectHideFlags: 0
  m_CorrespondingSourceObject: {fileID: 0}
  m_PrefabInstance: {fileID: 0}
  m_PrefabAsset: {fileID: 0}
  serializedVersion: 6
  m_Component:
  - component: {fileID: 5637582044607029925}
  - component: {fileID: 5695410405835158129}
  m_Layer: 0
  m_Name: EmptyGunClick
  m_TagString: SoundFX
  m_Icon: {fileID: 0}
  m_NavMeshLayer: 0
  m_StaticEditorFlags: 0
  m_IsActive: 1
--- !u!4 &5637582044607029925
Transform:
  m_ObjectHideFlags: 0
  m_CorrespondingSourceObject: {fileID: 0}
  m_PrefabInstance: {fileID: 0}
  m_PrefabAsset: {fileID: 0}
  m_GameObject: {fileID: 5631891127873323581}
  m_LocalRotation: {x: -0, y: -0, z: -0, w: 1}
  m_LocalPosition: {x: 0, y: 0, z: 0}
  m_LocalScale: {x: 1, y: 1, z: 1}
  m_Children: []
  m_Father: {fileID: 5630492256413423177}
  m_RootOrder: 12
  m_LocalEulerAnglesHint: {x: 0, y: 0, z: 0}
--- !u!82 &5695410405835158129
AudioSource:
  m_ObjectHideFlags: 0
  m_CorrespondingSourceObject: {fileID: 0}
  m_PrefabInstance: {fileID: 0}
  m_PrefabAsset: {fileID: 0}
  m_GameObject: {fileID: 5631891127873323581}
  m_Enabled: 1
  serializedVersion: 4
  OutputAudioMixerGroup: {fileID: 24300001, guid: 94208a0928046438d9b8a00796e7a5a7,
    type: 2}
  m_audioClip: {fileID: 8300000, guid: db64cb0bdb39548dc94e89e0909228e2, type: 3}
  m_PlayOnAwake: 0
  m_Volume: 0.48
  m_Pitch: 1.2
  Loop: 0
  Mute: 0
  Spatialize: 0
  SpatializePostEffects: 0
  Priority: 128
  DopplerLevel: 1
  MinDistance: 1
  MaxDistance: 10
  Pan2D: 0
  rolloffMode: 2
  BypassEffects: 0
  BypassListenerEffects: 0
  BypassReverbZones: 0
  rolloffCustomCurve:
    serializedVersion: 2
    m_Curve:
    - serializedVersion: 3
      time: 0.1
      value: 1
      inSlope: -10.0039835
      outSlope: -10.0039835
      tangentMode: 0
      weightedMode: 0
      inWeight: 0.33333334
      outWeight: 0.33333334
    - serializedVersion: 3
      time: 0.2
      value: 0.5
      inSlope: -2.5009959
      outSlope: -2.5009959
      tangentMode: 0
      weightedMode: 0
      inWeight: 0.33333334
      outWeight: 0.33333334
    - serializedVersion: 3
      time: 0.4
      value: 0.25
      inSlope: -0.62524897
      outSlope: -0.62524897
      tangentMode: 0
      weightedMode: 0
      inWeight: 0.33333334
      outWeight: 0.33333334
    - serializedVersion: 3
      time: 0.8
      value: 0.125
      inSlope: -0.15631224
      outSlope: -0.15631224
      tangentMode: 0
      weightedMode: 0
      inWeight: 0.33333334
      outWeight: 0.33333334
    - serializedVersion: 3
      time: 1
      value: 0
      inSlope: -0.10003988
      outSlope: -0.10003988
      tangentMode: 0
      weightedMode: 0
      inWeight: 0.33333334
      outWeight: 0.33333334
    m_PreInfinity: 2
    m_PostInfinity: 2
    m_RotationOrder: 0
  panLevelCustomCurve:
    serializedVersion: 2
    m_Curve:
    - serializedVersion: 3
      time: 0
      value: 1
      inSlope: 0
      outSlope: 0
      tangentMode: 0
      weightedMode: 0
      inWeight: 0.33333334
      outWeight: 0.33333334
    m_PreInfinity: 2
    m_PostInfinity: 2
    m_RotationOrder: 0
  spreadCustomCurve:
    serializedVersion: 2
    m_Curve:
    - serializedVersion: 3
      time: 0
      value: 0
      inSlope: 0
      outSlope: 0
      tangentMode: 0
      weightedMode: 0
      inWeight: 0.33333334
      outWeight: 0.33333334
    m_PreInfinity: 2
    m_PostInfinity: 2
    m_RotationOrder: 0
  reverbZoneMixCustomCurve:
    serializedVersion: 2
    m_Curve:
    - serializedVersion: 3
      time: 0
      value: 1
      inSlope: 0
      outSlope: 0
      tangentMode: 0
      weightedMode: 0
      inWeight: 0.33333334
      outWeight: 0.33333334
    m_PreInfinity: 2
    m_PostInfinity: 2
    m_RotationOrder: 0
--- !u!1 &5631896127215223673
GameObject:
  m_ObjectHideFlags: 0
  m_CorrespondingSourceObject: {fileID: 0}
  m_PrefabInstance: {fileID: 0}
  m_PrefabAsset: {fileID: 0}
  serializedVersion: 6
  m_Component:
  - component: {fileID: 5637924549109591685}
  - component: {fileID: 5695264987685931921}
  m_Layer: 0
  m_Name: WireCutter
  m_TagString: SoundFX
  m_Icon: {fileID: 0}
  m_NavMeshLayer: 0
  m_StaticEditorFlags: 0
  m_IsActive: 1
--- !u!4 &5637924549109591685
Transform:
  m_ObjectHideFlags: 0
  m_CorrespondingSourceObject: {fileID: 0}
  m_PrefabInstance: {fileID: 0}
  m_PrefabAsset: {fileID: 0}
  m_GameObject: {fileID: 5631896127215223673}
  m_LocalRotation: {x: -0, y: -0, z: -0, w: 1}
  m_LocalPosition: {x: 0, y: 0, z: 0}
  m_LocalScale: {x: 1, y: 1, z: 1}
  m_Children: []
  m_Father: {fileID: 5630492256413423177}
  m_RootOrder: 31
  m_LocalEulerAnglesHint: {x: 0, y: 0, z: 0}
--- !u!82 &5695264987685931921
AudioSource:
  m_ObjectHideFlags: 0
  m_CorrespondingSourceObject: {fileID: 0}
  m_PrefabInstance: {fileID: 0}
  m_PrefabAsset: {fileID: 0}
  m_GameObject: {fileID: 5631896127215223673}
  m_Enabled: 1
  serializedVersion: 4
  OutputAudioMixerGroup: {fileID: 24300001, guid: 94208a0928046438d9b8a00796e7a5a7,
    type: 2}
  m_audioClip: {fileID: 8300000, guid: 5951e7d2e6208438bb4848371d9b98d6, type: 3}
  m_PlayOnAwake: 0
  m_Volume: 0.323
  m_Pitch: 1
  Loop: 0
  Mute: 0
  Spatialize: 0
  SpatializePostEffects: 0
  Priority: 128
  DopplerLevel: 1
  MinDistance: 1
  MaxDistance: 37
  Pan2D: 0
  rolloffMode: 2
  BypassEffects: 0
  BypassListenerEffects: 0
  BypassReverbZones: 0
  rolloffCustomCurve:
    serializedVersion: 2
    m_Curve:
    - serializedVersion: 3
      time: 0.07018814
      value: 1
      inSlope: -10.0039835
      outSlope: -10.0039835
      tangentMode: 0
      weightedMode: 0
      inWeight: 0.33333334
      outWeight: 0.33333334
    - serializedVersion: 3
      time: 0.1729004
      value: 0.46014404
      inSlope: -2.5009959
      outSlope: -2.5009959
      tangentMode: 0
      weightedMode: 0
      inWeight: 0.33333334
      outWeight: 0.33333334
    - serializedVersion: 3
      time: 0.3593506
      value: 0.17427063
      inSlope: -0.62524897
      outSlope: -0.62524897
      tangentMode: 0
      weightedMode: 0
      inWeight: 0.33333334
      outWeight: 0.33333334
    - serializedVersion: 3
      time: 0.7241333
      value: 0.045288086
      inSlope: -0.15631224
      outSlope: -0.15631224
      tangentMode: 0
      weightedMode: 0
      inWeight: 0.33333334
      outWeight: 0.33333334
    - serializedVersion: 3
      time: 1
      value: 0
      inSlope: -0.10003988
      outSlope: -0.10003988
      tangentMode: 0
      weightedMode: 0
      inWeight: 0.33333334
      outWeight: 0.33333334
    m_PreInfinity: 2
    m_PostInfinity: 2
    m_RotationOrder: 0
  panLevelCustomCurve:
    serializedVersion: 2
    m_Curve:
    - serializedVersion: 3
      time: 0
      value: 1
      inSlope: 0
      outSlope: 0
      tangentMode: 0
      weightedMode: 0
      inWeight: 0.33333334
      outWeight: 0.33333334
    m_PreInfinity: 2
    m_PostInfinity: 2
    m_RotationOrder: 0
  spreadCustomCurve:
    serializedVersion: 2
    m_Curve:
    - serializedVersion: 3
      time: 0
      value: 0
      inSlope: 0
      outSlope: 0
      tangentMode: 0
      weightedMode: 0
      inWeight: 0.33333334
      outWeight: 0.33333334
    m_PreInfinity: 2
    m_PostInfinity: 2
    m_RotationOrder: 0
  reverbZoneMixCustomCurve:
    serializedVersion: 2
    m_Curve:
    - serializedVersion: 3
      time: 0
      value: 1
      inSlope: 0
      outSlope: 0
      tangentMode: 0
      weightedMode: 0
      inWeight: 0.33333334
      outWeight: 0.33333334
    m_PreInfinity: 2
    m_PostInfinity: 2
    m_RotationOrder: 0
--- !u!1 &5631897704368278007
GameObject:
  m_ObjectHideFlags: 0
  m_CorrespondingSourceObject: {fileID: 0}
  m_PrefabInstance: {fileID: 0}
  m_PrefabAsset: {fileID: 0}
  serializedVersion: 6
  m_Component:
  - component: {fileID: 5637637908598831409}
  - component: {fileID: 5696992384727849827}
  m_Layer: 0
  m_Name: EatFood
  m_TagString: SoundFX
  m_Icon: {fileID: 0}
  m_NavMeshLayer: 0
  m_StaticEditorFlags: 0
  m_IsActive: 1
--- !u!4 &5637637908598831409
Transform:
  m_ObjectHideFlags: 0
  m_CorrespondingSourceObject: {fileID: 0}
  m_PrefabInstance: {fileID: 0}
  m_PrefabAsset: {fileID: 0}
  m_GameObject: {fileID: 5631897704368278007}
  m_LocalRotation: {x: -0, y: -0, z: -0, w: 1}
  m_LocalPosition: {x: 0, y: 0, z: 0}
  m_LocalScale: {x: 1, y: 1, z: 1}
  m_Children: []
  m_Father: {fileID: 5630492256413423177}
  m_RootOrder: 19
  m_LocalEulerAnglesHint: {x: 0, y: 0, z: 0}
--- !u!82 &5696992384727849827
AudioSource:
  m_ObjectHideFlags: 0
  m_CorrespondingSourceObject: {fileID: 0}
  m_PrefabInstance: {fileID: 0}
  m_PrefabAsset: {fileID: 0}
  m_GameObject: {fileID: 5631897704368278007}
  m_Enabled: 1
  serializedVersion: 4
  OutputAudioMixerGroup: {fileID: 24300001, guid: 94208a0928046438d9b8a00796e7a5a7,
    type: 2}
  m_audioClip: {fileID: 8300000, guid: 35f1b73cc713c4cccb3f122b85c10ddf, type: 3}
  m_PlayOnAwake: 0
  m_Volume: 0.48
  m_Pitch: 1
  Loop: 0
  Mute: 0
  Spatialize: 0
  SpatializePostEffects: 0
  Priority: 128
  DopplerLevel: 1
  MinDistance: 1
  MaxDistance: 10
  Pan2D: 0
  rolloffMode: 2
  BypassEffects: 0
  BypassListenerEffects: 0
  BypassReverbZones: 0
  rolloffCustomCurve:
    serializedVersion: 2
    m_Curve:
    - serializedVersion: 3
      time: 0.07018814
      value: 1
      inSlope: -10.0039835
      outSlope: -10.0039835
      tangentMode: 0
      weightedMode: 0
      inWeight: 0.33333334
      outWeight: 0.33333334
    - serializedVersion: 3
      time: 0.1729004
      value: 0.46014404
      inSlope: -2.5009959
      outSlope: -2.5009959
      tangentMode: 0
      weightedMode: 0
      inWeight: 0.33333334
      outWeight: 0.33333334
    - serializedVersion: 3
      time: 0.3593506
      value: 0.17427063
      inSlope: -0.62524897
      outSlope: -0.62524897
      tangentMode: 0
      weightedMode: 0
      inWeight: 0.33333334
      outWeight: 0.33333334
    - serializedVersion: 3
      time: 0.7241333
      value: 0.045288086
      inSlope: -0.15631224
      outSlope: -0.15631224
      tangentMode: 0
      weightedMode: 0
      inWeight: 0.33333334
      outWeight: 0.33333334
    - serializedVersion: 3
      time: 1
      value: 0
      inSlope: -0.10003988
      outSlope: -0.10003988
      tangentMode: 0
      weightedMode: 0
      inWeight: 0.33333334
      outWeight: 0.33333334
    m_PreInfinity: 2
    m_PostInfinity: 2
    m_RotationOrder: 0
  panLevelCustomCurve:
    serializedVersion: 2
    m_Curve:
    - serializedVersion: 3
      time: 0
      value: 1
      inSlope: 0
      outSlope: 0
      tangentMode: 0
      weightedMode: 0
      inWeight: 0.33333334
      outWeight: 0.33333334
    m_PreInfinity: 2
    m_PostInfinity: 2
    m_RotationOrder: 0
  spreadCustomCurve:
    serializedVersion: 2
    m_Curve:
    - serializedVersion: 3
      time: 0
      value: 0
      inSlope: 0
      outSlope: 0
      tangentMode: 0
      weightedMode: 0
      inWeight: 0.33333334
      outWeight: 0.33333334
    m_PreInfinity: 2
    m_PostInfinity: 2
    m_RotationOrder: 0
  reverbZoneMixCustomCurve:
    serializedVersion: 2
    m_Curve:
    - serializedVersion: 3
      time: 0
      value: 1
      inSlope: 0
      outSlope: 0
      tangentMode: 0
      weightedMode: 0
      inWeight: 0.33333334
      outWeight: 0.33333334
    m_PreInfinity: 2
    m_PostInfinity: 2
    m_RotationOrder: 0
--- !u!1 &5631935133168330449
GameObject:
  m_ObjectHideFlags: 0
  m_CorrespondingSourceObject: {fileID: 0}
  m_PrefabInstance: {fileID: 0}
  m_PrefabAsset: {fileID: 0}
  serializedVersion: 6
  m_Component:
  - component: {fileID: 5637927323335251555}
  - component: {fileID: 5696991112296638323}
  m_Layer: 0
  m_Name: Explosion2
  m_TagString: SoundFX
  m_Icon: {fileID: 0}
  m_NavMeshLayer: 0
  m_StaticEditorFlags: 0
  m_IsActive: 1
--- !u!4 &5637927323335251555
Transform:
  m_ObjectHideFlags: 0
  m_CorrespondingSourceObject: {fileID: 0}
  m_PrefabInstance: {fileID: 0}
  m_PrefabAsset: {fileID: 0}
  m_GameObject: {fileID: 5631935133168330449}
  m_LocalRotation: {x: 0, y: 0, z: 0, w: 1}
  m_LocalPosition: {x: 0, y: 0, z: 0}
  m_LocalScale: {x: 1, y: 1, z: 1}
  m_Children: []
  m_Father: {fileID: 5637596811646992755}
  m_RootOrder: 1
  m_LocalEulerAnglesHint: {x: 0, y: 0, z: 0}
--- !u!82 &5696991112296638323
AudioSource:
  m_ObjectHideFlags: 0
  m_CorrespondingSourceObject: {fileID: 0}
  m_PrefabInstance: {fileID: 0}
  m_PrefabAsset: {fileID: 0}
  m_GameObject: {fileID: 5631935133168330449}
  m_Enabled: 1
  serializedVersion: 4
  OutputAudioMixerGroup: {fileID: 24300001, guid: 94208a0928046438d9b8a00796e7a5a7,
    type: 2}
  m_audioClip: {fileID: 8300000, guid: 4523b7e926fa749b2810a946769d50fc, type: 3}
  m_PlayOnAwake: 0
  m_Volume: 0.5
  m_Pitch: 1
  Loop: 0
  Mute: 0
  Spatialize: 0
  SpatializePostEffects: 0
  Priority: 128
  DopplerLevel: 1
  MinDistance: 1
  MaxDistance: 500
  Pan2D: 0
  rolloffMode: 0
  BypassEffects: 0
  BypassListenerEffects: 0
  BypassReverbZones: 0
  rolloffCustomCurve:
    serializedVersion: 2
    m_Curve:
    - serializedVersion: 3
      time: 0
      value: 1
      inSlope: 0
      outSlope: 0
      tangentMode: 0
      weightedMode: 0
      inWeight: 0.33333334
      outWeight: 0.33333334
    - serializedVersion: 3
      time: 1
      value: 0
      inSlope: 0
      outSlope: 0
      tangentMode: 0
      weightedMode: 0
      inWeight: 0.33333334
      outWeight: 0.33333334
    m_PreInfinity: 2
    m_PostInfinity: 2
    m_RotationOrder: 4
  panLevelCustomCurve:
    serializedVersion: 2
    m_Curve:
    - serializedVersion: 3
      time: 0
      value: 0
      inSlope: 0
      outSlope: 0
      tangentMode: 0
      weightedMode: 0
      inWeight: 0.33333334
      outWeight: 0.33333334
    m_PreInfinity: 2
    m_PostInfinity: 2
    m_RotationOrder: 0
  spreadCustomCurve:
    serializedVersion: 2
    m_Curve:
    - serializedVersion: 3
      time: 0
      value: 0
      inSlope: 0
      outSlope: 0
      tangentMode: 0
      weightedMode: 0
      inWeight: 0.33333334
      outWeight: 0.33333334
    m_PreInfinity: 2
    m_PostInfinity: 2
    m_RotationOrder: 0
  reverbZoneMixCustomCurve:
    serializedVersion: 2
    m_Curve:
    - serializedVersion: 3
      time: 0
      value: 1
      inSlope: 0
      outSlope: 0
      tangentMode: 0
      weightedMode: 0
      inWeight: 0.33333334
      outWeight: 0.33333334
    m_PreInfinity: 2
    m_PostInfinity: 2
    m_RotationOrder: 0
--- !u!1 &5631971356224815093
GameObject:
  m_ObjectHideFlags: 0
  m_CorrespondingSourceObject: {fileID: 0}
  m_PrefabInstance: {fileID: 0}
  m_PrefabAsset: {fileID: 0}
  serializedVersion: 6
  m_Component:
  - component: {fileID: 5637505386036546351}
  - component: {fileID: 5695528690072265449}
  m_Layer: 0
  m_Name: ClownHonk
  m_TagString: SoundFX
  m_Icon: {fileID: 0}
  m_NavMeshLayer: 0
  m_StaticEditorFlags: 0
  m_IsActive: 1
--- !u!4 &5637505386036546351
Transform:
  m_ObjectHideFlags: 0
  m_CorrespondingSourceObject: {fileID: 0}
  m_PrefabInstance: {fileID: 0}
  m_PrefabAsset: {fileID: 0}
  m_GameObject: {fileID: 5631971356224815093}
  m_LocalRotation: {x: 0, y: 0, z: 0, w: 1}
  m_LocalPosition: {x: 0, y: 0, z: 0}
  m_LocalScale: {x: 1, y: 1, z: 1}
  m_Children: []
  m_Father: {fileID: 5630492256413423177}
  m_RootOrder: 1
  m_LocalEulerAnglesHint: {x: 0, y: 0, z: 0}
--- !u!82 &5695528690072265449
AudioSource:
  m_ObjectHideFlags: 0
  m_CorrespondingSourceObject: {fileID: 0}
  m_PrefabInstance: {fileID: 0}
  m_PrefabAsset: {fileID: 0}
  m_GameObject: {fileID: 5631971356224815093}
  m_Enabled: 1
  serializedVersion: 4
  OutputAudioMixerGroup: {fileID: 24300001, guid: 94208a0928046438d9b8a00796e7a5a7,
    type: 2}
  m_audioClip: {fileID: 8300000, guid: 5479a0541f4249b7a707f18bdefe5d74, type: 3}
  m_PlayOnAwake: 0
  m_Volume: 1
  m_Pitch: 1
  Loop: 0
  Mute: 0
  Spatialize: 0
  SpatializePostEffects: 0
  Priority: 128
  DopplerLevel: 1
  MinDistance: 1
  MaxDistance: 500
  Pan2D: 0
  rolloffMode: 0
  BypassEffects: 0
  BypassListenerEffects: 0
  BypassReverbZones: 0
  rolloffCustomCurve:
    serializedVersion: 2
    m_Curve:
    - serializedVersion: 3
      time: 0
      value: 1
      inSlope: 0
      outSlope: 0
      tangentMode: 0
      weightedMode: 0
      inWeight: 0.33333334
      outWeight: 0.33333334
    - serializedVersion: 3
      time: 1
      value: 0
      inSlope: 0
      outSlope: 0
      tangentMode: 0
      weightedMode: 0
      inWeight: 0.33333334
      outWeight: 0.33333334
    m_PreInfinity: 2
    m_PostInfinity: 2
    m_RotationOrder: 4
  panLevelCustomCurve:
    serializedVersion: 2
    m_Curve:
    - serializedVersion: 3
      time: 0
      value: 0
      inSlope: 0
      outSlope: 0
      tangentMode: 0
      weightedMode: 0
      inWeight: 0.33333334
      outWeight: 0.33333334
    m_PreInfinity: 2
    m_PostInfinity: 2
    m_RotationOrder: 0
  spreadCustomCurve:
    serializedVersion: 2
    m_Curve:
    - serializedVersion: 3
      time: 0
      value: 0
      inSlope: 0
      outSlope: 0
      tangentMode: 0
      weightedMode: 0
      inWeight: 0.33333334
      outWeight: 0.33333334
    m_PreInfinity: 2
    m_PostInfinity: 2
    m_RotationOrder: 0
  reverbZoneMixCustomCurve:
    serializedVersion: 2
    m_Curve:
    - serializedVersion: 3
      time: 0
      value: 1
      inSlope: 0
      outSlope: 0
      tangentMode: 0
      weightedMode: 0
      inWeight: 0.33333334
      outWeight: 0.33333334
    m_PreInfinity: 2
    m_PostInfinity: 2
    m_RotationOrder: 0
--- !u!1 &5631977054488097951
GameObject:
  m_ObjectHideFlags: 0
  m_CorrespondingSourceObject: {fileID: 0}
  m_PrefabInstance: {fileID: 0}
  m_PrefabAsset: {fileID: 0}
  serializedVersion: 6
  m_Component:
  - component: {fileID: 5637621954536346717}
  - component: {fileID: 5695536053803015879}
  m_Layer: 0
  m_Name: Ambient03
  m_TagString: SoundFX
  m_Icon: {fileID: 0}
  m_NavMeshLayer: 0
  m_StaticEditorFlags: 0
  m_IsActive: 1
--- !u!4 &5637621954536346717
Transform:
  m_ObjectHideFlags: 0
  m_CorrespondingSourceObject: {fileID: 0}
  m_PrefabInstance: {fileID: 0}
  m_PrefabAsset: {fileID: 0}
  m_GameObject: {fileID: 5631977054488097951}
  m_LocalRotation: {x: -0, y: -0, z: -0, w: 1}
  m_LocalPosition: {x: 0, y: 0, z: 0}
  m_LocalScale: {x: 1, y: 1, z: 1}
  m_Children: []
  m_Father: {fileID: 5630492256413423177}
  m_RootOrder: 6
  m_LocalEulerAnglesHint: {x: 0, y: 0, z: 0}
--- !u!82 &5695536053803015879
AudioSource:
  m_ObjectHideFlags: 0
  m_CorrespondingSourceObject: {fileID: 0}
  m_PrefabInstance: {fileID: 0}
  m_PrefabAsset: {fileID: 0}
  m_GameObject: {fileID: 5631977054488097951}
  m_Enabled: 1
  serializedVersion: 4
  OutputAudioMixerGroup: {fileID: 24300001, guid: 94208a0928046438d9b8a00796e7a5a7,
    type: 2}
  m_audioClip: {fileID: 8300000, guid: c9e3ed57f05fa44079d8c9ddecdea939, type: 3}
  m_PlayOnAwake: 0
  m_Volume: 0.33
  m_Pitch: 1
  Loop: 0
  Mute: 0
  Spatialize: 0
  SpatializePostEffects: 0
  Priority: 128
  DopplerLevel: 1
  MinDistance: 1
  MaxDistance: 500
  Pan2D: 0
  rolloffMode: 0
  BypassEffects: 0
  BypassListenerEffects: 0
  BypassReverbZones: 0
  rolloffCustomCurve:
    serializedVersion: 2
    m_Curve:
    - serializedVersion: 3
      time: 0
      value: 1
      inSlope: 0
      outSlope: 0
      tangentMode: 0
      weightedMode: 0
      inWeight: 0.33333334
      outWeight: 0.33333334
    - serializedVersion: 3
      time: 1
      value: 0
      inSlope: 0
      outSlope: 0
      tangentMode: 0
      weightedMode: 0
      inWeight: 0.33333334
      outWeight: 0.33333334
    m_PreInfinity: 2
    m_PostInfinity: 2
    m_RotationOrder: 4
  panLevelCustomCurve:
    serializedVersion: 2
    m_Curve:
    - serializedVersion: 3
      time: 0
      value: 0
      inSlope: 0
      outSlope: 0
      tangentMode: 0
      weightedMode: 0
      inWeight: 0.33333334
      outWeight: 0.33333334
    m_PreInfinity: 2
    m_PostInfinity: 2
    m_RotationOrder: 0
  spreadCustomCurve:
    serializedVersion: 2
    m_Curve:
    - serializedVersion: 3
      time: 0
      value: 0
      inSlope: 0
      outSlope: 0
      tangentMode: 0
      weightedMode: 0
      inWeight: 0.33333334
      outWeight: 0.33333334
    m_PreInfinity: 2
    m_PostInfinity: 2
    m_RotationOrder: 0
  reverbZoneMixCustomCurve:
    serializedVersion: 2
    m_Curve:
    - serializedVersion: 3
      time: 0
      value: 1
      inSlope: 0
      outSlope: 0
      tangentMode: 0
      weightedMode: 0
      inWeight: 0.33333334
      outWeight: 0.33333334
    m_PreInfinity: 2
    m_PostInfinity: 2
    m_RotationOrder: 0
--- !u!1 &5632019992903817945
GameObject:
  m_ObjectHideFlags: 0
  m_CorrespondingSourceObject: {fileID: 0}
  m_PrefabInstance: {fileID: 0}
  m_PrefabAsset: {fileID: 0}
  serializedVersion: 6
  m_Component:
  - component: {fileID: 5637809903380905323}
  - component: {fileID: 5695360459898308287}
  m_Layer: 0
  m_Name: AirlockClose
  m_TagString: SoundFX
  m_Icon: {fileID: 0}
  m_NavMeshLayer: 0
  m_StaticEditorFlags: 0
  m_IsActive: 1
--- !u!4 &5637809903380905323
Transform:
  m_ObjectHideFlags: 0
  m_CorrespondingSourceObject: {fileID: 0}
  m_PrefabInstance: {fileID: 0}
  m_PrefabAsset: {fileID: 0}
  m_GameObject: {fileID: 5632019992903817945}
  m_LocalRotation: {x: -0, y: -0, z: -0, w: 1}
  m_LocalPosition: {x: 0, y: 0, z: 0}
  m_LocalScale: {x: 1, y: 1, z: 1}
  m_Children: []
  m_Father: {fileID: 5630492256413423177}
  m_RootOrder: 3
  m_LocalEulerAnglesHint: {x: 0, y: 0, z: 0}
--- !u!82 &5695360459898308287
AudioSource:
  m_ObjectHideFlags: 0
  m_CorrespondingSourceObject: {fileID: 0}
  m_PrefabInstance: {fileID: 0}
  m_PrefabAsset: {fileID: 0}
  m_GameObject: {fileID: 5632019992903817945}
  m_Enabled: 1
  serializedVersion: 4
  OutputAudioMixerGroup: {fileID: 24300001, guid: 94208a0928046438d9b8a00796e7a5a7,
    type: 2}
  m_audioClip: {fileID: 8300000, guid: 98b5308a2adb43d49b3471da7a9057dd, type: 3}
  m_PlayOnAwake: 0
  m_Volume: 0.35
  m_Pitch: 1
  Loop: 0
  Mute: 0
  Spatialize: 0
  SpatializePostEffects: 0
  Priority: 128
  DopplerLevel: 1
  MinDistance: 1
  MaxDistance: 20
  Pan2D: 0
  rolloffMode: 2
  BypassEffects: 0
  BypassListenerEffects: 0
  BypassReverbZones: 0
  rolloffCustomCurve:
    serializedVersion: 2
    m_Curve:
    - serializedVersion: 3
      time: 0.05
      value: 1
      inSlope: -20.007967
      outSlope: -20.007967
      tangentMode: 0
      weightedMode: 0
      inWeight: 0.33333334
      outWeight: 0.33333334
    - serializedVersion: 3
      time: 0.1
      value: 0.5
      inSlope: -5.0019917
      outSlope: -5.0019917
      tangentMode: 0
      weightedMode: 0
      inWeight: 0.33333334
      outWeight: 0.33333334
    - serializedVersion: 3
      time: 0.2
      value: 0.25
      inSlope: -1.2504979
      outSlope: -1.2504979
      tangentMode: 0
      weightedMode: 0
      inWeight: 0.33333334
      outWeight: 0.33333334
    - serializedVersion: 3
      time: 0.4
      value: 0.125
      inSlope: -0.31262448
      outSlope: -0.31262448
      tangentMode: 0
      weightedMode: 0
      inWeight: 0.33333334
      outWeight: 0.33333334
    - serializedVersion: 3
      time: 0.8
      value: 0.0625
      inSlope: -0.07815612
      outSlope: -0.07815612
      tangentMode: 0
      weightedMode: 0
      inWeight: 0.33333334
      outWeight: 0.33333334
    - serializedVersion: 3
      time: 1
      value: 0
      inSlope: -0.05001994
      outSlope: -0.05001994
      tangentMode: 0
      weightedMode: 0
      inWeight: 0.33333334
      outWeight: 0.33333334
    m_PreInfinity: 2
    m_PostInfinity: 2
    m_RotationOrder: 0
  panLevelCustomCurve:
    serializedVersion: 2
    m_Curve:
    - serializedVersion: 3
      time: 0
      value: 1
      inSlope: 0
      outSlope: 0
      tangentMode: 0
      weightedMode: 0
      inWeight: 0.33333334
      outWeight: 0.33333334
    m_PreInfinity: 2
    m_PostInfinity: 2
    m_RotationOrder: 0
  spreadCustomCurve:
    serializedVersion: 2
    m_Curve:
    - serializedVersion: 3
      time: 0
      value: 0
      inSlope: 0
      outSlope: 0
      tangentMode: 0
      weightedMode: 0
      inWeight: 0.33333334
      outWeight: 0.33333334
    m_PreInfinity: 2
    m_PostInfinity: 2
    m_RotationOrder: 0
  reverbZoneMixCustomCurve:
    serializedVersion: 2
    m_Curve:
    - serializedVersion: 3
      time: 0
      value: 1
      inSlope: 0
      outSlope: 0
      tangentMode: 0
      weightedMode: 0
      inWeight: 0.33333334
      outWeight: 0.33333334
    m_PreInfinity: 2
    m_PostInfinity: 2
    m_RotationOrder: 0
--- !u!1 &5632079992748294081
GameObject:
  m_ObjectHideFlags: 0
  m_CorrespondingSourceObject: {fileID: 0}
  m_PrefabInstance: {fileID: 0}
  m_PrefabAsset: {fileID: 0}
  serializedVersion: 6
  m_Component:
  - component: {fileID: 5637434908198726729}
  - component: {fileID: 5695487683682881249}
  m_Layer: 0
  m_Name: ShootGunUzi
  m_TagString: SoundFX
  m_Icon: {fileID: 0}
  m_NavMeshLayer: 0
  m_StaticEditorFlags: 0
  m_IsActive: 1
--- !u!4 &5637434908198726729
Transform:
  m_ObjectHideFlags: 0
  m_CorrespondingSourceObject: {fileID: 0}
  m_PrefabInstance: {fileID: 0}
  m_PrefabAsset: {fileID: 0}
  m_GameObject: {fileID: 5632079992748294081}
  m_LocalRotation: {x: -0, y: -0, z: -0, w: 1}
  m_LocalPosition: {x: 0, y: 0, z: 0}
  m_LocalScale: {x: 1, y: 1, z: 1}
  m_Children: []
  m_Father: {fileID: 5637834669577819629}
  m_RootOrder: 4
  m_LocalEulerAnglesHint: {x: 0, y: 0, z: 0}
--- !u!82 &5695487683682881249
AudioSource:
  m_ObjectHideFlags: 0
  m_CorrespondingSourceObject: {fileID: 0}
  m_PrefabInstance: {fileID: 0}
  m_PrefabAsset: {fileID: 0}
  m_GameObject: {fileID: 5632079992748294081}
  m_Enabled: 1
  serializedVersion: 4
  OutputAudioMixerGroup: {fileID: 24300001, guid: 94208a0928046438d9b8a00796e7a5a7,
    type: 2}
  m_audioClip: {fileID: 8300000, guid: 62c48e87d15684568a120b7cbe7b651f, type: 3}
  m_PlayOnAwake: 0
  m_Volume: 0.6
  m_Pitch: 1.1
  Loop: 0
  Mute: 0
  Spatialize: 0
  SpatializePostEffects: 0
  Priority: 128
  DopplerLevel: 1
  MinDistance: 1
  MaxDistance: 90
  Pan2D: 0
  rolloffMode: 2
  BypassEffects: 0
  BypassListenerEffects: 0
  BypassReverbZones: 0
  rolloffCustomCurve:
    serializedVersion: 2
    m_Curve:
    - serializedVersion: 3
      time: 0.011111111
      value: 1
      inSlope: -90.03599
      outSlope: -90.03599
      tangentMode: 0
      weightedMode: 0
      inWeight: 0.33333334
      outWeight: 0.33333334
    - serializedVersion: 3
      time: 0.022222223
      value: 0.5
      inSlope: -22.508997
      outSlope: -22.508997
      tangentMode: 0
      weightedMode: 0
      inWeight: 0.33333334
      outWeight: 0.33333334
    - serializedVersion: 3
      time: 0.044444446
      value: 0.25
      inSlope: -5.6272492
      outSlope: -5.6272492
      tangentMode: 0
      weightedMode: 0
      inWeight: 0.33333334
      outWeight: 0.33333334
    - serializedVersion: 3
      time: 0.08888889
      value: 0.125
      inSlope: -1.4068123
      outSlope: -1.4068123
      tangentMode: 0
      weightedMode: 0
      inWeight: 0.33333334
      outWeight: 0.33333334
    - serializedVersion: 3
      time: 0.17777778
      value: 0.0625
      inSlope: -0.35170308
      outSlope: -0.35170308
      tangentMode: 0
      weightedMode: 0
      inWeight: 0.33333334
      outWeight: 0.33333334
    - serializedVersion: 3
      time: 0.35555556
      value: 0.03125
      inSlope: -0.08792577
      outSlope: -0.08792577
      tangentMode: 0
      weightedMode: 0
      inWeight: 0.33333334
      outWeight: 0.33333334
    - serializedVersion: 3
      time: 0.7111111
      value: 0.015625
      inSlope: -0.021981442
      outSlope: -0.021981442
      tangentMode: 0
      weightedMode: 0
      inWeight: 0.33333334
      outWeight: 0.33333334
    - serializedVersion: 3
      time: 1
      value: 0
      inSlope: -0.0111155445
      outSlope: -0.0111155445
      tangentMode: 0
      weightedMode: 0
      inWeight: 0.33333334
      outWeight: 0.33333334
    m_PreInfinity: 2
    m_PostInfinity: 2
    m_RotationOrder: 0
  panLevelCustomCurve:
    serializedVersion: 2
    m_Curve:
    - serializedVersion: 3
      time: 0
      value: 1
      inSlope: 0
      outSlope: 0
      tangentMode: 0
      weightedMode: 0
      inWeight: 0.33333334
      outWeight: 0.33333334
    m_PreInfinity: 2
    m_PostInfinity: 2
    m_RotationOrder: 0
  spreadCustomCurve:
    serializedVersion: 2
    m_Curve:
    - serializedVersion: 3
      time: 0
      value: 0
      inSlope: 0
      outSlope: 0
      tangentMode: 0
      weightedMode: 0
      inWeight: 0.33333334
      outWeight: 0.33333334
    m_PreInfinity: 2
    m_PostInfinity: 2
    m_RotationOrder: 0
  reverbZoneMixCustomCurve:
    serializedVersion: 2
    m_Curve:
    - serializedVersion: 3
      time: 0
      value: 1
      inSlope: 0
      outSlope: 0
      tangentMode: 0
      weightedMode: 0
      inWeight: 0.33333334
      outWeight: 0.33333334
    m_PreInfinity: 2
    m_PostInfinity: 2
    m_RotationOrder: 0
--- !u!1 &5632085465828803783
GameObject:
  m_ObjectHideFlags: 0
  m_CorrespondingSourceObject: {fileID: 0}
  m_PrefabInstance: {fileID: 0}
  m_PrefabAsset: {fileID: 0}
  serializedVersion: 6
  m_Component:
  - component: {fileID: 5630309659804796065}
  - component: {fileID: 5695401652550537563}
  m_Layer: 0
  m_Name: GlassStep
  m_TagString: SoundFX
  m_Icon: {fileID: 0}
  m_NavMeshLayer: 0
  m_StaticEditorFlags: 0
  m_IsActive: 1
--- !u!4 &5630309659804796065
Transform:
  m_ObjectHideFlags: 0
  m_CorrespondingSourceObject: {fileID: 0}
  m_PrefabInstance: {fileID: 0}
  m_PrefabAsset: {fileID: 0}
  m_GameObject: {fileID: 5632085465828803783}
  m_LocalRotation: {x: -0, y: -0, z: -0, w: 1}
  m_LocalPosition: {x: 0, y: 0, z: 0}
  m_LocalScale: {x: 1, y: 1, z: 1}
  m_Children: []
  m_Father: {fileID: 5630492256413423177}
  m_RootOrder: 28
  m_LocalEulerAnglesHint: {x: 0, y: 0, z: 0}
--- !u!82 &5695401652550537563
AudioSource:
  m_ObjectHideFlags: 0
  m_CorrespondingSourceObject: {fileID: 0}
  m_PrefabInstance: {fileID: 0}
  m_PrefabAsset: {fileID: 0}
  m_GameObject: {fileID: 5632085465828803783}
  m_Enabled: 1
  serializedVersion: 4
  OutputAudioMixerGroup: {fileID: 24300001, guid: 94208a0928046438d9b8a00796e7a5a7,
    type: 2}
  m_audioClip: {fileID: 8300000, guid: 07bec53a1ea2a49cf94c1bdd0d641906, type: 3}
  m_PlayOnAwake: 0
  m_Volume: 0.323
  m_Pitch: 1
  Loop: 0
  Mute: 0
  Spatialize: 0
  SpatializePostEffects: 0
  Priority: 128
  DopplerLevel: 1
  MinDistance: 1
  MaxDistance: 10
  Pan2D: 0
  rolloffMode: 2
  BypassEffects: 0
  BypassListenerEffects: 0
  BypassReverbZones: 0
  rolloffCustomCurve:
    serializedVersion: 2
    m_Curve:
    - serializedVersion: 3
      time: 0.07018814
      value: 1
      inSlope: -10.0039835
      outSlope: -10.0039835
      tangentMode: 0
      weightedMode: 0
      inWeight: 0.33333334
      outWeight: 0.33333334
    - serializedVersion: 3
      time: 0.1729004
      value: 0.46014404
      inSlope: -2.5009959
      outSlope: -2.5009959
      tangentMode: 0
      weightedMode: 0
      inWeight: 0.33333334
      outWeight: 0.33333334
    - serializedVersion: 3
      time: 0.3593506
      value: 0.17427063
      inSlope: -0.62524897
      outSlope: -0.62524897
      tangentMode: 0
      weightedMode: 0
      inWeight: 0.33333334
      outWeight: 0.33333334
    - serializedVersion: 3
      time: 0.7241333
      value: 0.045288086
      inSlope: -0.15631224
      outSlope: -0.15631224
      tangentMode: 0
      weightedMode: 0
      inWeight: 0.33333334
      outWeight: 0.33333334
    - serializedVersion: 3
      time: 1
      value: 0
      inSlope: -0.10003988
      outSlope: -0.10003988
      tangentMode: 0
      weightedMode: 0
      inWeight: 0.33333334
      outWeight: 0.33333334
    m_PreInfinity: 2
    m_PostInfinity: 2
    m_RotationOrder: 0
  panLevelCustomCurve:
    serializedVersion: 2
    m_Curve:
    - serializedVersion: 3
      time: 0
      value: 1
      inSlope: 0
      outSlope: 0
      tangentMode: 0
      weightedMode: 0
      inWeight: 0.33333334
      outWeight: 0.33333334
    m_PreInfinity: 2
    m_PostInfinity: 2
    m_RotationOrder: 0
  spreadCustomCurve:
    serializedVersion: 2
    m_Curve:
    - serializedVersion: 3
      time: 0
      value: 0
      inSlope: 0
      outSlope: 0
      tangentMode: 0
      weightedMode: 0
      inWeight: 0.33333334
      outWeight: 0.33333334
    m_PreInfinity: 2
    m_PostInfinity: 2
    m_RotationOrder: 0
  reverbZoneMixCustomCurve:
    serializedVersion: 2
    m_Curve:
    - serializedVersion: 3
      time: 0
      value: 1
      inSlope: 0
      outSlope: 0
      tangentMode: 0
      weightedMode: 0
      inWeight: 0.33333334
      outWeight: 0.33333334
    m_PreInfinity: 2
    m_PostInfinity: 2
    m_RotationOrder: 0
--- !u!1 &5632112041490180311
GameObject:
  m_ObjectHideFlags: 0
  m_CorrespondingSourceObject: {fileID: 0}
  m_PrefabInstance: {fileID: 0}
  m_PrefabAsset: {fileID: 0}
  serializedVersion: 6
  m_Component:
  - component: {fileID: 5630313843036952397}
  - component: {fileID: 5696884288753176329}
  m_Layer: 0
  m_Name: AccessDenied
  m_TagString: SoundFX
  m_Icon: {fileID: 0}
  m_NavMeshLayer: 0
  m_StaticEditorFlags: 0
  m_IsActive: 1
--- !u!4 &5630313843036952397
Transform:
  m_ObjectHideFlags: 0
  m_CorrespondingSourceObject: {fileID: 0}
  m_PrefabInstance: {fileID: 0}
  m_PrefabAsset: {fileID: 0}
  m_GameObject: {fileID: 5632112041490180311}
  m_LocalRotation: {x: -0, y: -0, z: -0, w: 1}
  m_LocalPosition: {x: 0, y: 0, z: 0}
  m_LocalScale: {x: 1, y: 1, z: 1}
  m_Children: []
  m_Father: {fileID: 5630492256413423177}
  m_RootOrder: 18
  m_LocalEulerAnglesHint: {x: 0, y: 0, z: 0}
--- !u!82 &5696884288753176329
AudioSource:
  m_ObjectHideFlags: 0
  m_CorrespondingSourceObject: {fileID: 0}
  m_PrefabInstance: {fileID: 0}
  m_PrefabAsset: {fileID: 0}
  m_GameObject: {fileID: 5632112041490180311}
  m_Enabled: 1
  serializedVersion: 4
  OutputAudioMixerGroup: {fileID: 24300001, guid: 94208a0928046438d9b8a00796e7a5a7,
    type: 2}
  m_audioClip: {fileID: 8300000, guid: cce6c8869af364b38aae355e21ac3521, type: 3}
  m_PlayOnAwake: 0
  m_Volume: 0.37
  m_Pitch: 1
  Loop: 0
  Mute: 0
  Spatialize: 0
  SpatializePostEffects: 0
  Priority: 128
  DopplerLevel: 1
  MinDistance: 1
  MaxDistance: 20
  Pan2D: 0
  rolloffMode: 2
  BypassEffects: 0
  BypassListenerEffects: 0
  BypassReverbZones: 0
  rolloffCustomCurve:
    serializedVersion: 2
    m_Curve:
    - serializedVersion: 3
      time: 0.05
      value: 1
      inSlope: -20.007967
      outSlope: -20.007967
      tangentMode: 0
      weightedMode: 0
      inWeight: 0.33333334
      outWeight: 0.33333334
    - serializedVersion: 3
      time: 0.1
      value: 0.5
      inSlope: -5.0019917
      outSlope: -5.0019917
      tangentMode: 0
      weightedMode: 0
      inWeight: 0.33333334
      outWeight: 0.33333334
    - serializedVersion: 3
      time: 0.2
      value: 0.25
      inSlope: -1.2504979
      outSlope: -1.2504979
      tangentMode: 0
      weightedMode: 0
      inWeight: 0.33333334
      outWeight: 0.33333334
    - serializedVersion: 3
      time: 0.4
      value: 0.125
      inSlope: -0.31262448
      outSlope: -0.31262448
      tangentMode: 0
      weightedMode: 0
      inWeight: 0.33333334
      outWeight: 0.33333334
    - serializedVersion: 3
      time: 0.8
      value: 0.0625
      inSlope: -0.07815612
      outSlope: -0.07815612
      tangentMode: 0
      weightedMode: 0
      inWeight: 0.33333334
      outWeight: 0.33333334
    - serializedVersion: 3
      time: 1
      value: 0
      inSlope: -0.05001994
      outSlope: -0.05001994
      tangentMode: 0
      weightedMode: 0
      inWeight: 0.33333334
      outWeight: 0.33333334
    m_PreInfinity: 2
    m_PostInfinity: 2
    m_RotationOrder: 0
  panLevelCustomCurve:
    serializedVersion: 2
    m_Curve:
    - serializedVersion: 3
      time: 0
      value: 1
      inSlope: 0
      outSlope: 0
      tangentMode: 0
      weightedMode: 0
      inWeight: 0.33333334
      outWeight: 0.33333334
    m_PreInfinity: 2
    m_PostInfinity: 2
    m_RotationOrder: 0
  spreadCustomCurve:
    serializedVersion: 2
    m_Curve:
    - serializedVersion: 3
      time: 0
      value: 0
      inSlope: 0
      outSlope: 0
      tangentMode: 0
      weightedMode: 0
      inWeight: 0.33333334
      outWeight: 0.33333334
    m_PreInfinity: 2
    m_PostInfinity: 2
    m_RotationOrder: 0
  reverbZoneMixCustomCurve:
    serializedVersion: 2
    m_Curve:
    - serializedVersion: 3
      time: 0
      value: 1
      inSlope: 0
      outSlope: 0
      tangentMode: 0
      weightedMode: 0
      inWeight: 0.33333334
      outWeight: 0.33333334
    m_PreInfinity: 2
    m_PostInfinity: 2
    m_RotationOrder: 0
--- !u!1 &5632118112321531535
GameObject:
  m_ObjectHideFlags: 0
  m_CorrespondingSourceObject: {fileID: 0}
  m_PrefabInstance: {fileID: 0}
  m_PrefabAsset: {fileID: 0}
  serializedVersion: 6
  m_Component:
  - component: {fileID: 5630335665473732769}
  - component: {fileID: 5695105464813165535}
  m_Layer: 0
  m_Name: OpenClose
  m_TagString: SoundFX
  m_Icon: {fileID: 0}
  m_NavMeshLayer: 0
  m_StaticEditorFlags: 0
  m_IsActive: 1
--- !u!4 &5630335665473732769
Transform:
  m_ObjectHideFlags: 0
  m_CorrespondingSourceObject: {fileID: 0}
  m_PrefabInstance: {fileID: 0}
  m_PrefabAsset: {fileID: 0}
  m_GameObject: {fileID: 5632118112321531535}
  m_LocalRotation: {x: -0, y: -0, z: -0, w: 1}
  m_LocalPosition: {x: 0, y: 0, z: 0}
  m_LocalScale: {x: 1, y: 1, z: 1}
  m_Children: []
  m_Father: {fileID: 5630492256413423177}
  m_RootOrder: 9
  m_LocalEulerAnglesHint: {x: 0, y: 0, z: 0}
--- !u!82 &5695105464813165535
AudioSource:
  m_ObjectHideFlags: 0
  m_CorrespondingSourceObject: {fileID: 0}
  m_PrefabInstance: {fileID: 0}
  m_PrefabAsset: {fileID: 0}
  m_GameObject: {fileID: 5632118112321531535}
  m_Enabled: 1
  serializedVersion: 4
  OutputAudioMixerGroup: {fileID: 24300001, guid: 94208a0928046438d9b8a00796e7a5a7,
    type: 2}
  m_audioClip: {fileID: 8300000, guid: 295822e2a18e1bf4480df439f4c2259b, type: 3}
  m_PlayOnAwake: 0
  m_Volume: 0.15
  m_Pitch: 1
  Loop: 0
  Mute: 0
  Spatialize: 0
  SpatializePostEffects: 0
  Priority: 128
  DopplerLevel: 1
  MinDistance: 1
  MaxDistance: 30
  Pan2D: 0
  rolloffMode: 2
  BypassEffects: 0
  BypassListenerEffects: 0
  BypassReverbZones: 0
  rolloffCustomCurve:
    serializedVersion: 2
    m_Curve:
    - serializedVersion: 3
      time: 0.033333335
      value: 1
      inSlope: -30.011993
      outSlope: -30.011993
      tangentMode: 0
      weightedMode: 0
      inWeight: 0.33333334
      outWeight: 0.33333334
    - serializedVersion: 3
      time: 0.06666667
      value: 0.5
      inSlope: -7.5029984
      outSlope: -7.5029984
      tangentMode: 0
      weightedMode: 0
      inWeight: 0.33333334
      outWeight: 0.33333334
    - serializedVersion: 3
      time: 0.13333334
      value: 0.25
      inSlope: -1.8757496
      outSlope: -1.8757496
      tangentMode: 0
      weightedMode: 0
      inWeight: 0.33333334
      outWeight: 0.33333334
    - serializedVersion: 3
      time: 0.26666668
      value: 0.125
      inSlope: -0.4689374
      outSlope: -0.4689374
      tangentMode: 0
      weightedMode: 0
      inWeight: 0.33333334
      outWeight: 0.33333334
    - serializedVersion: 3
      time: 0.53333336
      value: 0.0625
      inSlope: -0.11723435
      outSlope: -0.11723435
      tangentMode: 0
      weightedMode: 0
      inWeight: 0.33333334
      outWeight: 0.33333334
    - serializedVersion: 3
      time: 1
      value: 0
      inSlope: -0.033346657
      outSlope: -0.033346657
      tangentMode: 0
      weightedMode: 0
      inWeight: 0.33333334
      outWeight: 0.33333334
    m_PreInfinity: 2
    m_PostInfinity: 2
    m_RotationOrder: 0
  panLevelCustomCurve:
    serializedVersion: 2
    m_Curve:
    - serializedVersion: 3
      time: 0
      value: 1
      inSlope: 0
      outSlope: 0
      tangentMode: 0
      weightedMode: 0
      inWeight: 0.33333334
      outWeight: 0.33333334
    m_PreInfinity: 2
    m_PostInfinity: 2
    m_RotationOrder: 0
  spreadCustomCurve:
    serializedVersion: 2
    m_Curve:
    - serializedVersion: 3
      time: 0
      value: 0
      inSlope: 0
      outSlope: 0
      tangentMode: 0
      weightedMode: 0
      inWeight: 0.33333334
      outWeight: 0.33333334
    m_PreInfinity: 2
    m_PostInfinity: 2
    m_RotationOrder: 0
  reverbZoneMixCustomCurve:
    serializedVersion: 2
    m_Curve:
    - serializedVersion: 3
      time: 0
      value: 1
      inSlope: 0
      outSlope: 0
      tangentMode: 0
      weightedMode: 0
      inWeight: 0.33333334
      outWeight: 0.33333334
    m_PreInfinity: 2
    m_PostInfinity: 2
    m_RotationOrder: 0
--- !u!1 &5632121424347637385
GameObject:
  m_ObjectHideFlags: 0
  m_CorrespondingSourceObject: {fileID: 0}
  m_PrefabInstance: {fileID: 0}
  m_PrefabAsset: {fileID: 0}
  serializedVersion: 6
  m_Component:
  - component: {fileID: 5630353677560813315}
  - component: {fileID: 5695645924126728199}
  m_Layer: 0
  m_Name: Rustle05
  m_TagString: SoundFX
  m_Icon: {fileID: 0}
  m_NavMeshLayer: 0
  m_StaticEditorFlags: 0
  m_IsActive: 1
--- !u!4 &5630353677560813315
Transform:
  m_ObjectHideFlags: 0
  m_CorrespondingSourceObject: {fileID: 0}
  m_PrefabInstance: {fileID: 0}
  m_PrefabAsset: {fileID: 0}
  m_GameObject: {fileID: 5632121424347637385}
  m_LocalRotation: {x: -0, y: -0, z: -0, w: 1}
  m_LocalPosition: {x: 0, y: 0, z: 0}
  m_LocalScale: {x: 1, y: 1, z: 1}
  m_Children: []
  m_Father: {fileID: 5630492256413423177}
  m_RootOrder: 42
  m_LocalEulerAnglesHint: {x: 0, y: 0, z: 0}
--- !u!82 &5695645924126728199
AudioSource:
  m_ObjectHideFlags: 0
  m_CorrespondingSourceObject: {fileID: 0}
  m_PrefabInstance: {fileID: 0}
  m_PrefabAsset: {fileID: 0}
  m_GameObject: {fileID: 5632121424347637385}
  m_Enabled: 1
  serializedVersion: 4
  OutputAudioMixerGroup: {fileID: 24300001, guid: 94208a0928046438d9b8a00796e7a5a7,
    type: 2}
  m_audioClip: {fileID: 8300000, guid: 2405ba76bca8b4cb288f4149937c401e, type: 3}
  m_PlayOnAwake: 0
  m_Volume: 0.36
  m_Pitch: 1
  Loop: 0
  Mute: 0
  Spatialize: 0
  SpatializePostEffects: 0
  Priority: 128
  DopplerLevel: 1
  MinDistance: 1
  MaxDistance: 37
  Pan2D: 0
  rolloffMode: 2
  BypassEffects: 0
  BypassListenerEffects: 0
  BypassReverbZones: 0
  rolloffCustomCurve:
    serializedVersion: 2
    m_Curve:
    - serializedVersion: 3
      time: 0.07018814
      value: 1
      inSlope: -10.0039835
      outSlope: -10.0039835
      tangentMode: 0
      weightedMode: 0
      inWeight: 0.33333334
      outWeight: 0.33333334
    - serializedVersion: 3
      time: 0.1729004
      value: 0.46014404
      inSlope: -2.5009959
      outSlope: -2.5009959
      tangentMode: 0
      weightedMode: 0
      inWeight: 0.33333334
      outWeight: 0.33333334
    - serializedVersion: 3
      time: 0.3593506
      value: 0.17427063
      inSlope: -0.62524897
      outSlope: -0.62524897
      tangentMode: 0
      weightedMode: 0
      inWeight: 0.33333334
      outWeight: 0.33333334
    - serializedVersion: 3
      time: 0.7241333
      value: 0.045288086
      inSlope: -0.15631224
      outSlope: -0.15631224
      tangentMode: 0
      weightedMode: 0
      inWeight: 0.33333334
      outWeight: 0.33333334
    - serializedVersion: 3
      time: 1
      value: 0
      inSlope: -0.10003988
      outSlope: -0.10003988
      tangentMode: 0
      weightedMode: 0
      inWeight: 0.33333334
      outWeight: 0.33333334
    m_PreInfinity: 2
    m_PostInfinity: 2
    m_RotationOrder: 0
  panLevelCustomCurve:
    serializedVersion: 2
    m_Curve:
    - serializedVersion: 3
      time: 0
      value: 1
      inSlope: 0
      outSlope: 0
      tangentMode: 0
      weightedMode: 0
      inWeight: 0.33333334
      outWeight: 0.33333334
    m_PreInfinity: 2
    m_PostInfinity: 2
    m_RotationOrder: 0
  spreadCustomCurve:
    serializedVersion: 2
    m_Curve:
    - serializedVersion: 3
      time: 0
      value: 0
      inSlope: 0
      outSlope: 0
      tangentMode: 0
      weightedMode: 0
      inWeight: 0.33333334
      outWeight: 0.33333334
    m_PreInfinity: 2
    m_PostInfinity: 2
    m_RotationOrder: 0
  reverbZoneMixCustomCurve:
    serializedVersion: 2
    m_Curve:
    - serializedVersion: 3
      time: 0
      value: 1
      inSlope: 0
      outSlope: 0
      tangentMode: 0
      weightedMode: 0
      inWeight: 0.33333334
      outWeight: 0.33333334
    m_PreInfinity: 2
    m_PostInfinity: 2
    m_RotationOrder: 0
--- !u!1 &5632124193359208309
GameObject:
  m_ObjectHideFlags: 0
  m_CorrespondingSourceObject: {fileID: 0}
  m_PrefabInstance: {fileID: 0}
  m_PrefabAsset: {fileID: 0}
  serializedVersion: 6
  m_Component:
  - component: {fileID: 5630175370705640321}
  - component: {fileID: 5696993646081237451}
  m_Layer: 0
  m_Name: Rustle04
  m_TagString: SoundFX
  m_Icon: {fileID: 0}
  m_NavMeshLayer: 0
  m_StaticEditorFlags: 0
  m_IsActive: 1
--- !u!4 &5630175370705640321
Transform:
  m_ObjectHideFlags: 0
  m_CorrespondingSourceObject: {fileID: 0}
  m_PrefabInstance: {fileID: 0}
  m_PrefabAsset: {fileID: 0}
  m_GameObject: {fileID: 5632124193359208309}
  m_LocalRotation: {x: -0, y: -0, z: -0, w: 1}
  m_LocalPosition: {x: 0, y: 0, z: 0}
  m_LocalScale: {x: 1, y: 1, z: 1}
  m_Children: []
  m_Father: {fileID: 5630492256413423177}
  m_RootOrder: 41
  m_LocalEulerAnglesHint: {x: 0, y: 0, z: 0}
--- !u!82 &5696993646081237451
AudioSource:
  m_ObjectHideFlags: 0
  m_CorrespondingSourceObject: {fileID: 0}
  m_PrefabInstance: {fileID: 0}
  m_PrefabAsset: {fileID: 0}
  m_GameObject: {fileID: 5632124193359208309}
  m_Enabled: 1
  serializedVersion: 4
  OutputAudioMixerGroup: {fileID: 24300001, guid: 94208a0928046438d9b8a00796e7a5a7,
    type: 2}
  m_audioClip: {fileID: 8300000, guid: 551952807b01345a7ae18133c1bf5232, type: 3}
  m_PlayOnAwake: 0
  m_Volume: 0.36
  m_Pitch: 1
  Loop: 0
  Mute: 0
  Spatialize: 0
  SpatializePostEffects: 0
  Priority: 128
  DopplerLevel: 1
  MinDistance: 1
  MaxDistance: 37
  Pan2D: 0
  rolloffMode: 2
  BypassEffects: 0
  BypassListenerEffects: 0
  BypassReverbZones: 0
  rolloffCustomCurve:
    serializedVersion: 2
    m_Curve:
    - serializedVersion: 3
      time: 0.07018814
      value: 1
      inSlope: -10.0039835
      outSlope: -10.0039835
      tangentMode: 0
      weightedMode: 0
      inWeight: 0.33333334
      outWeight: 0.33333334
    - serializedVersion: 3
      time: 0.1729004
      value: 0.46014404
      inSlope: -2.5009959
      outSlope: -2.5009959
      tangentMode: 0
      weightedMode: 0
      inWeight: 0.33333334
      outWeight: 0.33333334
    - serializedVersion: 3
      time: 0.3593506
      value: 0.17427063
      inSlope: -0.62524897
      outSlope: -0.62524897
      tangentMode: 0
      weightedMode: 0
      inWeight: 0.33333334
      outWeight: 0.33333334
    - serializedVersion: 3
      time: 0.7241333
      value: 0.045288086
      inSlope: -0.15631224
      outSlope: -0.15631224
      tangentMode: 0
      weightedMode: 0
      inWeight: 0.33333334
      outWeight: 0.33333334
    - serializedVersion: 3
      time: 1
      value: 0
      inSlope: -0.10003988
      outSlope: -0.10003988
      tangentMode: 0
      weightedMode: 0
      inWeight: 0.33333334
      outWeight: 0.33333334
    m_PreInfinity: 2
    m_PostInfinity: 2
    m_RotationOrder: 0
  panLevelCustomCurve:
    serializedVersion: 2
    m_Curve:
    - serializedVersion: 3
      time: 0
      value: 1
      inSlope: 0
      outSlope: 0
      tangentMode: 0
      weightedMode: 0
      inWeight: 0.33333334
      outWeight: 0.33333334
    m_PreInfinity: 2
    m_PostInfinity: 2
    m_RotationOrder: 0
  spreadCustomCurve:
    serializedVersion: 2
    m_Curve:
    - serializedVersion: 3
      time: 0
      value: 0
      inSlope: 0
      outSlope: 0
      tangentMode: 0
      weightedMode: 0
      inWeight: 0.33333334
      outWeight: 0.33333334
    m_PreInfinity: 2
    m_PostInfinity: 2
    m_RotationOrder: 0
  reverbZoneMixCustomCurve:
    serializedVersion: 2
    m_Curve:
    - serializedVersion: 3
      time: 0
      value: 1
      inSlope: 0
      outSlope: 0
      tangentMode: 0
      weightedMode: 0
      inWeight: 0.33333334
      outWeight: 0.33333334
    m_PreInfinity: 2
    m_PostInfinity: 2
    m_RotationOrder: 0
--- !u!1 &5632152676055761769
GameObject:
  m_ObjectHideFlags: 0
  m_CorrespondingSourceObject: {fileID: 0}
  m_PrefabInstance: {fileID: 0}
  m_PrefabAsset: {fileID: 0}
  serializedVersion: 6
  m_Component:
  - component: {fileID: 5630129871448163173}
  - component: {fileID: 5695489336632829633}
  m_Layer: 0
  m_Name: AirlockOpen
  m_TagString: SoundFX
  m_Icon: {fileID: 0}
  m_NavMeshLayer: 0
  m_StaticEditorFlags: 0
  m_IsActive: 1
--- !u!4 &5630129871448163173
Transform:
  m_ObjectHideFlags: 0
  m_CorrespondingSourceObject: {fileID: 0}
  m_PrefabInstance: {fileID: 0}
  m_PrefabAsset: {fileID: 0}
  m_GameObject: {fileID: 5632152676055761769}
  m_LocalRotation: {x: 0, y: 0, z: 0, w: 1}
  m_LocalPosition: {x: 0, y: 0, z: 0}
  m_LocalScale: {x: 1, y: 1, z: 1}
  m_Children: []
  m_Father: {fileID: 5630492256413423177}
  m_RootOrder: 2
  m_LocalEulerAnglesHint: {x: 0, y: 0, z: 0}
--- !u!82 &5695489336632829633
AudioSource:
  m_ObjectHideFlags: 0
  m_CorrespondingSourceObject: {fileID: 0}
  m_PrefabInstance: {fileID: 0}
  m_PrefabAsset: {fileID: 0}
  m_GameObject: {fileID: 5632152676055761769}
  m_Enabled: 1
  serializedVersion: 4
  OutputAudioMixerGroup: {fileID: 24300001, guid: 94208a0928046438d9b8a00796e7a5a7,
    type: 2}
  m_audioClip: {fileID: 8300000, guid: 13792128ab4b4a9bbe78491650423df1, type: 3}
  m_PlayOnAwake: 0
  m_Volume: 0.37
  m_Pitch: 1
  Loop: 0
  Mute: 0
  Spatialize: 0
  SpatializePostEffects: 0
  Priority: 128
  DopplerLevel: 1
  MinDistance: 1
  MaxDistance: 20
  Pan2D: 0
  rolloffMode: 2
  BypassEffects: 0
  BypassListenerEffects: 0
  BypassReverbZones: 0
  rolloffCustomCurve:
    serializedVersion: 2
    m_Curve:
    - serializedVersion: 3
      time: 0.05
      value: 1
      inSlope: -20.007967
      outSlope: -20.007967
      tangentMode: 0
      weightedMode: 0
      inWeight: 0.33333334
      outWeight: 0.33333334
    - serializedVersion: 3
      time: 0.1
      value: 0.5
      inSlope: -5.0019917
      outSlope: -5.0019917
      tangentMode: 0
      weightedMode: 0
      inWeight: 0.33333334
      outWeight: 0.33333334
    - serializedVersion: 3
      time: 0.2
      value: 0.25
      inSlope: -1.2504979
      outSlope: -1.2504979
      tangentMode: 0
      weightedMode: 0
      inWeight: 0.33333334
      outWeight: 0.33333334
    - serializedVersion: 3
      time: 0.4
      value: 0.125
      inSlope: -0.31262448
      outSlope: -0.31262448
      tangentMode: 0
      weightedMode: 0
      inWeight: 0.33333334
      outWeight: 0.33333334
    - serializedVersion: 3
      time: 0.8
      value: 0.0625
      inSlope: -0.07815612
      outSlope: -0.07815612
      tangentMode: 0
      weightedMode: 0
      inWeight: 0.33333334
      outWeight: 0.33333334
    - serializedVersion: 3
      time: 1
      value: 0
      inSlope: -0.05001994
      outSlope: -0.05001994
      tangentMode: 0
      weightedMode: 0
      inWeight: 0.33333334
      outWeight: 0.33333334
    m_PreInfinity: 2
    m_PostInfinity: 2
    m_RotationOrder: 0
  panLevelCustomCurve:
    serializedVersion: 2
    m_Curve:
    - serializedVersion: 3
      time: 0
      value: 1
      inSlope: 0
      outSlope: 0
      tangentMode: 0
      weightedMode: 0
      inWeight: 0.33333334
      outWeight: 0.33333334
    m_PreInfinity: 2
    m_PostInfinity: 2
    m_RotationOrder: 0
  spreadCustomCurve:
    serializedVersion: 2
    m_Curve:
    - serializedVersion: 3
      time: 0
      value: 0
      inSlope: 0
      outSlope: 0
      tangentMode: 0
      weightedMode: 0
      inWeight: 0.33333334
      outWeight: 0.33333334
    m_PreInfinity: 2
    m_PostInfinity: 2
    m_RotationOrder: 0
  reverbZoneMixCustomCurve:
    serializedVersion: 2
    m_Curve:
    - serializedVersion: 3
      time: 0
      value: 1
      inSlope: 0
      outSlope: 0
      tangentMode: 0
      weightedMode: 0
      inWeight: 0.33333334
      outWeight: 0.33333334
    m_PreInfinity: 2
    m_PostInfinity: 2
    m_RotationOrder: 0
--- !u!1 &5632161835584841437
GameObject:
  m_ObjectHideFlags: 0
  m_CorrespondingSourceObject: {fileID: 0}
  m_PrefabInstance: {fileID: 0}
  m_PrefabAsset: {fileID: 0}
  serializedVersion: 6
  m_Component:
  - component: {fileID: 5637418818152696141}
  - component: {fileID: 5696858472000385007}
  m_Layer: 0
  m_Name: GrillHit
  m_TagString: SoundFX
  m_Icon: {fileID: 0}
  m_NavMeshLayer: 0
  m_StaticEditorFlags: 0
  m_IsActive: 1
--- !u!4 &5637418818152696141
Transform:
  m_ObjectHideFlags: 0
  m_CorrespondingSourceObject: {fileID: 0}
  m_PrefabInstance: {fileID: 0}
  m_PrefabAsset: {fileID: 0}
  m_GameObject: {fileID: 5632161835584841437}
  m_LocalRotation: {x: -0, y: -0, z: -0, w: 1}
  m_LocalPosition: {x: 0, y: 0, z: 0}
  m_LocalScale: {x: 1, y: 1, z: 1}
  m_Children: []
  m_Father: {fileID: 5630492256413423177}
  m_RootOrder: 29
  m_LocalEulerAnglesHint: {x: 0, y: 0, z: 0}
--- !u!82 &5696858472000385007
AudioSource:
  m_ObjectHideFlags: 0
  m_CorrespondingSourceObject: {fileID: 0}
  m_PrefabInstance: {fileID: 0}
  m_PrefabAsset: {fileID: 0}
  m_GameObject: {fileID: 5632161835584841437}
  m_Enabled: 1
  serializedVersion: 4
  OutputAudioMixerGroup: {fileID: 24300001, guid: 94208a0928046438d9b8a00796e7a5a7,
    type: 2}
  m_audioClip: {fileID: 8300000, guid: 45d3026573c4b4b54a7da0556110583f, type: 3}
  m_PlayOnAwake: 0
  m_Volume: 0.323
  m_Pitch: 1
  Loop: 0
  Mute: 0
  Spatialize: 0
  SpatializePostEffects: 0
  Priority: 128
  DopplerLevel: 1
  MinDistance: 1
  MaxDistance: 37
  Pan2D: 0
  rolloffMode: 2
  BypassEffects: 0
  BypassListenerEffects: 0
  BypassReverbZones: 0
  rolloffCustomCurve:
    serializedVersion: 2
    m_Curve:
    - serializedVersion: 3
      time: 0.07018814
      value: 1
      inSlope: -10.0039835
      outSlope: -10.0039835
      tangentMode: 0
      weightedMode: 0
      inWeight: 0.33333334
      outWeight: 0.33333334
    - serializedVersion: 3
      time: 0.1729004
      value: 0.46014404
      inSlope: -2.5009959
      outSlope: -2.5009959
      tangentMode: 0
      weightedMode: 0
      inWeight: 0.33333334
      outWeight: 0.33333334
    - serializedVersion: 3
      time: 0.3593506
      value: 0.17427063
      inSlope: -0.62524897
      outSlope: -0.62524897
      tangentMode: 0
      weightedMode: 0
      inWeight: 0.33333334
      outWeight: 0.33333334
    - serializedVersion: 3
      time: 0.7241333
      value: 0.045288086
      inSlope: -0.15631224
      outSlope: -0.15631224
      tangentMode: 0
      weightedMode: 0
      inWeight: 0.33333334
      outWeight: 0.33333334
    - serializedVersion: 3
      time: 1
      value: 0
      inSlope: -0.10003988
      outSlope: -0.10003988
      tangentMode: 0
      weightedMode: 0
      inWeight: 0.33333334
      outWeight: 0.33333334
    m_PreInfinity: 2
    m_PostInfinity: 2
    m_RotationOrder: 0
  panLevelCustomCurve:
    serializedVersion: 2
    m_Curve:
    - serializedVersion: 3
      time: 0
      value: 1
      inSlope: 0
      outSlope: 0
      tangentMode: 0
      weightedMode: 0
      inWeight: 0.33333334
      outWeight: 0.33333334
    m_PreInfinity: 2
    m_PostInfinity: 2
    m_RotationOrder: 0
  spreadCustomCurve:
    serializedVersion: 2
    m_Curve:
    - serializedVersion: 3
      time: 0
      value: 0
      inSlope: 0
      outSlope: 0
      tangentMode: 0
      weightedMode: 0
      inWeight: 0.33333334
      outWeight: 0.33333334
    m_PreInfinity: 2
    m_PostInfinity: 2
    m_RotationOrder: 0
  reverbZoneMixCustomCurve:
    serializedVersion: 2
    m_Curve:
    - serializedVersion: 3
      time: 0
      value: 1
      inSlope: 0
      outSlope: 0
      tangentMode: 0
      weightedMode: 0
      inWeight: 0.33333334
      outWeight: 0.33333334
    m_PreInfinity: 2
    m_PostInfinity: 2
    m_RotationOrder: 0
--- !u!1 &5632197200596641203
GameObject:
  m_ObjectHideFlags: 0
  m_CorrespondingSourceObject: {fileID: 0}
  m_PrefabInstance: {fileID: 0}
  m_PrefabAsset: {fileID: 0}
  serializedVersion: 6
  m_Component:
  - component: {fileID: 5637615977659813289}
  - component: {fileID: 5695268450118245237}
  m_Layer: 0
  m_Name: Notice1
  m_TagString: SoundFX
  m_Icon: {fileID: 0}
  m_NavMeshLayer: 0
  m_StaticEditorFlags: 0
  m_IsActive: 1
--- !u!4 &5637615977659813289
Transform:
  m_ObjectHideFlags: 0
  m_CorrespondingSourceObject: {fileID: 0}
  m_PrefabInstance: {fileID: 0}
  m_PrefabAsset: {fileID: 0}
  m_GameObject: {fileID: 5632197200596641203}
  m_LocalRotation: {x: -0, y: -0, z: -0, w: 1}
  m_LocalPosition: {x: 0, y: 0, z: 0}
  m_LocalScale: {x: 1, y: 1, z: 1}
  m_Children: []
  m_Father: {fileID: 5630492256413423177}
  m_RootOrder: 35
  m_LocalEulerAnglesHint: {x: 0, y: 0, z: 0}
--- !u!82 &5695268450118245237
AudioSource:
  m_ObjectHideFlags: 0
  m_CorrespondingSourceObject: {fileID: 0}
  m_PrefabInstance: {fileID: 0}
  m_PrefabAsset: {fileID: 0}
  m_GameObject: {fileID: 5632197200596641203}
  m_Enabled: 1
  serializedVersion: 4
  OutputAudioMixerGroup: {fileID: 24300001, guid: 94208a0928046438d9b8a00796e7a5a7,
    type: 2}
  m_audioClip: {fileID: 8300000, guid: 7d1c0ff7f85274111806d722c50b5afb, type: 3}
  m_PlayOnAwake: 0
  m_Volume: 0.242
  m_Pitch: 1
  Loop: 0
  Mute: 0
  Spatialize: 0
  SpatializePostEffects: 0
  Priority: 128
  DopplerLevel: 1
  MinDistance: 1
  MaxDistance: 37
  Pan2D: 0
  rolloffMode: 2
  BypassEffects: 0
  BypassListenerEffects: 0
  BypassReverbZones: 0
  rolloffCustomCurve:
    serializedVersion: 2
    m_Curve:
    - serializedVersion: 3
      time: 0.07018814
      value: 1
      inSlope: -10.0039835
      outSlope: -10.0039835
      tangentMode: 0
      weightedMode: 0
      inWeight: 0.33333334
      outWeight: 0.33333334
    - serializedVersion: 3
      time: 0.1729004
      value: 0.46014404
      inSlope: -2.5009959
      outSlope: -2.5009959
      tangentMode: 0
      weightedMode: 0
      inWeight: 0.33333334
      outWeight: 0.33333334
    - serializedVersion: 3
      time: 0.3593506
      value: 0.17427063
      inSlope: -0.62524897
      outSlope: -0.62524897
      tangentMode: 0
      weightedMode: 0
      inWeight: 0.33333334
      outWeight: 0.33333334
    - serializedVersion: 3
      time: 0.7241333
      value: 0.045288086
      inSlope: -0.15631224
      outSlope: -0.15631224
      tangentMode: 0
      weightedMode: 0
      inWeight: 0.33333334
      outWeight: 0.33333334
    - serializedVersion: 3
      time: 1
      value: 0
      inSlope: -0.10003988
      outSlope: -0.10003988
      tangentMode: 0
      weightedMode: 0
      inWeight: 0.33333334
      outWeight: 0.33333334
    m_PreInfinity: 2
    m_PostInfinity: 2
    m_RotationOrder: 0
  panLevelCustomCurve:
    serializedVersion: 2
    m_Curve:
    - serializedVersion: 3
      time: 0
      value: 0
      inSlope: 0
      outSlope: 0
      tangentMode: 0
      weightedMode: 0
      inWeight: 0.33333334
      outWeight: 0.33333334
    m_PreInfinity: 2
    m_PostInfinity: 2
    m_RotationOrder: 0
  spreadCustomCurve:
    serializedVersion: 2
    m_Curve:
    - serializedVersion: 3
      time: 0
      value: 0
      inSlope: 0
      outSlope: 0
      tangentMode: 0
      weightedMode: 0
      inWeight: 0.33333334
      outWeight: 0.33333334
    m_PreInfinity: 2
    m_PostInfinity: 2
    m_RotationOrder: 0
  reverbZoneMixCustomCurve:
    serializedVersion: 2
    m_Curve:
    - serializedVersion: 3
      time: 0
      value: 1
      inSlope: 0
      outSlope: 0
      tangentMode: 0
      weightedMode: 0
      inWeight: 0.33333334
      outWeight: 0.33333334
    m_PreInfinity: 2
    m_PostInfinity: 2
    m_RotationOrder: 0
--- !u!1 &5632216625361306033
GameObject:
  m_ObjectHideFlags: 0
  m_CorrespondingSourceObject: {fileID: 0}
  m_PrefabInstance: {fileID: 0}
  m_PrefabAsset: {fileID: 0}
  serializedVersion: 6
  m_Component:
  - component: {fileID: 5637678330144791587}
  - component: {fileID: 5697029302514844979}
  m_Layer: 0
  m_Name: BladeSlice
  m_TagString: SoundFX
  m_Icon: {fileID: 0}
  m_NavMeshLayer: 0
  m_StaticEditorFlags: 0
  m_IsActive: 1
--- !u!4 &5637678330144791587
Transform:
  m_ObjectHideFlags: 0
  m_CorrespondingSourceObject: {fileID: 0}
  m_PrefabInstance: {fileID: 0}
  m_PrefabAsset: {fileID: 0}
  m_GameObject: {fileID: 5632216625361306033}
  m_LocalRotation: {x: -0, y: -0, z: -0, w: 1}
  m_LocalPosition: {x: 0, y: 0, z: 0}
  m_LocalScale: {x: 1, y: 1, z: 1}
  m_Children: []
  m_Father: {fileID: 5630492256413423177}
  m_RootOrder: 14
  m_LocalEulerAnglesHint: {x: 0, y: 0, z: 0}
--- !u!82 &5697029302514844979
AudioSource:
  m_ObjectHideFlags: 0
  m_CorrespondingSourceObject: {fileID: 0}
  m_PrefabInstance: {fileID: 0}
  m_PrefabAsset: {fileID: 0}
  m_GameObject: {fileID: 5632216625361306033}
  m_Enabled: 1
  serializedVersion: 4
  OutputAudioMixerGroup: {fileID: 24300001, guid: 94208a0928046438d9b8a00796e7a5a7,
    type: 2}
  m_audioClip: {fileID: 8300000, guid: ea597e15b3ea24d1faeed6d0ce28db2c, type: 3}
  m_PlayOnAwake: 0
  m_Volume: 0.28
  m_Pitch: 1
  Loop: 0
  Mute: 0
  Spatialize: 0
  SpatializePostEffects: 0
  Priority: 128
  DopplerLevel: 1
  MinDistance: 1
  MaxDistance: 10
  Pan2D: 0
  rolloffMode: 1
  BypassEffects: 0
  BypassListenerEffects: 0
  BypassReverbZones: 0
  rolloffCustomCurve:
    serializedVersion: 2
    m_Curve:
    - serializedVersion: 3
      time: 0
      value: 1
      inSlope: 0
      outSlope: 0
      tangentMode: 0
      weightedMode: 0
      inWeight: 0.33333334
      outWeight: 0.33333334
    - serializedVersion: 3
      time: 1
      value: 0
      inSlope: 0
      outSlope: 0
      tangentMode: 0
      weightedMode: 0
      inWeight: 0.33333334
      outWeight: 0.33333334
    m_PreInfinity: 2
    m_PostInfinity: 2
    m_RotationOrder: 4
  panLevelCustomCurve:
    serializedVersion: 2
    m_Curve:
    - serializedVersion: 3
      time: 0
      value: 1
      inSlope: 0
      outSlope: 0
      tangentMode: 0
      weightedMode: 0
      inWeight: 0.33333334
      outWeight: 0.33333334
    m_PreInfinity: 2
    m_PostInfinity: 2
    m_RotationOrder: 0
  spreadCustomCurve:
    serializedVersion: 2
    m_Curve:
    - serializedVersion: 3
      time: 0
      value: 0
      inSlope: 0
      outSlope: 0
      tangentMode: 0
      weightedMode: 0
      inWeight: 0.33333334
      outWeight: 0.33333334
    m_PreInfinity: 2
    m_PostInfinity: 2
    m_RotationOrder: 0
  reverbZoneMixCustomCurve:
    serializedVersion: 2
    m_Curve:
    - serializedVersion: 3
      time: 0
      value: 1
      inSlope: 0
      outSlope: 0
      tangentMode: 0
      weightedMode: 0
      inWeight: 0.33333334
      outWeight: 0.33333334
    m_PreInfinity: 2
    m_PostInfinity: 2
    m_RotationOrder: 0
--- !u!1 &5632223259385971553
GameObject:
  m_ObjectHideFlags: 0
  m_CorrespondingSourceObject: {fileID: 0}
  m_PrefabInstance: {fileID: 0}
  m_PrefabAsset: {fileID: 0}
  serializedVersion: 6
  m_Component:
  - component: {fileID: 5630367139489425677}
  - component: {fileID: 5696791467194347267}
  m_Layer: 0
  m_Name: Refill
  m_TagString: SoundFX
  m_Icon: {fileID: 0}
  m_NavMeshLayer: 0
  m_StaticEditorFlags: 0
  m_IsActive: 1
--- !u!4 &5630367139489425677
Transform:
  m_ObjectHideFlags: 0
  m_CorrespondingSourceObject: {fileID: 0}
  m_PrefabInstance: {fileID: 0}
  m_PrefabAsset: {fileID: 0}
  m_GameObject: {fileID: 5632223259385971553}
  m_LocalRotation: {x: -0, y: -0, z: -0, w: 1}
  m_LocalPosition: {x: 0, y: 0, z: 0}
  m_LocalScale: {x: 1, y: 1, z: 1}
  m_Children: []
  m_Father: {fileID: 5630492256413423177}
  m_RootOrder: 32
  m_LocalEulerAnglesHint: {x: 0, y: 0, z: 0}
--- !u!82 &5696791467194347267
AudioSource:
  m_ObjectHideFlags: 0
  m_CorrespondingSourceObject: {fileID: 0}
  m_PrefabInstance: {fileID: 0}
  m_PrefabAsset: {fileID: 0}
  m_GameObject: {fileID: 5632223259385971553}
  m_Enabled: 1
  serializedVersion: 4
  OutputAudioMixerGroup: {fileID: 24300001, guid: 94208a0928046438d9b8a00796e7a5a7,
    type: 2}
  m_audioClip: {fileID: 8300000, guid: 52ab3dc84b4eb4decbab3f00c043c1fd, type: 3}
  m_PlayOnAwake: 0
  m_Volume: 0.186
  m_Pitch: 1
  Loop: 0
  Mute: 0
  Spatialize: 0
  SpatializePostEffects: 0
  Priority: 128
  DopplerLevel: 1
  MinDistance: 1
  MaxDistance: 37
  Pan2D: 0
  rolloffMode: 2
  BypassEffects: 0
  BypassListenerEffects: 0
  BypassReverbZones: 0
  rolloffCustomCurve:
    serializedVersion: 2
    m_Curve:
    - serializedVersion: 3
      time: 0.07018814
      value: 1
      inSlope: -10.0039835
      outSlope: -10.0039835
      tangentMode: 0
      weightedMode: 0
      inWeight: 0.33333334
      outWeight: 0.33333334
    - serializedVersion: 3
      time: 0.1729004
      value: 0.46014404
      inSlope: -2.5009959
      outSlope: -2.5009959
      tangentMode: 0
      weightedMode: 0
      inWeight: 0.33333334
      outWeight: 0.33333334
    - serializedVersion: 3
      time: 0.3593506
      value: 0.17427063
      inSlope: -0.62524897
      outSlope: -0.62524897
      tangentMode: 0
      weightedMode: 0
      inWeight: 0.33333334
      outWeight: 0.33333334
    - serializedVersion: 3
      time: 0.7241333
      value: 0.045288086
      inSlope: -0.15631224
      outSlope: -0.15631224
      tangentMode: 0
      weightedMode: 0
      inWeight: 0.33333334
      outWeight: 0.33333334
    - serializedVersion: 3
      time: 1
      value: 0
      inSlope: -0.10003988
      outSlope: -0.10003988
      tangentMode: 0
      weightedMode: 0
      inWeight: 0.33333334
      outWeight: 0.33333334
    m_PreInfinity: 2
    m_PostInfinity: 2
    m_RotationOrder: 0
  panLevelCustomCurve:
    serializedVersion: 2
    m_Curve:
    - serializedVersion: 3
      time: 0
      value: 1
      inSlope: 0
      outSlope: 0
      tangentMode: 0
      weightedMode: 0
      inWeight: 0.33333334
      outWeight: 0.33333334
    m_PreInfinity: 2
    m_PostInfinity: 2
    m_RotationOrder: 0
  spreadCustomCurve:
    serializedVersion: 2
    m_Curve:
    - serializedVersion: 3
      time: 0
      value: 0
      inSlope: 0
      outSlope: 0
      tangentMode: 0
      weightedMode: 0
      inWeight: 0.33333334
      outWeight: 0.33333334
    m_PreInfinity: 2
    m_PostInfinity: 2
    m_RotationOrder: 0
  reverbZoneMixCustomCurve:
    serializedVersion: 2
    m_Curve:
    - serializedVersion: 3
      time: 0
      value: 1
      inSlope: 0
      outSlope: 0
      tangentMode: 0
      weightedMode: 0
      inWeight: 0.33333334
      outWeight: 0.33333334
    m_PreInfinity: 2
    m_PostInfinity: 2
    m_RotationOrder: 0
--- !u!1 &5632239079746709215
GameObject:
  m_ObjectHideFlags: 0
  m_CorrespondingSourceObject: {fileID: 0}
  m_PrefabInstance: {fileID: 0}
  m_PrefabAsset: {fileID: 0}
  serializedVersion: 6
  m_Component:
  - component: {fileID: 5637536933240129473}
  - component: {fileID: 5696806670896029779}
  m_Layer: 0
  m_Name: ShootTazer
  m_TagString: SoundFX
  m_Icon: {fileID: 0}
  m_NavMeshLayer: 0
  m_StaticEditorFlags: 0
  m_IsActive: 1
--- !u!4 &5637536933240129473
Transform:
  m_ObjectHideFlags: 0
  m_CorrespondingSourceObject: {fileID: 0}
  m_PrefabInstance: {fileID: 0}
  m_PrefabAsset: {fileID: 0}
  m_GameObject: {fileID: 5632239079746709215}
  m_LocalRotation: {x: -0, y: -0, z: -0, w: 1}
  m_LocalPosition: {x: 0, y: 0, z: 0}
  m_LocalScale: {x: 1, y: 1, z: 1}
  m_Children: []
  m_Father: {fileID: 5637834669577819629}
  m_RootOrder: 5
  m_LocalEulerAnglesHint: {x: 0, y: 0, z: 0}
--- !u!82 &5696806670896029779
AudioSource:
  m_ObjectHideFlags: 0
  m_CorrespondingSourceObject: {fileID: 0}
  m_PrefabInstance: {fileID: 0}
  m_PrefabAsset: {fileID: 0}
  m_GameObject: {fileID: 5632239079746709215}
  m_Enabled: 1
  serializedVersion: 4
  OutputAudioMixerGroup: {fileID: 24300001, guid: 94208a0928046438d9b8a00796e7a5a7,
    type: 2}
  m_audioClip: {fileID: 8300000, guid: 8e463cd3151312149a6cef903b798ccb, type: 3}
  m_PlayOnAwake: 0
  m_Volume: 0.2
  m_Pitch: 1.1
  Loop: 0
  Mute: 0
  Spatialize: 0
  SpatializePostEffects: 0
  Priority: 128
  DopplerLevel: 1
  MinDistance: 1
  MaxDistance: 90
  Pan2D: 0
  rolloffMode: 2
  BypassEffects: 0
  BypassListenerEffects: 0
  BypassReverbZones: 0
  rolloffCustomCurve:
    serializedVersion: 2
    m_Curve:
    - serializedVersion: 3
      time: 0.011111111
      value: 1
      inSlope: -90.03599
      outSlope: -90.03599
      tangentMode: 0
      weightedMode: 0
      inWeight: 0.33333334
      outWeight: 0.33333334
    - serializedVersion: 3
      time: 0.022222223
      value: 0.5
      inSlope: -22.508997
      outSlope: -22.508997
      tangentMode: 0
      weightedMode: 0
      inWeight: 0.33333334
      outWeight: 0.33333334
    - serializedVersion: 3
      time: 0.044444446
      value: 0.25
      inSlope: -5.6272492
      outSlope: -5.6272492
      tangentMode: 0
      weightedMode: 0
      inWeight: 0.33333334
      outWeight: 0.33333334
    - serializedVersion: 3
      time: 0.08888889
      value: 0.125
      inSlope: -1.4068123
      outSlope: -1.4068123
      tangentMode: 0
      weightedMode: 0
      inWeight: 0.33333334
      outWeight: 0.33333334
    - serializedVersion: 3
      time: 0.17777778
      value: 0.0625
      inSlope: -0.35170308
      outSlope: -0.35170308
      tangentMode: 0
      weightedMode: 0
      inWeight: 0.33333334
      outWeight: 0.33333334
    - serializedVersion: 3
      time: 0.35555556
      value: 0.03125
      inSlope: -0.08792577
      outSlope: -0.08792577
      tangentMode: 0
      weightedMode: 0
      inWeight: 0.33333334
      outWeight: 0.33333334
    - serializedVersion: 3
      time: 0.7111111
      value: 0.015625
      inSlope: -0.021981442
      outSlope: -0.021981442
      tangentMode: 0
      weightedMode: 0
      inWeight: 0.33333334
      outWeight: 0.33333334
    - serializedVersion: 3
      time: 1
      value: 0
      inSlope: -0.0111155445
      outSlope: -0.0111155445
      tangentMode: 0
      weightedMode: 0
      inWeight: 0.33333334
      outWeight: 0.33333334
    m_PreInfinity: 2
    m_PostInfinity: 2
    m_RotationOrder: 0
  panLevelCustomCurve:
    serializedVersion: 2
    m_Curve:
    - serializedVersion: 3
      time: 0
      value: 1
      inSlope: 0
      outSlope: 0
      tangentMode: 0
      weightedMode: 0
      inWeight: 0.33333334
      outWeight: 0.33333334
    m_PreInfinity: 2
    m_PostInfinity: 2
    m_RotationOrder: 0
  spreadCustomCurve:
    serializedVersion: 2
    m_Curve:
    - serializedVersion: 3
      time: 0
      value: 0
      inSlope: 0
      outSlope: 0
      tangentMode: 0
      weightedMode: 0
      inWeight: 0.33333334
      outWeight: 0.33333334
    m_PreInfinity: 2
    m_PostInfinity: 2
    m_RotationOrder: 0
  reverbZoneMixCustomCurve:
    serializedVersion: 2
    m_Curve:
    - serializedVersion: 3
      time: 0
      value: 1
      inSlope: 0
      outSlope: 0
      tangentMode: 0
      weightedMode: 0
      inWeight: 0.33333334
      outWeight: 0.33333334
    m_PreInfinity: 2
    m_PostInfinity: 2
    m_RotationOrder: 0
--- !u!1 &5632277599456488771
GameObject:
  m_ObjectHideFlags: 0
  m_CorrespondingSourceObject: {fileID: 0}
  m_PrefabInstance: {fileID: 0}
  m_PrefabAsset: {fileID: 0}
  serializedVersion: 6
  m_Component:
  - component: {fileID: 5630510774809509999}
  - component: {fileID: 5695627714627838025}
  m_Layer: 0
  m_Name: Rustle02
  m_TagString: SoundFX
  m_Icon: {fileID: 0}
  m_NavMeshLayer: 0
  m_StaticEditorFlags: 0
  m_IsActive: 1
--- !u!4 &5630510774809509999
Transform:
  m_ObjectHideFlags: 0
  m_CorrespondingSourceObject: {fileID: 0}
  m_PrefabInstance: {fileID: 0}
  m_PrefabAsset: {fileID: 0}
  m_GameObject: {fileID: 5632277599456488771}
  m_LocalRotation: {x: -0, y: -0, z: -0, w: 1}
  m_LocalPosition: {x: 0, y: 0, z: 0}
  m_LocalScale: {x: 1, y: 1, z: 1}
  m_Children: []
  m_Father: {fileID: 5630492256413423177}
  m_RootOrder: 39
  m_LocalEulerAnglesHint: {x: 0, y: 0, z: 0}
--- !u!82 &5695627714627838025
AudioSource:
  m_ObjectHideFlags: 0
  m_CorrespondingSourceObject: {fileID: 0}
  m_PrefabInstance: {fileID: 0}
  m_PrefabAsset: {fileID: 0}
  m_GameObject: {fileID: 5632277599456488771}
  m_Enabled: 1
  serializedVersion: 4
  OutputAudioMixerGroup: {fileID: 24300001, guid: 94208a0928046438d9b8a00796e7a5a7,
    type: 2}
  m_audioClip: {fileID: 8300000, guid: a0e54b30aeac6444484462fbb7700bd5, type: 3}
  m_PlayOnAwake: 0
  m_Volume: 0.32
  m_Pitch: 1
  Loop: 0
  Mute: 0
  Spatialize: 0
  SpatializePostEffects: 0
  Priority: 128
  DopplerLevel: 1
  MinDistance: 1
  MaxDistance: 37
  Pan2D: 0
  rolloffMode: 2
  BypassEffects: 0
  BypassListenerEffects: 0
  BypassReverbZones: 0
  rolloffCustomCurve:
    serializedVersion: 2
    m_Curve:
    - serializedVersion: 3
      time: 0.07018814
      value: 1
      inSlope: -10.0039835
      outSlope: -10.0039835
      tangentMode: 0
      weightedMode: 0
      inWeight: 0.33333334
      outWeight: 0.33333334
    - serializedVersion: 3
      time: 0.1729004
      value: 0.46014404
      inSlope: -2.5009959
      outSlope: -2.5009959
      tangentMode: 0
      weightedMode: 0
      inWeight: 0.33333334
      outWeight: 0.33333334
    - serializedVersion: 3
      time: 0.3593506
      value: 0.17427063
      inSlope: -0.62524897
      outSlope: -0.62524897
      tangentMode: 0
      weightedMode: 0
      inWeight: 0.33333334
      outWeight: 0.33333334
    - serializedVersion: 3
      time: 0.7241333
      value: 0.045288086
      inSlope: -0.15631224
      outSlope: -0.15631224
      tangentMode: 0
      weightedMode: 0
      inWeight: 0.33333334
      outWeight: 0.33333334
    - serializedVersion: 3
      time: 1
      value: 0
      inSlope: -0.10003988
      outSlope: -0.10003988
      tangentMode: 0
      weightedMode: 0
      inWeight: 0.33333334
      outWeight: 0.33333334
    m_PreInfinity: 2
    m_PostInfinity: 2
    m_RotationOrder: 0
  panLevelCustomCurve:
    serializedVersion: 2
    m_Curve:
    - serializedVersion: 3
      time: 0
      value: 1
      inSlope: 0
      outSlope: 0
      tangentMode: 0
      weightedMode: 0
      inWeight: 0.33333334
      outWeight: 0.33333334
    m_PreInfinity: 2
    m_PostInfinity: 2
    m_RotationOrder: 0
  spreadCustomCurve:
    serializedVersion: 2
    m_Curve:
    - serializedVersion: 3
      time: 0
      value: 0
      inSlope: 0
      outSlope: 0
      tangentMode: 0
      weightedMode: 0
      inWeight: 0.33333334
      outWeight: 0.33333334
    m_PreInfinity: 2
    m_PostInfinity: 2
    m_RotationOrder: 0
  reverbZoneMixCustomCurve:
    serializedVersion: 2
    m_Curve:
    - serializedVersion: 3
      time: 0
      value: 1
      inSlope: 0
      outSlope: 0
      tangentMode: 0
      weightedMode: 0
      inWeight: 0.33333334
      outWeight: 0.33333334
    m_PreInfinity: 2
    m_PostInfinity: 2
    m_RotationOrder: 0
--- !u!1 &5632279755874902553
GameObject:
  m_ObjectHideFlags: 0
  m_CorrespondingSourceObject: {fileID: 0}
  m_PrefabInstance: {fileID: 0}
  m_PrefabAsset: {fileID: 0}
  serializedVersion: 6
  m_Component:
  - component: {fileID: 5630174574615587509}
  - component: {fileID: 5695268607223328673}
  m_Layer: 0
  m_Name: ShootGun04
  m_TagString: SoundFX
  m_Icon: {fileID: 0}
  m_NavMeshLayer: 0
  m_StaticEditorFlags: 0
  m_IsActive: 1
--- !u!4 &5630174574615587509
Transform:
  m_ObjectHideFlags: 0
  m_CorrespondingSourceObject: {fileID: 0}
  m_PrefabInstance: {fileID: 0}
  m_PrefabAsset: {fileID: 0}
  m_GameObject: {fileID: 5632279755874902553}
  m_LocalRotation: {x: -0, y: -0, z: -0, w: 1}
  m_LocalPosition: {x: 0, y: 0, z: 0}
  m_LocalScale: {x: 1, y: 1, z: 1}
  m_Children: []
  m_Father: {fileID: 5637834669577819629}
  m_RootOrder: 3
  m_LocalEulerAnglesHint: {x: 0, y: 0, z: 0}
--- !u!82 &5695268607223328673
AudioSource:
  m_ObjectHideFlags: 0
  m_CorrespondingSourceObject: {fileID: 0}
  m_PrefabInstance: {fileID: 0}
  m_PrefabAsset: {fileID: 0}
  m_GameObject: {fileID: 5632279755874902553}
  m_Enabled: 1
  serializedVersion: 4
  OutputAudioMixerGroup: {fileID: 24300001, guid: 94208a0928046438d9b8a00796e7a5a7,
    type: 2}
  m_audioClip: {fileID: 8300000, guid: b0141e3a5f5ac464caea2ce69a1f944f, type: 3}
  m_PlayOnAwake: 0
  m_Volume: 0.6
  m_Pitch: 1.1
  Loop: 0
  Mute: 0
  Spatialize: 0
  SpatializePostEffects: 0
  Priority: 128
  DopplerLevel: 1
  MinDistance: 1
  MaxDistance: 90
  Pan2D: 0
  rolloffMode: 2
  BypassEffects: 0
  BypassListenerEffects: 0
  BypassReverbZones: 0
  rolloffCustomCurve:
    serializedVersion: 2
    m_Curve:
    - serializedVersion: 3
      time: 0.011111111
      value: 1
      inSlope: -90.03599
      outSlope: -90.03599
      tangentMode: 0
      weightedMode: 0
      inWeight: 0.33333334
      outWeight: 0.33333334
    - serializedVersion: 3
      time: 0.022222223
      value: 0.5
      inSlope: -22.508997
      outSlope: -22.508997
      tangentMode: 0
      weightedMode: 0
      inWeight: 0.33333334
      outWeight: 0.33333334
    - serializedVersion: 3
      time: 0.044444446
      value: 0.25
      inSlope: -5.6272492
      outSlope: -5.6272492
      tangentMode: 0
      weightedMode: 0
      inWeight: 0.33333334
      outWeight: 0.33333334
    - serializedVersion: 3
      time: 0.08888889
      value: 0.125
      inSlope: -1.4068123
      outSlope: -1.4068123
      tangentMode: 0
      weightedMode: 0
      inWeight: 0.33333334
      outWeight: 0.33333334
    - serializedVersion: 3
      time: 0.17777778
      value: 0.0625
      inSlope: -0.35170308
      outSlope: -0.35170308
      tangentMode: 0
      weightedMode: 0
      inWeight: 0.33333334
      outWeight: 0.33333334
    - serializedVersion: 3
      time: 0.35555556
      value: 0.03125
      inSlope: -0.08792577
      outSlope: -0.08792577
      tangentMode: 0
      weightedMode: 0
      inWeight: 0.33333334
      outWeight: 0.33333334
    - serializedVersion: 3
      time: 0.7111111
      value: 0.015625
      inSlope: -0.021981442
      outSlope: -0.021981442
      tangentMode: 0
      weightedMode: 0
      inWeight: 0.33333334
      outWeight: 0.33333334
    - serializedVersion: 3
      time: 1
      value: 0
      inSlope: -0.0111155445
      outSlope: -0.0111155445
      tangentMode: 0
      weightedMode: 0
      inWeight: 0.33333334
      outWeight: 0.33333334
    m_PreInfinity: 2
    m_PostInfinity: 2
    m_RotationOrder: 0
  panLevelCustomCurve:
    serializedVersion: 2
    m_Curve:
    - serializedVersion: 3
      time: 0
      value: 1
      inSlope: 0
      outSlope: 0
      tangentMode: 0
      weightedMode: 0
      inWeight: 0.33333334
      outWeight: 0.33333334
    m_PreInfinity: 2
    m_PostInfinity: 2
    m_RotationOrder: 0
  spreadCustomCurve:
    serializedVersion: 2
    m_Curve:
    - serializedVersion: 3
      time: 0
      value: 0
      inSlope: 0
      outSlope: 0
      tangentMode: 0
      weightedMode: 0
      inWeight: 0.33333334
      outWeight: 0.33333334
    m_PreInfinity: 2
    m_PostInfinity: 2
    m_RotationOrder: 0
  reverbZoneMixCustomCurve:
    serializedVersion: 2
    m_Curve:
    - serializedVersion: 3
      time: 0
      value: 1
      inSlope: 0
      outSlope: 0
      tangentMode: 0
      weightedMode: 0
      inWeight: 0.33333334
      outWeight: 0.33333334
    m_PreInfinity: 2
    m_PostInfinity: 2
    m_RotationOrder: 0
--- !u!1 &5632292415790383367
GameObject:
  m_ObjectHideFlags: 0
  m_CorrespondingSourceObject: {fileID: 0}
  m_PrefabInstance: {fileID: 0}
  m_PrefabAsset: {fileID: 0}
  serializedVersion: 6
  m_Component:
  - component: {fileID: 5630532141283418331}
  - component: {fileID: 5696856316801434623}
  m_Layer: 0
  m_Name: Rustle03
  m_TagString: SoundFX
  m_Icon: {fileID: 0}
  m_NavMeshLayer: 0
  m_StaticEditorFlags: 0
  m_IsActive: 1
--- !u!4 &5630532141283418331
Transform:
  m_ObjectHideFlags: 0
  m_CorrespondingSourceObject: {fileID: 0}
  m_PrefabInstance: {fileID: 0}
  m_PrefabAsset: {fileID: 0}
  m_GameObject: {fileID: 5632292415790383367}
  m_LocalRotation: {x: -0, y: -0, z: -0, w: 1}
  m_LocalPosition: {x: 0, y: 0, z: 0}
  m_LocalScale: {x: 1, y: 1, z: 1}
  m_Children: []
  m_Father: {fileID: 5630492256413423177}
  m_RootOrder: 40
  m_LocalEulerAnglesHint: {x: 0, y: 0, z: 0}
--- !u!82 &5696856316801434623
AudioSource:
  m_ObjectHideFlags: 0
  m_CorrespondingSourceObject: {fileID: 0}
  m_PrefabInstance: {fileID: 0}
  m_PrefabAsset: {fileID: 0}
  m_GameObject: {fileID: 5632292415790383367}
  m_Enabled: 1
  serializedVersion: 4
  OutputAudioMixerGroup: {fileID: 24300001, guid: 94208a0928046438d9b8a00796e7a5a7,
    type: 2}
  m_audioClip: {fileID: 8300000, guid: 551952807b01345a7ae18133c1bf5232, type: 3}
  m_PlayOnAwake: 0
  m_Volume: 0.36
  m_Pitch: 1
  Loop: 0
  Mute: 0
  Spatialize: 0
  SpatializePostEffects: 0
  Priority: 128
  DopplerLevel: 1
  MinDistance: 1
  MaxDistance: 37
  Pan2D: 0
  rolloffMode: 2
  BypassEffects: 0
  BypassListenerEffects: 0
  BypassReverbZones: 0
  rolloffCustomCurve:
    serializedVersion: 2
    m_Curve:
    - serializedVersion: 3
      time: 0.07018814
      value: 1
      inSlope: -10.0039835
      outSlope: -10.0039835
      tangentMode: 0
      weightedMode: 0
      inWeight: 0.33333334
      outWeight: 0.33333334
    - serializedVersion: 3
      time: 0.1729004
      value: 0.46014404
      inSlope: -2.5009959
      outSlope: -2.5009959
      tangentMode: 0
      weightedMode: 0
      inWeight: 0.33333334
      outWeight: 0.33333334
    - serializedVersion: 3
      time: 0.3593506
      value: 0.17427063
      inSlope: -0.62524897
      outSlope: -0.62524897
      tangentMode: 0
      weightedMode: 0
      inWeight: 0.33333334
      outWeight: 0.33333334
    - serializedVersion: 3
      time: 0.7241333
      value: 0.045288086
      inSlope: -0.15631224
      outSlope: -0.15631224
      tangentMode: 0
      weightedMode: 0
      inWeight: 0.33333334
      outWeight: 0.33333334
    - serializedVersion: 3
      time: 1
      value: 0
      inSlope: -0.10003988
      outSlope: -0.10003988
      tangentMode: 0
      weightedMode: 0
      inWeight: 0.33333334
      outWeight: 0.33333334
    m_PreInfinity: 2
    m_PostInfinity: 2
    m_RotationOrder: 0
  panLevelCustomCurve:
    serializedVersion: 2
    m_Curve:
    - serializedVersion: 3
      time: 0
      value: 1
      inSlope: 0
      outSlope: 0
      tangentMode: 0
      weightedMode: 0
      inWeight: 0.33333334
      outWeight: 0.33333334
    m_PreInfinity: 2
    m_PostInfinity: 2
    m_RotationOrder: 0
  spreadCustomCurve:
    serializedVersion: 2
    m_Curve:
    - serializedVersion: 3
      time: 0
      value: 0
      inSlope: 0
      outSlope: 0
      tangentMode: 0
      weightedMode: 0
      inWeight: 0.33333334
      outWeight: 0.33333334
    m_PreInfinity: 2
    m_PostInfinity: 2
    m_RotationOrder: 0
  reverbZoneMixCustomCurve:
    serializedVersion: 2
    m_Curve:
    - serializedVersion: 3
      time: 0
      value: 1
      inSlope: 0
      outSlope: 0
      tangentMode: 0
      weightedMode: 0
      inWeight: 0.33333334
      outWeight: 0.33333334
    m_PreInfinity: 2
    m_PostInfinity: 2
    m_RotationOrder: 0
--- !u!1 &5632303745818184243
GameObject:
  m_ObjectHideFlags: 0
  m_CorrespondingSourceObject: {fileID: 0}
  m_PrefabInstance: {fileID: 0}
  m_PrefabAsset: {fileID: 0}
  serializedVersion: 6
  m_Component:
  - component: {fileID: 5637463941222806545}
  - component: {fileID: 5695569600905983033}
  m_Layer: 0
  m_Name: Crowbar
  m_TagString: SoundFX
  m_Icon: {fileID: 0}
  m_NavMeshLayer: 0
  m_StaticEditorFlags: 0
  m_IsActive: 1
--- !u!4 &5637463941222806545
Transform:
  m_ObjectHideFlags: 0
  m_CorrespondingSourceObject: {fileID: 0}
  m_PrefabInstance: {fileID: 0}
  m_PrefabAsset: {fileID: 0}
  m_GameObject: {fileID: 5632303745818184243}
  m_LocalRotation: {x: -0, y: -0, z: -0, w: 1}
  m_LocalPosition: {x: 0, y: 0, z: 0}
  m_LocalScale: {x: 1, y: 1, z: 1}
  m_Children: []
  m_Father: {fileID: 5630492256413423177}
  m_RootOrder: 22
  m_LocalEulerAnglesHint: {x: 0, y: 0, z: 0}
--- !u!82 &5695569600905983033
AudioSource:
  m_ObjectHideFlags: 0
  m_CorrespondingSourceObject: {fileID: 0}
  m_PrefabInstance: {fileID: 0}
  m_PrefabAsset: {fileID: 0}
  m_GameObject: {fileID: 5632303745818184243}
  m_Enabled: 1
  serializedVersion: 4
  OutputAudioMixerGroup: {fileID: 24300001, guid: 94208a0928046438d9b8a00796e7a5a7,
    type: 2}
  m_audioClip: {fileID: 8300000, guid: ae42419ee16bb457a9802b2fe542b0e5, type: 3}
  m_PlayOnAwake: 0
  m_Volume: 0.323
  m_Pitch: 1
  Loop: 0
  Mute: 0
  Spatialize: 0
  SpatializePostEffects: 0
  Priority: 128
  DopplerLevel: 1
  MinDistance: 1
  MaxDistance: 10
  Pan2D: 0
  rolloffMode: 2
  BypassEffects: 0
  BypassListenerEffects: 0
  BypassReverbZones: 0
  rolloffCustomCurve:
    serializedVersion: 2
    m_Curve:
    - serializedVersion: 3
      time: 0.07018814
      value: 1
      inSlope: -10.0039835
      outSlope: -10.0039835
      tangentMode: 0
      weightedMode: 0
      inWeight: 0.33333334
      outWeight: 0.33333334
    - serializedVersion: 3
      time: 0.1729004
      value: 0.46014404
      inSlope: -2.5009959
      outSlope: -2.5009959
      tangentMode: 0
      weightedMode: 0
      inWeight: 0.33333334
      outWeight: 0.33333334
    - serializedVersion: 3
      time: 0.3593506
      value: 0.17427063
      inSlope: -0.62524897
      outSlope: -0.62524897
      tangentMode: 0
      weightedMode: 0
      inWeight: 0.33333334
      outWeight: 0.33333334
    - serializedVersion: 3
      time: 0.7241333
      value: 0.045288086
      inSlope: -0.15631224
      outSlope: -0.15631224
      tangentMode: 0
      weightedMode: 0
      inWeight: 0.33333334
      outWeight: 0.33333334
    - serializedVersion: 3
      time: 1
      value: 0
      inSlope: -0.10003988
      outSlope: -0.10003988
      tangentMode: 0
      weightedMode: 0
      inWeight: 0.33333334
      outWeight: 0.33333334
    m_PreInfinity: 2
    m_PostInfinity: 2
    m_RotationOrder: 0
  panLevelCustomCurve:
    serializedVersion: 2
    m_Curve:
    - serializedVersion: 3
      time: 0
      value: 1
      inSlope: 0
      outSlope: 0
      tangentMode: 0
      weightedMode: 0
      inWeight: 0.33333334
      outWeight: 0.33333334
    m_PreInfinity: 2
    m_PostInfinity: 2
    m_RotationOrder: 0
  spreadCustomCurve:
    serializedVersion: 2
    m_Curve:
    - serializedVersion: 3
      time: 0
      value: 0
      inSlope: 0
      outSlope: 0
      tangentMode: 0
      weightedMode: 0
      inWeight: 0.33333334
      outWeight: 0.33333334
    m_PreInfinity: 2
    m_PostInfinity: 2
    m_RotationOrder: 0
  reverbZoneMixCustomCurve:
    serializedVersion: 2
    m_Curve:
    - serializedVersion: 3
      time: 0
      value: 1
      inSlope: 0
      outSlope: 0
      tangentMode: 0
      weightedMode: 0
      inWeight: 0.33333334
      outWeight: 0.33333334
    m_PreInfinity: 2
    m_PostInfinity: 2
    m_RotationOrder: 0
--- !u!1 &5632313857637757727
GameObject:
  m_ObjectHideFlags: 0
  m_CorrespondingSourceObject: {fileID: 0}
  m_PrefabInstance: {fileID: 0}
  m_PrefabAsset: {fileID: 0}
  serializedVersion: 6
  m_Component:
  - component: {fileID: 5630284528680632913}
  - component: {fileID: 5694876163177824503}
  m_Layer: 0
  m_Name: GlassBreak03
  m_TagString: SoundFX
  m_Icon: {fileID: 0}
  m_NavMeshLayer: 0
  m_StaticEditorFlags: 0
  m_IsActive: 1
--- !u!4 &5630284528680632913
Transform:
  m_ObjectHideFlags: 0
  m_CorrespondingSourceObject: {fileID: 0}
  m_PrefabInstance: {fileID: 0}
  m_PrefabAsset: {fileID: 0}
  m_GameObject: {fileID: 5632313857637757727}
  m_LocalRotation: {x: -0, y: -0, z: -0, w: 1}
  m_LocalPosition: {x: 0, y: 0, z: 0}
  m_LocalScale: {x: 1, y: 1, z: 1}
  m_Children: []
  m_Father: {fileID: 5630492256413423177}
  m_RootOrder: 27
  m_LocalEulerAnglesHint: {x: 0, y: 0, z: 0}
--- !u!82 &5694876163177824503
AudioSource:
  m_ObjectHideFlags: 0
  m_CorrespondingSourceObject: {fileID: 0}
  m_PrefabInstance: {fileID: 0}
  m_PrefabAsset: {fileID: 0}
  m_GameObject: {fileID: 5632313857637757727}
  m_Enabled: 1
  serializedVersion: 4
  OutputAudioMixerGroup: {fileID: 24300001, guid: 94208a0928046438d9b8a00796e7a5a7,
    type: 2}
  m_audioClip: {fileID: 8300000, guid: 6faa068de86f248dea519abce0d98768, type: 3}
  m_PlayOnAwake: 0
  m_Volume: 0.539
  m_Pitch: 1
  Loop: 0
  Mute: 0
  Spatialize: 0
  SpatializePostEffects: 0
  Priority: 141
  DopplerLevel: 1
  MinDistance: 1
  MaxDistance: 20.19
  Pan2D: 0
  rolloffMode: 2
  BypassEffects: 0
  BypassListenerEffects: 0
  BypassReverbZones: 0
  rolloffCustomCurve:
    serializedVersion: 2
    m_Curve:
    - serializedVersion: 3
      time: 0.13250121
      value: 0.995636
      inSlope: -10.0039835
      outSlope: -10.0039835
      tangentMode: 0
      weightedMode: 0
      inWeight: 0.33333334
      outWeight: 0.33333334
    - serializedVersion: 3
      time: 0.20553894
      value: 0.46014404
      inSlope: -2.5009959
      outSlope: -2.5009959
      tangentMode: 0
      weightedMode: 0
      inWeight: 0.33333334
      outWeight: 0.33333334
    - serializedVersion: 3
      time: 0.39198914
      value: 0.17427063
      inSlope: -0.62524897
      outSlope: -0.62524897
      tangentMode: 0
      weightedMode: 0
      inWeight: 0.33333334
      outWeight: 0.33333334
    - serializedVersion: 3
      time: 0.7241333
      value: 0.045288086
      inSlope: -0.15631224
      outSlope: -0.15631224
      tangentMode: 0
      weightedMode: 0
      inWeight: 0.33333334
      outWeight: 0.33333334
    - serializedVersion: 3
      time: 1
      value: 0
      inSlope: -0.10003988
      outSlope: -0.10003988
      tangentMode: 0
      weightedMode: 0
      inWeight: 0.33333334
      outWeight: 0.33333334
    m_PreInfinity: 2
    m_PostInfinity: 2
    m_RotationOrder: 0
  panLevelCustomCurve:
    serializedVersion: 2
    m_Curve:
    - serializedVersion: 3
      time: 0
      value: 1
      inSlope: 0
      outSlope: 0
      tangentMode: 0
      weightedMode: 0
      inWeight: 0.33333334
      outWeight: 0.33333334
    m_PreInfinity: 2
    m_PostInfinity: 2
    m_RotationOrder: 0
  spreadCustomCurve:
    serializedVersion: 2
    m_Curve:
    - serializedVersion: 3
      time: 0
      value: 0
      inSlope: 0
      outSlope: 0
      tangentMode: 0
      weightedMode: 0
      inWeight: 0.33333334
      outWeight: 0.33333334
    m_PreInfinity: 2
    m_PostInfinity: 2
    m_RotationOrder: 0
  reverbZoneMixCustomCurve:
    serializedVersion: 2
    m_Curve:
    - serializedVersion: 3
      time: 0
      value: 1
      inSlope: 0
      outSlope: 0
      tangentMode: 0
      weightedMode: 0
      inWeight: 0.33333334
      outWeight: 0.33333334
    m_PreInfinity: 2
    m_PostInfinity: 2
    m_RotationOrder: 0
--- !u!1 &5632333319961790175
GameObject:
  m_ObjectHideFlags: 0
  m_CorrespondingSourceObject: {fileID: 0}
  m_PrefabInstance: {fileID: 0}
  m_PrefabAsset: {fileID: 0}
  serializedVersion: 6
  m_Component:
  - component: {fileID: 5637820276437824687}
  - component: {fileID: 5694979662042476955}
  m_Layer: 0
  m_Name: OutOfAmmoAlarm
  m_TagString: SoundFX
  m_Icon: {fileID: 0}
  m_NavMeshLayer: 0
  m_StaticEditorFlags: 0
  m_IsActive: 1
--- !u!4 &5637820276437824687
Transform:
  m_ObjectHideFlags: 0
  m_CorrespondingSourceObject: {fileID: 0}
  m_PrefabInstance: {fileID: 0}
  m_PrefabAsset: {fileID: 0}
  m_GameObject: {fileID: 5632333319961790175}
  m_LocalRotation: {x: -0, y: -0, z: -0, w: 1}
  m_LocalPosition: {x: 0, y: 0, z: 0}
  m_LocalScale: {x: 1, y: 1, z: 1}
  m_Children: []
  m_Father: {fileID: 5630492256413423177}
  m_RootOrder: 13
  m_LocalEulerAnglesHint: {x: 0, y: 0, z: 0}
--- !u!82 &5694979662042476955
AudioSource:
  m_ObjectHideFlags: 0
  m_CorrespondingSourceObject: {fileID: 0}
  m_PrefabInstance: {fileID: 0}
  m_PrefabAsset: {fileID: 0}
  m_GameObject: {fileID: 5632333319961790175}
  m_Enabled: 1
  serializedVersion: 4
  OutputAudioMixerGroup: {fileID: 24300001, guid: 94208a0928046438d9b8a00796e7a5a7,
    type: 2}
  m_audioClip: {fileID: 8300000, guid: 9c4fe75fa092a4bdd977c87834b6b011, type: 3}
  m_PlayOnAwake: 0
  m_Volume: 0.28
  m_Pitch: 1.2
  Loop: 0
  Mute: 0
  Spatialize: 0
  SpatializePostEffects: 0
  Priority: 128
  DopplerLevel: 1
  MinDistance: 1
  MaxDistance: 10
  Pan2D: 0
  rolloffMode: 2
  BypassEffects: 0
  BypassListenerEffects: 0
  BypassReverbZones: 0
  rolloffCustomCurve:
    serializedVersion: 2
    m_Curve:
    - serializedVersion: 3
      time: 0.1
      value: 1
      inSlope: -10.0039835
      outSlope: -10.0039835
      tangentMode: 0
      weightedMode: 0
      inWeight: 0.33333334
      outWeight: 0.33333334
    - serializedVersion: 3
      time: 0.2
      value: 0.5
      inSlope: -2.5009959
      outSlope: -2.5009959
      tangentMode: 0
      weightedMode: 0
      inWeight: 0.33333334
      outWeight: 0.33333334
    - serializedVersion: 3
      time: 0.4
      value: 0.25
      inSlope: -0.62524897
      outSlope: -0.62524897
      tangentMode: 0
      weightedMode: 0
      inWeight: 0.33333334
      outWeight: 0.33333334
    - serializedVersion: 3
      time: 0.8
      value: 0.125
      inSlope: -0.15631224
      outSlope: -0.15631224
      tangentMode: 0
      weightedMode: 0
      inWeight: 0.33333334
      outWeight: 0.33333334
    - serializedVersion: 3
      time: 1
      value: 0
      inSlope: -0.10003988
      outSlope: -0.10003988
      tangentMode: 0
      weightedMode: 0
      inWeight: 0.33333334
      outWeight: 0.33333334
    m_PreInfinity: 2
    m_PostInfinity: 2
    m_RotationOrder: 0
  panLevelCustomCurve:
    serializedVersion: 2
    m_Curve:
    - serializedVersion: 3
      time: 0
      value: 1
      inSlope: 0
      outSlope: 0
      tangentMode: 0
      weightedMode: 0
      inWeight: 0.33333334
      outWeight: 0.33333334
    m_PreInfinity: 2
    m_PostInfinity: 2
    m_RotationOrder: 0
  spreadCustomCurve:
    serializedVersion: 2
    m_Curve:
    - serializedVersion: 3
      time: 0
      value: 0
      inSlope: 0
      outSlope: 0
      tangentMode: 0
      weightedMode: 0
      inWeight: 0.33333334
      outWeight: 0.33333334
    m_PreInfinity: 2
    m_PostInfinity: 2
    m_RotationOrder: 0
  reverbZoneMixCustomCurve:
    serializedVersion: 2
    m_Curve:
    - serializedVersion: 3
      time: 0
      value: 1
      inSlope: 0
      outSlope: 0
      tangentMode: 0
      weightedMode: 0
      inWeight: 0.33333334
      outWeight: 0.33333334
    m_PreInfinity: 2
    m_PostInfinity: 2
    m_RotationOrder: 0
--- !u!1 &5632351476495141059
GameObject:
  m_ObjectHideFlags: 0
  m_CorrespondingSourceObject: {fileID: 0}
  m_PrefabInstance: {fileID: 0}
  m_PrefabAsset: {fileID: 0}
  serializedVersion: 6
  m_Component:
  - component: {fileID: 5637851738236399381}
  - component: {fileID: 5695005160735310025}
  m_Layer: 0
  m_Name: InterceptMessage
  m_TagString: SoundFX
  m_Icon: {fileID: 0}
  m_NavMeshLayer: 0
  m_StaticEditorFlags: 0
  m_IsActive: 1
--- !u!4 &5637851738236399381
Transform:
  m_ObjectHideFlags: 0
  m_CorrespondingSourceObject: {fileID: 0}
  m_PrefabInstance: {fileID: 0}
  m_PrefabAsset: {fileID: 0}
  m_GameObject: {fileID: 5632351476495141059}
  m_LocalRotation: {x: -0, y: -0, z: -0, w: 1}
  m_LocalPosition: {x: 0, y: 0, z: 0}
  m_LocalScale: {x: 1, y: 1, z: 1}
  m_Children: []
  m_Father: {fileID: 5630492256413423177}
  m_RootOrder: 36
  m_LocalEulerAnglesHint: {x: 0, y: 0, z: 0}
--- !u!82 &5695005160735310025
AudioSource:
  m_ObjectHideFlags: 0
  m_CorrespondingSourceObject: {fileID: 0}
  m_PrefabInstance: {fileID: 0}
  m_PrefabAsset: {fileID: 0}
  m_GameObject: {fileID: 5632351476495141059}
  m_Enabled: 1
  serializedVersion: 4
  OutputAudioMixerGroup: {fileID: 24300001, guid: 94208a0928046438d9b8a00796e7a5a7,
    type: 2}
  m_audioClip: {fileID: 8300000, guid: ee4c4e3b41b5748bfbda030ec4022205, type: 3}
  m_PlayOnAwake: 0
  m_Volume: 0.242
  m_Pitch: 1
  Loop: 0
  Mute: 0
  Spatialize: 0
  SpatializePostEffects: 0
  Priority: 128
  DopplerLevel: 1
  MinDistance: 1
  MaxDistance: 37
  Pan2D: 0
  rolloffMode: 2
  BypassEffects: 0
  BypassListenerEffects: 0
  BypassReverbZones: 0
  rolloffCustomCurve:
    serializedVersion: 2
    m_Curve:
    - serializedVersion: 3
      time: 0.07018814
      value: 1
      inSlope: -10.0039835
      outSlope: -10.0039835
      tangentMode: 0
      weightedMode: 0
      inWeight: 0.33333334
      outWeight: 0.33333334
    - serializedVersion: 3
      time: 0.1729004
      value: 0.46014404
      inSlope: -2.5009959
      outSlope: -2.5009959
      tangentMode: 0
      weightedMode: 0
      inWeight: 0.33333334
      outWeight: 0.33333334
    - serializedVersion: 3
      time: 0.3593506
      value: 0.17427063
      inSlope: -0.62524897
      outSlope: -0.62524897
      tangentMode: 0
      weightedMode: 0
      inWeight: 0.33333334
      outWeight: 0.33333334
    - serializedVersion: 3
      time: 0.7241333
      value: 0.045288086
      inSlope: -0.15631224
      outSlope: -0.15631224
      tangentMode: 0
      weightedMode: 0
      inWeight: 0.33333334
      outWeight: 0.33333334
    - serializedVersion: 3
      time: 1
      value: 0
      inSlope: -0.10003988
      outSlope: -0.10003988
      tangentMode: 0
      weightedMode: 0
      inWeight: 0.33333334
      outWeight: 0.33333334
    m_PreInfinity: 2
    m_PostInfinity: 2
    m_RotationOrder: 0
  panLevelCustomCurve:
    serializedVersion: 2
    m_Curve:
    - serializedVersion: 3
      time: 0
      value: 0
      inSlope: 0
      outSlope: 0
      tangentMode: 0
      weightedMode: 0
      inWeight: 0.33333334
      outWeight: 0.33333334
    m_PreInfinity: 2
    m_PostInfinity: 2
    m_RotationOrder: 0
  spreadCustomCurve:
    serializedVersion: 2
    m_Curve:
    - serializedVersion: 3
      time: 0
      value: 0
      inSlope: 0
      outSlope: 0
      tangentMode: 0
      weightedMode: 0
      inWeight: 0.33333334
      outWeight: 0.33333334
    m_PreInfinity: 2
    m_PostInfinity: 2
    m_RotationOrder: 0
  reverbZoneMixCustomCurve:
    serializedVersion: 2
    m_Curve:
    - serializedVersion: 3
      time: 0
      value: 1
      inSlope: 0
      outSlope: 0
      tangentMode: 0
      weightedMode: 0
      inWeight: 0.33333334
      outWeight: 0.33333334
    m_PreInfinity: 2
    m_PostInfinity: 2
    m_RotationOrder: 0
--- !u!1 &5632355984559288011
GameObject:
  m_ObjectHideFlags: 0
  m_CorrespondingSourceObject: {fileID: 0}
  m_PrefabInstance: {fileID: 0}
  m_PrefabAsset: {fileID: 0}
  serializedVersion: 6
  m_Component:
  - component: {fileID: 5637834669577819629}
  m_Layer: 0
  m_Name: GunShots
  m_TagString: Untagged
  m_Icon: {fileID: 0}
  m_NavMeshLayer: 0
  m_StaticEditorFlags: 0
  m_IsActive: 1
--- !u!4 &5637834669577819629
Transform:
  m_ObjectHideFlags: 0
  m_CorrespondingSourceObject: {fileID: 0}
  m_PrefabInstance: {fileID: 0}
  m_PrefabAsset: {fileID: 0}
  m_GameObject: {fileID: 5632355984559288011}
  m_LocalRotation: {x: 0, y: 0, z: 0, w: 1}
  m_LocalPosition: {x: 0, y: 0, z: 0}
  m_LocalScale: {x: 1, y: 1, z: 1}
  m_Children:
  - {fileID: 5630428029653626523}
  - {fileID: 5630485252300321241}
  - {fileID: 5637870974037890619}
  - {fileID: 5630174574615587509}
  - {fileID: 5637434908198726729}
  - {fileID: 5637536933240129473}
  - {fileID: 5637534003697929109}
  m_Father: {fileID: 5630492256413423177}
  m_RootOrder: 20
  m_LocalEulerAnglesHint: {x: 0, y: 0, z: 0}
--- !u!1 &5632366720830002223
GameObject:
  m_ObjectHideFlags: 0
  m_CorrespondingSourceObject: {fileID: 0}
  m_PrefabInstance: {fileID: 0}
  m_PrefabAsset: {fileID: 0}
  serializedVersion: 6
  m_Component:
  - component: {fileID: 5630119951667420407}
  - component: {fileID: 5695074611286050395}
  m_Layer: 0
  m_Name: smash
  m_TagString: SoundFX
  m_Icon: {fileID: 0}
  m_NavMeshLayer: 0
  m_StaticEditorFlags: 0
  m_IsActive: 1
--- !u!4 &5630119951667420407
Transform:
  m_ObjectHideFlags: 0
  m_CorrespondingSourceObject: {fileID: 0}
  m_PrefabInstance: {fileID: 0}
  m_PrefabAsset: {fileID: 0}
  m_GameObject: {fileID: 5632366720830002223}
  m_LocalRotation: {x: -0, y: -0, z: -0, w: 1}
  m_LocalPosition: {x: 0, y: 0, z: 0}
  m_LocalScale: {x: 1, y: 1, z: 1}
  m_Children: []
  m_Father: {fileID: 5630492256413423177}
  m_RootOrder: 16
  m_LocalEulerAnglesHint: {x: 0, y: 0, z: 0}
--- !u!82 &5695074611286050395
AudioSource:
  m_ObjectHideFlags: 0
  m_CorrespondingSourceObject: {fileID: 0}
  m_PrefabInstance: {fileID: 0}
  m_PrefabAsset: {fileID: 0}
  m_GameObject: {fileID: 5632366720830002223}
  m_Enabled: 1
  serializedVersion: 4
  OutputAudioMixerGroup: {fileID: 24300001, guid: 94208a0928046438d9b8a00796e7a5a7,
    type: 2}
  m_audioClip: {fileID: 8300000, guid: 92dfaf4b44eb92143b35e36a135633d1, type: 3}
  m_PlayOnAwake: 0
  m_Volume: 0.34
  m_Pitch: 1
  Loop: 0
  Mute: 0
  Spatialize: 0
  SpatializePostEffects: 0
  Priority: 128
  DopplerLevel: 1
  MinDistance: 1
  MaxDistance: 500
  Pan2D: 0
  rolloffMode: 0
  BypassEffects: 0
  BypassListenerEffects: 0
  BypassReverbZones: 0
  rolloffCustomCurve:
    serializedVersion: 2
    m_Curve:
    - serializedVersion: 3
      time: 0
      value: 1
      inSlope: 0
      outSlope: 0
      tangentMode: 0
      weightedMode: 0
      inWeight: 0.33333334
      outWeight: 0.33333334
    - serializedVersion: 3
      time: 1
      value: 0
      inSlope: 0
      outSlope: 0
      tangentMode: 0
      weightedMode: 0
      inWeight: 0.33333334
      outWeight: 0.33333334
    m_PreInfinity: 2
    m_PostInfinity: 2
    m_RotationOrder: 4
  panLevelCustomCurve:
    serializedVersion: 2
    m_Curve:
    - serializedVersion: 3
      time: 0
      value: 0
      inSlope: 0
      outSlope: 0
      tangentMode: 0
      weightedMode: 0
      inWeight: 0.33333334
      outWeight: 0.33333334
    m_PreInfinity: 2
    m_PostInfinity: 2
    m_RotationOrder: 0
  spreadCustomCurve:
    serializedVersion: 2
    m_Curve:
    - serializedVersion: 3
      time: 0
      value: 0
      inSlope: 0
      outSlope: 0
      tangentMode: 0
      weightedMode: 0
      inWeight: 0.33333334
      outWeight: 0.33333334
    m_PreInfinity: 2
    m_PostInfinity: 2
    m_RotationOrder: 0
  reverbZoneMixCustomCurve:
    serializedVersion: 2
    m_Curve:
    - serializedVersion: 3
      time: 0
      value: 1
      inSlope: 0
      outSlope: 0
      tangentMode: 0
      weightedMode: 0
      inWeight: 0.33333334
      outWeight: 0.33333334
    m_PreInfinity: 2
    m_PostInfinity: 2
    m_RotationOrder: 0
--- !u!1 &5632394138868534019
GameObject:
  m_ObjectHideFlags: 0
  m_CorrespondingSourceObject: {fileID: 0}
  m_PrefabInstance: {fileID: 0}
  m_PrefabAsset: {fileID: 0}
  serializedVersion: 6
  m_Component:
  - component: {fileID: 5637596811646992755}
  m_Layer: 0
  m_Name: Explosion
  m_TagString: Untagged
  m_Icon: {fileID: 0}
  m_NavMeshLayer: 0
  m_StaticEditorFlags: 0
  m_IsActive: 1
--- !u!4 &5637596811646992755
Transform:
  m_ObjectHideFlags: 0
  m_CorrespondingSourceObject: {fileID: 0}
  m_PrefabInstance: {fileID: 0}
  m_PrefabAsset: {fileID: 0}
  m_GameObject: {fileID: 5632394138868534019}
  m_LocalRotation: {x: 0, y: 0, z: 0, w: 1}
  m_LocalPosition: {x: 0, y: 0, z: 0}
  m_LocalScale: {x: 1, y: 1, z: 1}
  m_Children:
  - {fileID: 5630516519032753447}
  - {fileID: 5637927323335251555}
  m_Father: {fileID: 5630492256413423177}
  m_RootOrder: 17
  m_LocalEulerAnglesHint: {x: 0, y: 0, z: 0}
--- !u!1 &5632402882081158037
GameObject:
  m_ObjectHideFlags: 0
  m_CorrespondingSourceObject: {fileID: 0}
  m_PrefabInstance: {fileID: 0}
  m_PrefabAsset: {fileID: 0}
  serializedVersion: 6
  m_Component:
  - component: {fileID: 5630397533372896063}
  - component: {fileID: 5696883719057576061}
  m_Layer: 0
  m_Name: ShipAmbience
  m_TagString: AmbientSound
  m_Icon: {fileID: 0}
  m_NavMeshLayer: 0
  m_StaticEditorFlags: 0
  m_IsActive: 1
--- !u!4 &5630397533372896063
Transform:
  m_ObjectHideFlags: 0
  m_CorrespondingSourceObject: {fileID: 0}
  m_PrefabInstance: {fileID: 0}
  m_PrefabAsset: {fileID: 0}
  m_GameObject: {fileID: 5632402882081158037}
  m_LocalRotation: {x: -0, y: -0, z: -0, w: 1}
  m_LocalPosition: {x: 0, y: 0, z: 0}
  m_LocalScale: {x: 1, y: 1, z: 1}
  m_Children: []
  m_Father: {fileID: 5630492256413423177}
  m_RootOrder: 5
  m_LocalEulerAnglesHint: {x: 0, y: 0, z: 0}
--- !u!82 &5696883719057576061
AudioSource:
  m_ObjectHideFlags: 0
  m_CorrespondingSourceObject: {fileID: 0}
  m_PrefabInstance: {fileID: 0}
  m_PrefabAsset: {fileID: 0}
  m_GameObject: {fileID: 5632402882081158037}
  m_Enabled: 1
  serializedVersion: 4
  OutputAudioMixerGroup: {fileID: 24300001, guid: 94208a0928046438d9b8a00796e7a5a7,
    type: 2}
  m_audioClip: {fileID: 8300000, guid: 60c47d2a95fe456b8f3da5fa60e88b89, type: 3}
  m_PlayOnAwake: 0
  m_Volume: 0.33
  m_Pitch: 1
  Loop: 1
  Mute: 0
  Spatialize: 0
  SpatializePostEffects: 0
  Priority: 128
  DopplerLevel: 1
  MinDistance: 1
  MaxDistance: 500
  Pan2D: 0
  rolloffMode: 0
  BypassEffects: 0
  BypassListenerEffects: 0
  BypassReverbZones: 0
  rolloffCustomCurve:
    serializedVersion: 2
    m_Curve:
    - serializedVersion: 3
      time: 0
      value: 1
      inSlope: 0
      outSlope: 0
      tangentMode: 0
      weightedMode: 0
      inWeight: 0.33333334
      outWeight: 0.33333334
    - serializedVersion: 3
      time: 1
      value: 0
      inSlope: 0
      outSlope: 0
      tangentMode: 0
      weightedMode: 0
      inWeight: 0.33333334
      outWeight: 0.33333334
    m_PreInfinity: 2
    m_PostInfinity: 2
    m_RotationOrder: 4
  panLevelCustomCurve:
    serializedVersion: 2
    m_Curve:
    - serializedVersion: 3
      time: 0
      value: 0
      inSlope: 0
      outSlope: 0
      tangentMode: 0
      weightedMode: 0
      inWeight: 0.33333334
      outWeight: 0.33333334
    m_PreInfinity: 2
    m_PostInfinity: 2
    m_RotationOrder: 0
  spreadCustomCurve:
    serializedVersion: 2
    m_Curve:
    - serializedVersion: 3
      time: 0
      value: 0
      inSlope: 0
      outSlope: 0
      tangentMode: 0
      weightedMode: 0
      inWeight: 0.33333334
      outWeight: 0.33333334
    m_PreInfinity: 2
    m_PostInfinity: 2
    m_RotationOrder: 0
  reverbZoneMixCustomCurve:
    serializedVersion: 2
    m_Curve:
    - serializedVersion: 3
      time: 0
      value: 1
      inSlope: 0
      outSlope: 0
      tangentMode: 0
      weightedMode: 0
      inWeight: 0.33333334
      outWeight: 0.33333334
    m_PreInfinity: 2
    m_PostInfinity: 2
    m_RotationOrder: 0
--- !u!1 &5632405365930340163
GameObject:
  m_ObjectHideFlags: 0
  m_CorrespondingSourceObject: {fileID: 0}
  m_PrefabInstance: {fileID: 0}
  m_PrefabAsset: {fileID: 0}
  serializedVersion: 6
  m_Component:
  - component: {fileID: 5630516519032753447}
  - component: {fileID: 5696999764773879061}
  m_Layer: 0
  m_Name: Explosion1
  m_TagString: SoundFX
  m_Icon: {fileID: 0}
  m_NavMeshLayer: 0
  m_StaticEditorFlags: 0
  m_IsActive: 1
--- !u!4 &5630516519032753447
Transform:
  m_ObjectHideFlags: 0
  m_CorrespondingSourceObject: {fileID: 0}
  m_PrefabInstance: {fileID: 0}
  m_PrefabAsset: {fileID: 0}
  m_GameObject: {fileID: 5632405365930340163}
  m_LocalRotation: {x: 0, y: 0, z: 0, w: 1}
  m_LocalPosition: {x: 0, y: 0, z: 0}
  m_LocalScale: {x: 1, y: 1, z: 1}
  m_Children: []
  m_Father: {fileID: 5637596811646992755}
  m_RootOrder: 0
  m_LocalEulerAnglesHint: {x: 0, y: 0, z: 0}
--- !u!82 &5696999764773879061
AudioSource:
  m_ObjectHideFlags: 0
  m_CorrespondingSourceObject: {fileID: 0}
  m_PrefabInstance: {fileID: 0}
  m_PrefabAsset: {fileID: 0}
  m_GameObject: {fileID: 5632405365930340163}
  m_Enabled: 1
  serializedVersion: 4
  OutputAudioMixerGroup: {fileID: 24300001, guid: 94208a0928046438d9b8a00796e7a5a7,
    type: 2}
  m_audioClip: {fileID: 8300000, guid: 758ff8e85ffce42ddb0da7544069715d, type: 3}
  m_PlayOnAwake: 0
  m_Volume: 0.5
  m_Pitch: 1
  Loop: 0
  Mute: 0
  Spatialize: 0
  SpatializePostEffects: 0
  Priority: 128
  DopplerLevel: 1
  MinDistance: 1
  MaxDistance: 500
  Pan2D: 0
  rolloffMode: 0
  BypassEffects: 0
  BypassListenerEffects: 0
  BypassReverbZones: 0
  rolloffCustomCurve:
    serializedVersion: 2
    m_Curve:
    - serializedVersion: 3
      time: 0
      value: 1
      inSlope: 0
      outSlope: 0
      tangentMode: 0
      weightedMode: 0
      inWeight: 0.33333334
      outWeight: 0.33333334
    - serializedVersion: 3
      time: 1
      value: 0
      inSlope: 0
      outSlope: 0
      tangentMode: 0
      weightedMode: 0
      inWeight: 0.33333334
      outWeight: 0.33333334
    m_PreInfinity: 2
    m_PostInfinity: 2
    m_RotationOrder: 4
  panLevelCustomCurve:
    serializedVersion: 2
    m_Curve:
    - serializedVersion: 3
      time: 0
      value: 0
      inSlope: 0
      outSlope: 0
      tangentMode: 0
      weightedMode: 0
      inWeight: 0.33333334
      outWeight: 0.33333334
    m_PreInfinity: 2
    m_PostInfinity: 2
    m_RotationOrder: 0
  spreadCustomCurve:
    serializedVersion: 2
    m_Curve:
    - serializedVersion: 3
      time: 0
      value: 0
      inSlope: 0
      outSlope: 0
      tangentMode: 0
      weightedMode: 0
      inWeight: 0.33333334
      outWeight: 0.33333334
    m_PreInfinity: 2
    m_PostInfinity: 2
    m_RotationOrder: 0
  reverbZoneMixCustomCurve:
    serializedVersion: 2
    m_Curve:
    - serializedVersion: 3
      time: 0
      value: 1
      inSlope: 0
      outSlope: 0
      tangentMode: 0
      weightedMode: 0
      inWeight: 0.33333334
      outWeight: 0.33333334
    m_PreInfinity: 2
    m_PostInfinity: 2
    m_RotationOrder: 0
--- !u!1 &5632474017217478719
GameObject:
  m_ObjectHideFlags: 0
  m_CorrespondingSourceObject: {fileID: 0}
  m_PrefabInstance: {fileID: 0}
  m_PrefabAsset: {fileID: 0}
  serializedVersion: 6
  m_Component:
  - component: {fileID: 5630496091779466459}
  - component: {fileID: 5696851749226932427}
  m_Layer: 0
  m_Name: GenericHit
  m_TagString: SoundFX
  m_Icon: {fileID: 0}
  m_NavMeshLayer: 0
  m_StaticEditorFlags: 0
  m_IsActive: 1
--- !u!4 &5630496091779466459
Transform:
  m_ObjectHideFlags: 0
  m_CorrespondingSourceObject: {fileID: 0}
  m_PrefabInstance: {fileID: 0}
  m_PrefabAsset: {fileID: 0}
  m_GameObject: {fileID: 5632474017217478719}
  m_LocalRotation: {x: -0, y: -0, z: -0, w: 1}
  m_LocalPosition: {x: 0, y: 0, z: 0}
  m_LocalScale: {x: 1, y: 1, z: 1}
  m_Children: []
  m_Father: {fileID: 5630492256413423177}
  m_RootOrder: 23
  m_LocalEulerAnglesHint: {x: 0, y: 0, z: 0}
--- !u!82 &5696851749226932427
AudioSource:
  m_ObjectHideFlags: 0
  m_CorrespondingSourceObject: {fileID: 0}
  m_PrefabInstance: {fileID: 0}
  m_PrefabAsset: {fileID: 0}
  m_GameObject: {fileID: 5632474017217478719}
  m_Enabled: 1
  serializedVersion: 4
  OutputAudioMixerGroup: {fileID: 24300001, guid: 94208a0928046438d9b8a00796e7a5a7,
    type: 2}
  m_audioClip: {fileID: 8300000, guid: 9c80338faec824ddeaa59d967813e53c, type: 3}
  m_PlayOnAwake: 0
  m_Volume: 0.323
  m_Pitch: 1
  Loop: 0
  Mute: 0
  Spatialize: 0
  SpatializePostEffects: 0
  Priority: 128
  DopplerLevel: 1
  MinDistance: 1
  MaxDistance: 10
  Pan2D: 0
  rolloffMode: 2
  BypassEffects: 0
  BypassListenerEffects: 0
  BypassReverbZones: 0
  rolloffCustomCurve:
    serializedVersion: 2
    m_Curve:
    - serializedVersion: 3
      time: 0.07018814
      value: 1
      inSlope: -10.0039835
      outSlope: -10.0039835
      tangentMode: 0
      weightedMode: 0
      inWeight: 0.33333334
      outWeight: 0.33333334
    - serializedVersion: 3
      time: 0.1729004
      value: 0.46014404
      inSlope: -2.5009959
      outSlope: -2.5009959
      tangentMode: 0
      weightedMode: 0
      inWeight: 0.33333334
      outWeight: 0.33333334
    - serializedVersion: 3
      time: 0.3593506
      value: 0.17427063
      inSlope: -0.62524897
      outSlope: -0.62524897
      tangentMode: 0
      weightedMode: 0
      inWeight: 0.33333334
      outWeight: 0.33333334
    - serializedVersion: 3
      time: 0.7241333
      value: 0.045288086
      inSlope: -0.15631224
      outSlope: -0.15631224
      tangentMode: 0
      weightedMode: 0
      inWeight: 0.33333334
      outWeight: 0.33333334
    - serializedVersion: 3
      time: 1
      value: 0
      inSlope: -0.10003988
      outSlope: -0.10003988
      tangentMode: 0
      weightedMode: 0
      inWeight: 0.33333334
      outWeight: 0.33333334
    m_PreInfinity: 2
    m_PostInfinity: 2
    m_RotationOrder: 0
  panLevelCustomCurve:
    serializedVersion: 2
    m_Curve:
    - serializedVersion: 3
      time: 0
      value: 1
      inSlope: 0
      outSlope: 0
      tangentMode: 0
      weightedMode: 0
      inWeight: 0.33333334
      outWeight: 0.33333334
    m_PreInfinity: 2
    m_PostInfinity: 2
    m_RotationOrder: 0
  spreadCustomCurve:
    serializedVersion: 2
    m_Curve:
    - serializedVersion: 3
      time: 0
      value: 0
      inSlope: 0
      outSlope: 0
      tangentMode: 0
      weightedMode: 0
      inWeight: 0.33333334
      outWeight: 0.33333334
    m_PreInfinity: 2
    m_PostInfinity: 2
    m_RotationOrder: 0
  reverbZoneMixCustomCurve:
    serializedVersion: 2
    m_Curve:
    - serializedVersion: 3
      time: 0
      value: 1
      inSlope: 0
      outSlope: 0
      tangentMode: 0
      weightedMode: 0
      inWeight: 0.33333334
      outWeight: 0.33333334
    m_PreInfinity: 2
    m_PostInfinity: 2
    m_RotationOrder: 0
--- !u!1 &5632486905665213585
GameObject:
  m_ObjectHideFlags: 0
  m_CorrespondingSourceObject: {fileID: 0}
  m_PrefabInstance: {fileID: 0}
  m_PrefabAsset: {fileID: 0}
  serializedVersion: 6
  m_Component:
  - component: {fileID: 5562715063168149571}
  - component: {fileID: 5695619660194604697}
  m_Layer: 5
  m_Name: Critstate
  m_TagString: SoundFX
  m_Icon: {fileID: 0}
  m_NavMeshLayer: 0
  m_StaticEditorFlags: 0
  m_IsActive: 1
--- !u!224 &5562715063168149571
RectTransform:
  m_ObjectHideFlags: 0
  m_CorrespondingSourceObject: {fileID: 0}
  m_PrefabInstance: {fileID: 0}
  m_PrefabAsset: {fileID: 0}
  m_GameObject: {fileID: 5632486905665213585}
  m_LocalRotation: {x: 0, y: 0, z: 0, w: 1}
  m_LocalPosition: {x: 0, y: 0, z: 0}
  m_LocalScale: {x: 1, y: 1, z: 1}
  m_Children: []
  m_Father: {fileID: 5562599828568491621}
  m_RootOrder: 2
  m_LocalEulerAnglesHint: {x: 0, y: 0, z: 0}
  m_AnchorMin: {x: 0.5, y: 0.5}
  m_AnchorMax: {x: 0.5, y: 0.5}
  m_AnchoredPosition: {x: 55.8, y: 20.3}
  m_SizeDelta: {x: 100, y: 100}
  m_Pivot: {x: 0.5, y: 0.5}
--- !u!82 &5695619660194604697
AudioSource:
  m_ObjectHideFlags: 0
  m_CorrespondingSourceObject: {fileID: 0}
  m_PrefabInstance: {fileID: 0}
  m_PrefabAsset: {fileID: 0}
  m_GameObject: {fileID: 5632486905665213585}
  m_Enabled: 1
  serializedVersion: 4
  OutputAudioMixerGroup: {fileID: 24300001, guid: 94208a0928046438d9b8a00796e7a5a7,
    type: 2}
  m_audioClip: {fileID: 8300000, guid: 63a0881c51dacb447bdf7b9ea2c37e44, type: 3}
  m_PlayOnAwake: 0
  m_Volume: 0.321
  m_Pitch: 1
  Loop: 1
  Mute: 0
  Spatialize: 0
  SpatializePostEffects: 0
  Priority: 128
  DopplerLevel: 1
  MinDistance: 1
  MaxDistance: 500
  Pan2D: 0
  rolloffMode: 0
  BypassEffects: 0
  BypassListenerEffects: 0
  BypassReverbZones: 0
  rolloffCustomCurve:
    serializedVersion: 2
    m_Curve:
    - serializedVersion: 3
      time: 0
      value: 1
      inSlope: 0
      outSlope: 0
      tangentMode: 0
      weightedMode: 0
      inWeight: 0.33333334
      outWeight: 0.33333334
    - serializedVersion: 3
      time: 1
      value: 0
      inSlope: 0
      outSlope: 0
      tangentMode: 0
      weightedMode: 0
      inWeight: 0.33333334
      outWeight: 0.33333334
    m_PreInfinity: 2
    m_PostInfinity: 2
    m_RotationOrder: 4
  panLevelCustomCurve:
    serializedVersion: 2
    m_Curve:
    - serializedVersion: 3
      time: 0
      value: 0
      inSlope: 0
      outSlope: 0
      tangentMode: 0
      weightedMode: 0
      inWeight: 0.33333334
      outWeight: 0.33333334
    m_PreInfinity: 2
    m_PostInfinity: 2
    m_RotationOrder: 0
  spreadCustomCurve:
    serializedVersion: 2
    m_Curve:
    - serializedVersion: 3
      time: 0
      value: 0
      inSlope: 0
      outSlope: 0
      tangentMode: 0
      weightedMode: 0
      inWeight: 0.33333334
      outWeight: 0.33333334
    m_PreInfinity: 2
    m_PostInfinity: 2
    m_RotationOrder: 0
  reverbZoneMixCustomCurve:
    serializedVersion: 2
    m_Curve:
    - serializedVersion: 3
      time: 0
      value: 1
      inSlope: 0
      outSlope: 0
      tangentMode: 0
      weightedMode: 0
      inWeight: 0.33333334
      outWeight: 0.33333334
    m_PreInfinity: 2
    m_PostInfinity: 2
    m_RotationOrder: 0
--- !u!1 &5632498038067807691
GameObject:
  m_ObjectHideFlags: 0
  m_CorrespondingSourceObject: {fileID: 0}
  m_PrefabInstance: {fileID: 0}
  m_PrefabAsset: {fileID: 0}
  serializedVersion: 6
  m_Component:
  - component: {fileID: 5637677671118494209}
  - component: {fileID: 5694895922520003619}
  m_Layer: 0
  m_Name: Rustle01
  m_TagString: SoundFX
  m_Icon: {fileID: 0}
  m_NavMeshLayer: 0
  m_StaticEditorFlags: 0
  m_IsActive: 1
--- !u!4 &5637677671118494209
Transform:
  m_ObjectHideFlags: 0
  m_CorrespondingSourceObject: {fileID: 0}
  m_PrefabInstance: {fileID: 0}
  m_PrefabAsset: {fileID: 0}
  m_GameObject: {fileID: 5632498038067807691}
  m_LocalRotation: {x: -0, y: -0, z: -0, w: 1}
  m_LocalPosition: {x: 0, y: 0, z: 0}
  m_LocalScale: {x: 1, y: 1, z: 1}
  m_Children: []
  m_Father: {fileID: 5630492256413423177}
  m_RootOrder: 38
  m_LocalEulerAnglesHint: {x: 0, y: 0, z: 0}
--- !u!82 &5694895922520003619
AudioSource:
  m_ObjectHideFlags: 0
  m_CorrespondingSourceObject: {fileID: 0}
  m_PrefabInstance: {fileID: 0}
  m_PrefabAsset: {fileID: 0}
  m_GameObject: {fileID: 5632498038067807691}
  m_Enabled: 1
  serializedVersion: 4
  OutputAudioMixerGroup: {fileID: 24300001, guid: 94208a0928046438d9b8a00796e7a5a7,
    type: 2}
  m_audioClip: {fileID: 8300000, guid: 5903657d528794e37b4561ac12e4381e, type: 3}
  m_PlayOnAwake: 0
  m_Volume: 0.36
  m_Pitch: 1
  Loop: 0
  Mute: 0
  Spatialize: 0
  SpatializePostEffects: 0
  Priority: 128
  DopplerLevel: 1
  MinDistance: 1
  MaxDistance: 37
  Pan2D: 0
  rolloffMode: 2
  BypassEffects: 0
  BypassListenerEffects: 0
  BypassReverbZones: 0
  rolloffCustomCurve:
    serializedVersion: 2
    m_Curve:
    - serializedVersion: 3
      time: 0.07018814
      value: 1
      inSlope: -10.0039835
      outSlope: -10.0039835
      tangentMode: 0
      weightedMode: 0
      inWeight: 0.33333334
      outWeight: 0.33333334
    - serializedVersion: 3
      time: 0.1729004
      value: 0.46014404
      inSlope: -2.5009959
      outSlope: -2.5009959
      tangentMode: 0
      weightedMode: 0
      inWeight: 0.33333334
      outWeight: 0.33333334
    - serializedVersion: 3
      time: 0.3593506
      value: 0.17427063
      inSlope: -0.62524897
      outSlope: -0.62524897
      tangentMode: 0
      weightedMode: 0
      inWeight: 0.33333334
      outWeight: 0.33333334
    - serializedVersion: 3
      time: 0.7241333
      value: 0.045288086
      inSlope: -0.15631224
      outSlope: -0.15631224
      tangentMode: 0
      weightedMode: 0
      inWeight: 0.33333334
      outWeight: 0.33333334
    - serializedVersion: 3
      time: 1
      value: 0
      inSlope: -0.10003988
      outSlope: -0.10003988
      tangentMode: 0
      weightedMode: 0
      inWeight: 0.33333334
      outWeight: 0.33333334
    m_PreInfinity: 2
    m_PostInfinity: 2
    m_RotationOrder: 0
  panLevelCustomCurve:
    serializedVersion: 2
    m_Curve:
    - serializedVersion: 3
      time: 0
      value: 1
      inSlope: 0
      outSlope: 0
      tangentMode: 0
      weightedMode: 0
      inWeight: 0.33333334
      outWeight: 0.33333334
    m_PreInfinity: 2
    m_PostInfinity: 2
    m_RotationOrder: 0
  spreadCustomCurve:
    serializedVersion: 2
    m_Curve:
    - serializedVersion: 3
      time: 0
      value: 0
      inSlope: 0
      outSlope: 0
      tangentMode: 0
      weightedMode: 0
      inWeight: 0.33333334
      outWeight: 0.33333334
    m_PreInfinity: 2
    m_PostInfinity: 2
    m_RotationOrder: 0
  reverbZoneMixCustomCurve:
    serializedVersion: 2
    m_Curve:
    - serializedVersion: 3
      time: 0
      value: 1
      inSlope: 0
      outSlope: 0
      tangentMode: 0
      weightedMode: 0
      inWeight: 0.33333334
      outWeight: 0.33333334
    m_PreInfinity: 2
    m_PostInfinity: 2
    m_RotationOrder: 0
--- !u!1 &5632513396313649025
GameObject:
  m_ObjectHideFlags: 0
  m_CorrespondingSourceObject: {fileID: 0}
  m_PrefabInstance: {fileID: 0}
  m_PrefabAsset: {fileID: 0}
  serializedVersion: 6
  m_Component:
  - component: {fileID: 5630428029653626523}
  - component: {fileID: 5696814584846921807}
  m_Layer: 0
  m_Name: ShootSMG
  m_TagString: SoundFX
  m_Icon: {fileID: 0}
  m_NavMeshLayer: 0
  m_StaticEditorFlags: 0
  m_IsActive: 1
--- !u!4 &5630428029653626523
Transform:
  m_ObjectHideFlags: 0
  m_CorrespondingSourceObject: {fileID: 0}
  m_PrefabInstance: {fileID: 0}
  m_PrefabAsset: {fileID: 0}
  m_GameObject: {fileID: 5632513396313649025}
  m_LocalRotation: {x: -0, y: -0, z: -0, w: 1}
  m_LocalPosition: {x: 0, y: 0, z: 0}
  m_LocalScale: {x: 1, y: 1, z: 1}
  m_Children: []
  m_Father: {fileID: 5637834669577819629}
  m_RootOrder: 0
  m_LocalEulerAnglesHint: {x: 0, y: 0, z: 0}
--- !u!82 &5696814584846921807
AudioSource:
  m_ObjectHideFlags: 0
  m_CorrespondingSourceObject: {fileID: 0}
  m_PrefabInstance: {fileID: 0}
  m_PrefabAsset: {fileID: 0}
  m_GameObject: {fileID: 5632513396313649025}
  m_Enabled: 1
  serializedVersion: 4
  OutputAudioMixerGroup: {fileID: 24300001, guid: 94208a0928046438d9b8a00796e7a5a7,
    type: 2}
  m_audioClip: {fileID: 8300000, guid: f6c3fa361a3de4fd6a92b7a9be644edb, type: 3}
  m_PlayOnAwake: 0
  m_Volume: 0.45
  m_Pitch: 1
  Loop: 0
  Mute: 0
  Spatialize: 0
  SpatializePostEffects: 0
  Priority: 128
  DopplerLevel: 1
  MinDistance: 1
  MaxDistance: 90
  Pan2D: 0
  rolloffMode: 2
  BypassEffects: 0
  BypassListenerEffects: 0
  BypassReverbZones: 0
  rolloffCustomCurve:
    serializedVersion: 2
    m_Curve:
    - serializedVersion: 3
      time: 0.011111111
      value: 1
      inSlope: -90.03599
      outSlope: -90.03599
      tangentMode: 0
      weightedMode: 0
      inWeight: 0.33333334
      outWeight: 0.33333334
    - serializedVersion: 3
      time: 0.022222223
      value: 0.5
      inSlope: -22.508997
      outSlope: -22.508997
      tangentMode: 0
      weightedMode: 0
      inWeight: 0.33333334
      outWeight: 0.33333334
    - serializedVersion: 3
      time: 0.044444446
      value: 0.25
      inSlope: -5.6272492
      outSlope: -5.6272492
      tangentMode: 0
      weightedMode: 0
      inWeight: 0.33333334
      outWeight: 0.33333334
    - serializedVersion: 3
      time: 0.08888889
      value: 0.125
      inSlope: -1.4068123
      outSlope: -1.4068123
      tangentMode: 0
      weightedMode: 0
      inWeight: 0.33333334
      outWeight: 0.33333334
    - serializedVersion: 3
      time: 0.17777778
      value: 0.0625
      inSlope: -0.35170308
      outSlope: -0.35170308
      tangentMode: 0
      weightedMode: 0
      inWeight: 0.33333334
      outWeight: 0.33333334
    - serializedVersion: 3
      time: 0.35555556
      value: 0.03125
      inSlope: -0.08792577
      outSlope: -0.08792577
      tangentMode: 0
      weightedMode: 0
      inWeight: 0.33333334
      outWeight: 0.33333334
    - serializedVersion: 3
      time: 0.7111111
      value: 0.015625
      inSlope: -0.021981442
      outSlope: -0.021981442
      tangentMode: 0
      weightedMode: 0
      inWeight: 0.33333334
      outWeight: 0.33333334
    - serializedVersion: 3
      time: 1
      value: 0
      inSlope: -0.0111155445
      outSlope: -0.0111155445
      tangentMode: 0
      weightedMode: 0
      inWeight: 0.33333334
      outWeight: 0.33333334
    m_PreInfinity: 2
    m_PostInfinity: 2
    m_RotationOrder: 0
  panLevelCustomCurve:
    serializedVersion: 2
    m_Curve:
    - serializedVersion: 3
      time: 0
      value: 1
      inSlope: 0
      outSlope: 0
      tangentMode: 0
      weightedMode: 0
      inWeight: 0.33333334
      outWeight: 0.33333334
    m_PreInfinity: 2
    m_PostInfinity: 2
    m_RotationOrder: 0
  spreadCustomCurve:
    serializedVersion: 2
    m_Curve:
    - serializedVersion: 3
      time: 0
      value: 0
      inSlope: 0
      outSlope: 0
      tangentMode: 0
      weightedMode: 0
      inWeight: 0.33333334
      outWeight: 0.33333334
    m_PreInfinity: 2
    m_PostInfinity: 2
    m_RotationOrder: 0
  reverbZoneMixCustomCurve:
    serializedVersion: 2
    m_Curve:
    - serializedVersion: 3
      time: 0
      value: 1
      inSlope: 0
      outSlope: 0
      tangentMode: 0
      weightedMode: 0
      inWeight: 0.33333334
      outWeight: 0.33333334
    m_PreInfinity: 2
    m_PostInfinity: 2
    m_RotationOrder: 0
--- !u!1 &5632526781187252523
GameObject:
  m_ObjectHideFlags: 0
  m_CorrespondingSourceObject: {fileID: 0}
  m_PrefabInstance: {fileID: 0}
  m_PrefabAsset: {fileID: 0}
  serializedVersion: 6
  m_Component:
  - component: {fileID: 5562599828568491621}
  m_Layer: 5
  m_Name: UI
  m_TagString: Untagged
  m_Icon: {fileID: 0}
  m_NavMeshLayer: 0
  m_StaticEditorFlags: 0
  m_IsActive: 1
--- !u!224 &5562599828568491621
RectTransform:
  m_ObjectHideFlags: 0
  m_CorrespondingSourceObject: {fileID: 0}
  m_PrefabInstance: {fileID: 0}
  m_PrefabAsset: {fileID: 0}
  m_GameObject: {fileID: 5632526781187252523}
  m_LocalRotation: {x: -0, y: -0, z: -0, w: 1}
  m_LocalPosition: {x: 0, y: 0, z: 0}
  m_LocalScale: {x: 0.48703703, y: 0.48703703, z: 1}
  m_Children:
  - {fileID: 4408975230872090703}
  - {fileID: 5561959696266420061}
  - {fileID: 5562715063168149571}
  - {fileID: 4211486124620023059}
  - {fileID: 4216585570952459169}
  m_Father: {fileID: 5630492256413423177}
  m_RootOrder: 0
  m_LocalEulerAnglesHint: {x: 0, y: 0, z: 0}
  m_AnchorMin: {x: 0.5, y: 0.5}
  m_AnchorMax: {x: 0.5, y: 0.5}
  m_AnchoredPosition: {x: -999.0907, y: -1335.2742}
  m_SizeDelta: {x: 100, y: 100}
  m_Pivot: {x: 0.5, y: 0.5}
--- !u!1 &5632569012559219993
GameObject:
  m_ObjectHideFlags: 0
  m_CorrespondingSourceObject: {fileID: 0}
  m_PrefabInstance: {fileID: 0}
  m_PrefabAsset: {fileID: 0}
  serializedVersion: 6
  m_Component:
  - component: {fileID: 5637517731764360707}
  - component: {fileID: 5695530467538649591}
  m_Layer: 0
  m_Name: Deconstruct
  m_TagString: SoundFX
  m_Icon: {fileID: 0}
  m_NavMeshLayer: 0
  m_StaticEditorFlags: 0
  m_IsActive: 1
--- !u!4 &5637517731764360707
Transform:
  m_ObjectHideFlags: 0
  m_CorrespondingSourceObject: {fileID: 0}
  m_PrefabInstance: {fileID: 0}
  m_PrefabAsset: {fileID: 0}
  m_GameObject: {fileID: 5632569012559219993}
  m_LocalRotation: {x: -0, y: -0, z: -0, w: 1}
  m_LocalPosition: {x: 0, y: 0, z: 0}
  m_LocalScale: {x: 1, y: 1, z: 1}
  m_Children: []
  m_Father: {fileID: 5630492256413423177}
  m_RootOrder: 24
  m_LocalEulerAnglesHint: {x: 0, y: 0, z: 0}
--- !u!82 &5695530467538649591
AudioSource:
  m_ObjectHideFlags: 0
  m_CorrespondingSourceObject: {fileID: 0}
  m_PrefabInstance: {fileID: 0}
  m_PrefabAsset: {fileID: 0}
  m_GameObject: {fileID: 5632569012559219993}
  m_Enabled: 1
  serializedVersion: 4
  OutputAudioMixerGroup: {fileID: 24300001, guid: 94208a0928046438d9b8a00796e7a5a7,
    type: 2}
  m_audioClip: {fileID: 8300000, guid: 3ea9f4a3c36094e5a858ea9b9dad5111, type: 3}
  m_PlayOnAwake: 0
  m_Volume: 0.323
  m_Pitch: 1
  Loop: 0
  Mute: 0
  Spatialize: 0
  SpatializePostEffects: 0
  Priority: 128
  DopplerLevel: 1
  MinDistance: 1
  MaxDistance: 10
  Pan2D: 0
  rolloffMode: 2
  BypassEffects: 0
  BypassListenerEffects: 0
  BypassReverbZones: 0
  rolloffCustomCurve:
    serializedVersion: 2
    m_Curve:
    - serializedVersion: 3
      time: 0.07018814
      value: 1
      inSlope: -10.0039835
      outSlope: -10.0039835
      tangentMode: 0
      weightedMode: 0
      inWeight: 0.33333334
      outWeight: 0.33333334
    - serializedVersion: 3
      time: 0.1729004
      value: 0.46014404
      inSlope: -2.5009959
      outSlope: -2.5009959
      tangentMode: 0
      weightedMode: 0
      inWeight: 0.33333334
      outWeight: 0.33333334
    - serializedVersion: 3
      time: 0.3593506
      value: 0.17427063
      inSlope: -0.62524897
      outSlope: -0.62524897
      tangentMode: 0
      weightedMode: 0
      inWeight: 0.33333334
      outWeight: 0.33333334
    - serializedVersion: 3
      time: 0.7241333
      value: 0.045288086
      inSlope: -0.15631224
      outSlope: -0.15631224
      tangentMode: 0
      weightedMode: 0
      inWeight: 0.33333334
      outWeight: 0.33333334
    - serializedVersion: 3
      time: 1
      value: 0
      inSlope: -0.10003988
      outSlope: -0.10003988
      tangentMode: 0
      weightedMode: 0
      inWeight: 0.33333334
      outWeight: 0.33333334
    m_PreInfinity: 2
    m_PostInfinity: 2
    m_RotationOrder: 0
  panLevelCustomCurve:
    serializedVersion: 2
    m_Curve:
    - serializedVersion: 3
      time: 0
      value: 1
      inSlope: 0
      outSlope: 0
      tangentMode: 0
      weightedMode: 0
      inWeight: 0.33333334
      outWeight: 0.33333334
    m_PreInfinity: 2
    m_PostInfinity: 2
    m_RotationOrder: 0
  spreadCustomCurve:
    serializedVersion: 2
    m_Curve:
    - serializedVersion: 3
      time: 0
      value: 0
      inSlope: 0
      outSlope: 0
      tangentMode: 0
      weightedMode: 0
      inWeight: 0.33333334
      outWeight: 0.33333334
    m_PreInfinity: 2
    m_PostInfinity: 2
    m_RotationOrder: 0
  reverbZoneMixCustomCurve:
    serializedVersion: 2
    m_Curve:
    - serializedVersion: 3
      time: 0
      value: 1
      inSlope: 0
      outSlope: 0
      tangentMode: 0
      weightedMode: 0
      inWeight: 0.33333334
      outWeight: 0.33333334
    m_PreInfinity: 2
    m_PostInfinity: 2
    m_RotationOrder: 0
--- !u!1 &5632573788829963783
GameObject:
  m_ObjectHideFlags: 0
  m_CorrespondingSourceObject: {fileID: 0}
  m_PrefabInstance: {fileID: 0}
  m_PrefabAsset: {fileID: 0}
  serializedVersion: 6
  m_Component:
  - component: {fileID: 5637526484577415397}
  - component: {fileID: 5695299692196804233}
  m_Layer: 0
  m_Name: GlassBreak02
  m_TagString: SoundFX
  m_Icon: {fileID: 0}
  m_NavMeshLayer: 0
  m_StaticEditorFlags: 0
  m_IsActive: 1
--- !u!4 &5637526484577415397
Transform:
  m_ObjectHideFlags: 0
  m_CorrespondingSourceObject: {fileID: 0}
  m_PrefabInstance: {fileID: 0}
  m_PrefabAsset: {fileID: 0}
  m_GameObject: {fileID: 5632573788829963783}
  m_LocalRotation: {x: -0, y: -0, z: -0, w: 1}
  m_LocalPosition: {x: 0, y: 0, z: 0}
  m_LocalScale: {x: 1, y: 1, z: 1}
  m_Children: []
  m_Father: {fileID: 5630492256413423177}
  m_RootOrder: 26
  m_LocalEulerAnglesHint: {x: 0, y: 0, z: 0}
--- !u!82 &5695299692196804233
AudioSource:
  m_ObjectHideFlags: 0
  m_CorrespondingSourceObject: {fileID: 0}
  m_PrefabInstance: {fileID: 0}
  m_PrefabAsset: {fileID: 0}
  m_GameObject: {fileID: 5632573788829963783}
  m_Enabled: 1
  serializedVersion: 4
  OutputAudioMixerGroup: {fileID: 24300001, guid: 94208a0928046438d9b8a00796e7a5a7,
    type: 2}
  m_audioClip: {fileID: 8300000, guid: 7ecc4bb08f7c64cbdacc90e4af527da5, type: 3}
  m_PlayOnAwake: 0
  m_Volume: 0.56
  m_Pitch: 1
  Loop: 0
  Mute: 0
  Spatialize: 0
  SpatializePostEffects: 0
  Priority: 143
  DopplerLevel: 1
  MinDistance: 1
  MaxDistance: 20.19
  Pan2D: 0
  rolloffMode: 2
  BypassEffects: 0
  BypassListenerEffects: 0
  BypassReverbZones: 0
  rolloffCustomCurve:
    serializedVersion: 2
    m_Curve:
    - serializedVersion: 3
      time: 0.13250121
      value: 0.995636
      inSlope: -10.0039835
      outSlope: -10.0039835
      tangentMode: 0
      weightedMode: 0
      inWeight: 0.33333334
      outWeight: 0.33333334
    - serializedVersion: 3
      time: 0.20553894
      value: 0.46014404
      inSlope: -2.5009959
      outSlope: -2.5009959
      tangentMode: 0
      weightedMode: 0
      inWeight: 0.33333334
      outWeight: 0.33333334
    - serializedVersion: 3
      time: 0.39198914
      value: 0.17427063
      inSlope: -0.62524897
      outSlope: -0.62524897
      tangentMode: 0
      weightedMode: 0
      inWeight: 0.33333334
      outWeight: 0.33333334
    - serializedVersion: 3
      time: 0.7241333
      value: 0.045288086
      inSlope: -0.15631224
      outSlope: -0.15631224
      tangentMode: 0
      weightedMode: 0
      inWeight: 0.33333334
      outWeight: 0.33333334
    - serializedVersion: 3
      time: 1
      value: 0
      inSlope: -0.10003988
      outSlope: -0.10003988
      tangentMode: 0
      weightedMode: 0
      inWeight: 0.33333334
      outWeight: 0.33333334
    m_PreInfinity: 2
    m_PostInfinity: 2
    m_RotationOrder: 0
  panLevelCustomCurve:
    serializedVersion: 2
    m_Curve:
    - serializedVersion: 3
      time: 0
      value: 1
      inSlope: 0
      outSlope: 0
      tangentMode: 0
      weightedMode: 0
      inWeight: 0.33333334
      outWeight: 0.33333334
    m_PreInfinity: 2
    m_PostInfinity: 2
    m_RotationOrder: 0
  spreadCustomCurve:
    serializedVersion: 2
    m_Curve:
    - serializedVersion: 3
      time: 0
      value: 0
      inSlope: 0
      outSlope: 0
      tangentMode: 0
      weightedMode: 0
      inWeight: 0.33333334
      outWeight: 0.33333334
    m_PreInfinity: 2
    m_PostInfinity: 2
    m_RotationOrder: 0
  reverbZoneMixCustomCurve:
    serializedVersion: 2
    m_Curve:
    - serializedVersion: 3
      time: 0
      value: 1
      inSlope: 0
      outSlope: 0
      tangentMode: 0
      weightedMode: 0
      inWeight: 0.33333334
      outWeight: 0.33333334
    m_PreInfinity: 2
    m_PostInfinity: 2
    m_RotationOrder: 0
--- !u!1 &5632578609949331691
GameObject:
  m_ObjectHideFlags: 0
  m_CorrespondingSourceObject: {fileID: 0}
  m_PrefabInstance: {fileID: 0}
  m_PrefabAsset: {fileID: 0}
  serializedVersion: 6
  m_Component:
  - component: {fileID: 5630492256413423177}
  - component: {fileID: 5743384637971348397}
  m_Layer: 0
  m_Name: SoundManager
  m_TagString: Untagged
  m_Icon: {fileID: 0}
  m_NavMeshLayer: 0
  m_StaticEditorFlags: 0
  m_IsActive: 1
--- !u!4 &5630492256413423177
Transform:
  m_ObjectHideFlags: 0
  m_CorrespondingSourceObject: {fileID: 0}
  m_PrefabInstance: {fileID: 0}
  m_PrefabAsset: {fileID: 0}
  m_GameObject: {fileID: 5632578609949331691}
  m_LocalRotation: {x: -0, y: -0, z: -0, w: 1}
  m_LocalPosition: {x: 1466.5907, y: 1598.2742, z: 0}
  m_LocalScale: {x: 1, y: 1, z: 1}
  m_Children:
  - {fileID: 5562599828568491621}
  - {fileID: 5637505386036546351}
  - {fileID: 5630129871448163173}
  - {fileID: 5637809903380905323}
  - {fileID: 5630072312682505247}
  - {fileID: 5630397533372896063}
  - {fileID: 5637621954536346717}
  - {fileID: 5637451643065377669}
  - {fileID: 5637886542257246063}
  - {fileID: 5630335665473732769}
  - {fileID: 5637900164185742269}
  - {fileID: 5630572066483158487}
  - {fileID: 5637582044607029925}
  - {fileID: 5637820276437824687}
  - {fileID: 5637678330144791587}
  - {fileID: 5630203438144859463}
  - {fileID: 5630119951667420407}
  - {fileID: 5637596811646992755}
  - {fileID: 5630313843036952397}
  - {fileID: 5637637908598831409}
  - {fileID: 5637834669577819629}
  - {fileID: 5630618318989498987}
  - {fileID: 5637463941222806545}
  - {fileID: 5630496091779466459}
  - {fileID: 5637517731764360707}
  - {fileID: 5637852998771348779}
  - {fileID: 5637526484577415397}
  - {fileID: 5630284528680632913}
  - {fileID: 5630309659804796065}
  - {fileID: 5637418818152696141}
  - {fileID: 5630285585451382979}
  - {fileID: 5637924549109591685}
  - {fileID: 5630367139489425677}
  - {fileID: 5637446243761979789}
  - {fileID: 5630334887048547817}
  - {fileID: 5637615977659813289}
  - {fileID: 5637851738236399381}
  - {fileID: 5630392888740495505}
  - {fileID: 5637677671118494209}
  - {fileID: 5630510774809509999}
  - {fileID: 5630532141283418331}
  - {fileID: 5630175370705640321}
  - {fileID: 5630353677560813315}
  - {fileID: 9031071005701116319}
  - {fileID: 2244570844546652694}
  - {fileID: 2519268731882378150}
  - {fileID: 8006712005859528135}
  - {fileID: 8728052436851984597}
  - {fileID: 5020062531756740700}
  - {fileID: 2920043087864837140}
  - {fileID: 1029030185871430005}
  - {fileID: 361486940905697550}
  - {fileID: 8899411170353630839}
  - {fileID: 7360215890881518888}
  - {fileID: 6730530166740706150}
  - {fileID: 6644422323327552616}
  - {fileID: 5799916562896938898}
  - {fileID: 5477680893511631477}
  - {fileID: 2546083520056852099}
  - {fileID: 2661024187881787740}
  - {fileID: 4345169815654892366}
  - {fileID: 1866275135141696312}
  - {fileID: 6851661933950471017}
  - {fileID: 7404456109231558053}
  - {fileID: 1516050156979410904}
  - {fileID: 2968370921999599439}
<<<<<<< HEAD
  - {fileID: 2658236004763317763}
=======
  - {fileID: 7471281007072594160}
>>>>>>> 2a7709de
  m_Father: {fileID: 0}
  m_RootOrder: 0
  m_LocalEulerAnglesHint: {x: 0, y: 0, z: 0}
--- !u!114 &5743384637971348397
MonoBehaviour:
  m_ObjectHideFlags: 0
  m_CorrespondingSourceObject: {fileID: 0}
  m_PrefabInstance: {fileID: 0}
  m_PrefabAsset: {fileID: 0}
  m_GameObject: {fileID: 5632578609949331691}
  m_Enabled: 1
  m_EditorHideFlags: 0
  m_Script: {fileID: 11500000, guid: d935ea8480c849ad9b03708ffaa3ef6e, type: 3}
  m_Name: 
  m_EditorClassIdentifier: 
  musicTracks: []
  MusicVolume: 0.13
--- !u!1 &5632774273712980975
GameObject:
  m_ObjectHideFlags: 0
  m_CorrespondingSourceObject: {fileID: 0}
  m_PrefabInstance: {fileID: 0}
  m_PrefabAsset: {fileID: 0}
  serializedVersion: 6
  m_Component:
  - component: {fileID: 5561959696266420061}
  - component: {fileID: 5695233662088686225}
  m_Layer: 5
  m_Name: Click01
  m_TagString: SoundFX
  m_Icon: {fileID: 0}
  m_NavMeshLayer: 0
  m_StaticEditorFlags: 0
  m_IsActive: 1
--- !u!224 &5561959696266420061
RectTransform:
  m_ObjectHideFlags: 0
  m_CorrespondingSourceObject: {fileID: 0}
  m_PrefabInstance: {fileID: 0}
  m_PrefabAsset: {fileID: 0}
  m_GameObject: {fileID: 5632774273712980975}
  m_LocalRotation: {x: 0, y: 0, z: 0, w: 1}
  m_LocalPosition: {x: 0, y: 0, z: 0}
  m_LocalScale: {x: 1, y: 1, z: 1}
  m_Children: []
  m_Father: {fileID: 5562599828568491621}
  m_RootOrder: 1
  m_LocalEulerAnglesHint: {x: 0, y: 0, z: 0}
  m_AnchorMin: {x: 0.5, y: 0.5}
  m_AnchorMax: {x: 0.5, y: 0.5}
  m_AnchoredPosition: {x: 0, y: 0}
  m_SizeDelta: {x: 100, y: 100}
  m_Pivot: {x: 0.5, y: 0.5}
--- !u!82 &5695233662088686225
AudioSource:
  m_ObjectHideFlags: 0
  m_CorrespondingSourceObject: {fileID: 0}
  m_PrefabInstance: {fileID: 0}
  m_PrefabAsset: {fileID: 0}
  m_GameObject: {fileID: 5632774273712980975}
  m_Enabled: 1
  serializedVersion: 4
  OutputAudioMixerGroup: {fileID: 24300001, guid: 94208a0928046438d9b8a00796e7a5a7,
    type: 2}
  m_audioClip: {fileID: 8300000, guid: 1452eaf2d1ca4487a8b6d4beb3c049e1, type: 3}
  m_PlayOnAwake: 0
  m_Volume: 0.298
  m_Pitch: 1.3
  Loop: 0
  Mute: 0
  Spatialize: 0
  SpatializePostEffects: 0
  Priority: 128
  DopplerLevel: 1
  MinDistance: 1
  MaxDistance: 500
  Pan2D: 0
  rolloffMode: 0
  BypassEffects: 0
  BypassListenerEffects: 0
  BypassReverbZones: 0
  rolloffCustomCurve:
    serializedVersion: 2
    m_Curve:
    - serializedVersion: 3
      time: 0
      value: 1
      inSlope: 0
      outSlope: 0
      tangentMode: 0
      weightedMode: 0
      inWeight: 0.33333334
      outWeight: 0.33333334
    - serializedVersion: 3
      time: 1
      value: 0
      inSlope: 0
      outSlope: 0
      tangentMode: 0
      weightedMode: 0
      inWeight: 0.33333334
      outWeight: 0.33333334
    m_PreInfinity: 2
    m_PostInfinity: 2
    m_RotationOrder: 4
  panLevelCustomCurve:
    serializedVersion: 2
    m_Curve:
    - serializedVersion: 3
      time: 0
      value: 0
      inSlope: 0
      outSlope: 0
      tangentMode: 0
      weightedMode: 0
      inWeight: 0.33333334
      outWeight: 0.33333334
    m_PreInfinity: 2
    m_PostInfinity: 2
    m_RotationOrder: 0
  spreadCustomCurve:
    serializedVersion: 2
    m_Curve:
    - serializedVersion: 3
      time: 0
      value: 0
      inSlope: 0
      outSlope: 0
      tangentMode: 0
      weightedMode: 0
      inWeight: 0.33333334
      outWeight: 0.33333334
    m_PreInfinity: 2
    m_PostInfinity: 2
    m_RotationOrder: 0
  reverbZoneMixCustomCurve:
    serializedVersion: 2
    m_Curve:
    - serializedVersion: 3
      time: 0
      value: 1
      inSlope: 0
      outSlope: 0
      tangentMode: 0
      weightedMode: 0
      inWeight: 0.33333334
      outWeight: 0.33333334
    m_PreInfinity: 2
    m_PostInfinity: 2
    m_RotationOrder: 0
--- !u!1 &5632778299529322661
GameObject:
  m_ObjectHideFlags: 0
  m_CorrespondingSourceObject: {fileID: 0}
  m_PrefabInstance: {fileID: 0}
  m_PrefabAsset: {fileID: 0}
  serializedVersion: 6
  m_Component:
  - component: {fileID: 5637900164185742269}
  - component: {fileID: 5695175724215705439}
  m_Layer: 0
  m_Name: Bodyfall
  m_TagString: SoundFX
  m_Icon: {fileID: 0}
  m_NavMeshLayer: 0
  m_StaticEditorFlags: 0
  m_IsActive: 1
--- !u!4 &5637900164185742269
Transform:
  m_ObjectHideFlags: 0
  m_CorrespondingSourceObject: {fileID: 0}
  m_PrefabInstance: {fileID: 0}
  m_PrefabAsset: {fileID: 0}
  m_GameObject: {fileID: 5632778299529322661}
  m_LocalRotation: {x: -0, y: -0, z: -0, w: 1}
  m_LocalPosition: {x: 0, y: 0, z: 0}
  m_LocalScale: {x: 1, y: 1, z: 1}
  m_Children: []
  m_Father: {fileID: 5630492256413423177}
  m_RootOrder: 10
  m_LocalEulerAnglesHint: {x: 0, y: 0, z: 0}
--- !u!82 &5695175724215705439
AudioSource:
  m_ObjectHideFlags: 0
  m_CorrespondingSourceObject: {fileID: 0}
  m_PrefabInstance: {fileID: 0}
  m_PrefabAsset: {fileID: 0}
  m_GameObject: {fileID: 5632778299529322661}
  m_Enabled: 1
  serializedVersion: 4
  OutputAudioMixerGroup: {fileID: 24300001, guid: 94208a0928046438d9b8a00796e7a5a7,
    type: 2}
  m_audioClip: {fileID: 8300000, guid: 85d3e07aae5a2314e8eee3fd00043b07, type: 3}
  m_PlayOnAwake: 0
  m_Volume: 0.4
  m_Pitch: 1
  Loop: 0
  Mute: 0
  Spatialize: 0
  SpatializePostEffects: 0
  Priority: 128
  DopplerLevel: 1
  MinDistance: 1
  MaxDistance: 15
  Pan2D: 0
  rolloffMode: 2
  BypassEffects: 0
  BypassListenerEffects: 0
  BypassReverbZones: 0
  rolloffCustomCurve:
    serializedVersion: 2
    m_Curve:
    - serializedVersion: 3
      time: 0.06666667
      value: 1
      inSlope: -15.005997
      outSlope: -15.005997
      tangentMode: 0
      weightedMode: 0
      inWeight: 0.33333334
      outWeight: 0.33333334
    - serializedVersion: 3
      time: 0.13333334
      value: 0.5
      inSlope: -3.7514992
      outSlope: -3.7514992
      tangentMode: 0
      weightedMode: 0
      inWeight: 0.33333334
      outWeight: 0.33333334
    - serializedVersion: 3
      time: 0.26666668
      value: 0.25
      inSlope: -0.9378748
      outSlope: -0.9378748
      tangentMode: 0
      weightedMode: 0
      inWeight: 0.33333334
      outWeight: 0.33333334
    - serializedVersion: 3
      time: 0.53333336
      value: 0.125
      inSlope: -0.2344687
      outSlope: -0.2344687
      tangentMode: 0
      weightedMode: 0
      inWeight: 0.33333334
      outWeight: 0.33333334
    - serializedVersion: 3
      time: 0.9912262
      value: 0
      inSlope: -0.06669331
      outSlope: -0.06669331
      tangentMode: 0
      weightedMode: 0
      inWeight: 0.33333334
      outWeight: 0.33333334
    m_PreInfinity: 2
    m_PostInfinity: 2
    m_RotationOrder: 0
  panLevelCustomCurve:
    serializedVersion: 2
    m_Curve:
    - serializedVersion: 3
      time: 0
      value: 1
      inSlope: 0
      outSlope: 0
      tangentMode: 0
      weightedMode: 0
      inWeight: 0.33333334
      outWeight: 0.33333334
    m_PreInfinity: 2
    m_PostInfinity: 2
    m_RotationOrder: 0
  spreadCustomCurve:
    serializedVersion: 2
    m_Curve:
    - serializedVersion: 3
      time: 0
      value: 0
      inSlope: 0
      outSlope: 0
      tangentMode: 0
      weightedMode: 0
      inWeight: 0.33333334
      outWeight: 0.33333334
    m_PreInfinity: 2
    m_PostInfinity: 2
    m_RotationOrder: 0
  reverbZoneMixCustomCurve:
    serializedVersion: 2
    m_Curve:
    - serializedVersion: 3
      time: 0
      value: 1
      inSlope: 0
      outSlope: 0
      tangentMode: 0
      weightedMode: 0
      inWeight: 0.33333334
      outWeight: 0.33333334
    m_PreInfinity: 2
    m_PostInfinity: 2
    m_RotationOrder: 0
--- !u!1 &5632798507347252755
GameObject:
  m_ObjectHideFlags: 0
  m_CorrespondingSourceObject: {fileID: 0}
  m_PrefabInstance: {fileID: 0}
  m_PrefabAsset: {fileID: 0}
  serializedVersion: 6
  m_Component:
  - component: {fileID: 5637886542257246063}
  m_Layer: 0
  m_Name: Music
  m_TagString: Untagged
  m_Icon: {fileID: 0}
  m_NavMeshLayer: 0
  m_StaticEditorFlags: 0
  m_IsActive: 1
--- !u!4 &5637886542257246063
Transform:
  m_ObjectHideFlags: 0
  m_CorrespondingSourceObject: {fileID: 0}
  m_PrefabInstance: {fileID: 0}
  m_PrefabAsset: {fileID: 0}
  m_GameObject: {fileID: 5632798507347252755}
  m_LocalRotation: {x: 0, y: 0, z: 0, w: 1}
  m_LocalPosition: {x: 0, y: 0, z: 0}
  m_LocalScale: {x: 1, y: 1, z: 1}
  m_Children:
  - {fileID: 5630562588604185113}
  - {fileID: 5637584144804264553}
  - {fileID: 5637849204079415517}
  - {fileID: 8501471934591617678}
  m_Father: {fileID: 5630492256413423177}
  m_RootOrder: 8
  m_LocalEulerAnglesHint: {x: 0, y: 0, z: 0}
--- !u!1 &5633746096008145509
GameObject:
  m_ObjectHideFlags: 0
  m_CorrespondingSourceObject: {fileID: 0}
  m_PrefabInstance: {fileID: 0}
  m_PrefabAsset: {fileID: 0}
  serializedVersion: 6
  m_Component:
  - component: {fileID: 5630203438144859463}
  - component: {fileID: 5694855618637652985}
  m_Layer: 0
  m_Name: ApcDestroyed
  m_TagString: SoundFX
  m_Icon: {fileID: 0}
  m_NavMeshLayer: 0
  m_StaticEditorFlags: 0
  m_IsActive: 1
--- !u!4 &5630203438144859463
Transform:
  m_ObjectHideFlags: 0
  m_CorrespondingSourceObject: {fileID: 0}
  m_PrefabInstance: {fileID: 0}
  m_PrefabAsset: {fileID: 0}
  m_GameObject: {fileID: 5633746096008145509}
  m_LocalRotation: {x: -0, y: -0, z: -0, w: 1}
  m_LocalPosition: {x: 0, y: 0, z: 0}
  m_LocalScale: {x: 1, y: 1, z: 1}
  m_Children: []
  m_Father: {fileID: 5630492256413423177}
  m_RootOrder: 15
  m_LocalEulerAnglesHint: {x: 0, y: 0, z: 0}
--- !u!82 &5694855618637652985
AudioSource:
  m_ObjectHideFlags: 0
  m_CorrespondingSourceObject: {fileID: 0}
  m_PrefabInstance: {fileID: 0}
  m_PrefabAsset: {fileID: 0}
  m_GameObject: {fileID: 5633746096008145509}
  m_Enabled: 1
  serializedVersion: 4
  OutputAudioMixerGroup: {fileID: 24300001, guid: 94208a0928046438d9b8a00796e7a5a7,
    type: 2}
  m_audioClip: {fileID: 8300000, guid: 29be000bb609b4c6b954df87f8a307ff, type: 3}
  m_PlayOnAwake: 0
  m_Volume: 0.25
  m_Pitch: 1
  Loop: 0
  Mute: 0
  Spatialize: 0
  SpatializePostEffects: 0
  Priority: 128
  DopplerLevel: 1
  MinDistance: 1
  MaxDistance: 10
  Pan2D: 0
  rolloffMode: 0
  BypassEffects: 0
  BypassListenerEffects: 0
  BypassReverbZones: 0
  rolloffCustomCurve:
    serializedVersion: 2
    m_Curve:
    - serializedVersion: 3
      time: 0
      value: 1
      inSlope: 0
      outSlope: 0
      tangentMode: 0
      weightedMode: 0
      inWeight: 0.33333334
      outWeight: 0.33333334
    - serializedVersion: 3
      time: 1
      value: 0
      inSlope: 0
      outSlope: 0
      tangentMode: 0
      weightedMode: 0
      inWeight: 0.33333334
      outWeight: 0.33333334
    m_PreInfinity: 2
    m_PostInfinity: 2
    m_RotationOrder: 4
  panLevelCustomCurve:
    serializedVersion: 2
    m_Curve:
    - serializedVersion: 3
      time: 0
      value: 0
      inSlope: 0
      outSlope: 0
      tangentMode: 0
      weightedMode: 0
      inWeight: 0.33333334
      outWeight: 0.33333334
    m_PreInfinity: 2
    m_PostInfinity: 2
    m_RotationOrder: 0
  spreadCustomCurve:
    serializedVersion: 2
    m_Curve:
    - serializedVersion: 3
      time: 0
      value: 0
      inSlope: 0
      outSlope: 0
      tangentMode: 0
      weightedMode: 0
      inWeight: 0.33333334
      outWeight: 0.33333334
    m_PreInfinity: 2
    m_PostInfinity: 2
    m_RotationOrder: 0
  reverbZoneMixCustomCurve:
    serializedVersion: 2
    m_Curve:
    - serializedVersion: 3
      time: 0
      value: 1
      inSlope: 0
      outSlope: 0
      tangentMode: 0
      weightedMode: 0
      inWeight: 0.33333334
      outWeight: 0.33333334
    m_PreInfinity: 2
    m_PostInfinity: 2
    m_RotationOrder: 0
--- !u!1 &5633755818401480439
GameObject:
  m_ObjectHideFlags: 0
  m_CorrespondingSourceObject: {fileID: 0}
  m_PrefabInstance: {fileID: 0}
  m_PrefabAsset: {fileID: 0}
  serializedVersion: 6
  m_Component:
  - component: {fileID: 5637849204079415517}
  - component: {fileID: 5695229037930350589}
  m_Layer: 0
  m_Name: ClownTitle
  m_TagString: Music
  m_Icon: {fileID: 0}
  m_NavMeshLayer: 0
  m_StaticEditorFlags: 0
  m_IsActive: 1
--- !u!4 &5637849204079415517
Transform:
  m_ObjectHideFlags: 0
  m_CorrespondingSourceObject: {fileID: 0}
  m_PrefabInstance: {fileID: 0}
  m_PrefabAsset: {fileID: 0}
  m_GameObject: {fileID: 5633755818401480439}
  m_LocalRotation: {x: -0, y: -0, z: -0, w: 1}
  m_LocalPosition: {x: 0, y: 0, z: 0}
  m_LocalScale: {x: 1, y: 1, z: 1}
  m_Children: []
  m_Father: {fileID: 5637886542257246063}
  m_RootOrder: 2
  m_LocalEulerAnglesHint: {x: 0, y: 0, z: 0}
--- !u!82 &5695229037930350589
AudioSource:
  m_ObjectHideFlags: 0
  m_CorrespondingSourceObject: {fileID: 0}
  m_PrefabInstance: {fileID: 0}
  m_PrefabAsset: {fileID: 0}
  m_GameObject: {fileID: 5633755818401480439}
  m_Enabled: 1
  serializedVersion: 4
  OutputAudioMixerGroup: {fileID: 24300001, guid: 94208a0928046438d9b8a00796e7a5a7,
    type: 2}
  m_audioClip: {fileID: 8300000, guid: 299826c29333d4ebea1aebd7e036cff0, type: 3}
  m_PlayOnAwake: 0
  m_Volume: 1
  m_Pitch: 1
  Loop: 0
  Mute: 0
  Spatialize: 0
  SpatializePostEffects: 0
  Priority: 128
  DopplerLevel: 1
  MinDistance: 1
  MaxDistance: 500
  Pan2D: 0
  rolloffMode: 0
  BypassEffects: 0
  BypassListenerEffects: 0
  BypassReverbZones: 0
  rolloffCustomCurve:
    serializedVersion: 2
    m_Curve:
    - serializedVersion: 3
      time: 0
      value: 1
      inSlope: 0
      outSlope: 0
      tangentMode: 0
      weightedMode: 0
      inWeight: 0.33333334
      outWeight: 0.33333334
    - serializedVersion: 3
      time: 1
      value: 0
      inSlope: 0
      outSlope: 0
      tangentMode: 0
      weightedMode: 0
      inWeight: 0.33333334
      outWeight: 0.33333334
    m_PreInfinity: 2
    m_PostInfinity: 2
    m_RotationOrder: 4
  panLevelCustomCurve:
    serializedVersion: 2
    m_Curve:
    - serializedVersion: 3
      time: 0
      value: 0
      inSlope: 0
      outSlope: 0
      tangentMode: 0
      weightedMode: 0
      inWeight: 0.33333334
      outWeight: 0.33333334
    m_PreInfinity: 2
    m_PostInfinity: 2
    m_RotationOrder: 0
  spreadCustomCurve:
    serializedVersion: 2
    m_Curve:
    - serializedVersion: 3
      time: 0
      value: 0
      inSlope: 0
      outSlope: 0
      tangentMode: 0
      weightedMode: 0
      inWeight: 0.33333334
      outWeight: 0.33333334
    m_PreInfinity: 2
    m_PostInfinity: 2
    m_RotationOrder: 0
  reverbZoneMixCustomCurve:
    serializedVersion: 2
    m_Curve:
    - serializedVersion: 3
      time: 0
      value: 1
      inSlope: 0
      outSlope: 0
      tangentMode: 0
      weightedMode: 0
      inWeight: 0.33333334
      outWeight: 0.33333334
    m_PreInfinity: 2
    m_PostInfinity: 2
    m_RotationOrder: 0
--- !u!1 &5633762236353388397
GameObject:
  m_ObjectHideFlags: 0
  m_CorrespondingSourceObject: {fileID: 0}
  m_PrefabInstance: {fileID: 0}
  m_PrefabAsset: {fileID: 0}
  serializedVersion: 6
  m_Component:
  - component: {fileID: 5630562588604185113}
  - component: {fileID: 5695427872395486087}
  m_Layer: 0
  m_Name: Title01
  m_TagString: Music
  m_Icon: {fileID: 0}
  m_NavMeshLayer: 0
  m_StaticEditorFlags: 0
  m_IsActive: 1
--- !u!4 &5630562588604185113
Transform:
  m_ObjectHideFlags: 0
  m_CorrespondingSourceObject: {fileID: 0}
  m_PrefabInstance: {fileID: 0}
  m_PrefabAsset: {fileID: 0}
  m_GameObject: {fileID: 5633762236353388397}
  m_LocalRotation: {x: 0, y: 0, z: 0, w: 1}
  m_LocalPosition: {x: 0, y: 0, z: 0}
  m_LocalScale: {x: 1, y: 1, z: 1}
  m_Children: []
  m_Father: {fileID: 5637886542257246063}
  m_RootOrder: 0
  m_LocalEulerAnglesHint: {x: 0, y: 0, z: 0}
--- !u!82 &5695427872395486087
AudioSource:
  m_ObjectHideFlags: 0
  m_CorrespondingSourceObject: {fileID: 0}
  m_PrefabInstance: {fileID: 0}
  m_PrefabAsset: {fileID: 0}
  m_GameObject: {fileID: 5633762236353388397}
  m_Enabled: 1
  serializedVersion: 4
  OutputAudioMixerGroup: {fileID: 24300001, guid: 94208a0928046438d9b8a00796e7a5a7,
    type: 2}
  m_audioClip: {fileID: 8300000, guid: 58f8e2d25dca450c9f305027c46b73be, type: 3}
  m_PlayOnAwake: 0
  m_Volume: 0.405
  m_Pitch: 1
  Loop: 0
  Mute: 0
  Spatialize: 0
  SpatializePostEffects: 0
  Priority: 128
  DopplerLevel: 1
  MinDistance: 1
  MaxDistance: 500
  Pan2D: 0
  rolloffMode: 0
  BypassEffects: 0
  BypassListenerEffects: 0
  BypassReverbZones: 0
  rolloffCustomCurve:
    serializedVersion: 2
    m_Curve:
    - serializedVersion: 3
      time: 0
      value: 1
      inSlope: 0
      outSlope: 0
      tangentMode: 0
      weightedMode: 0
      inWeight: 0.33333334
      outWeight: 0.33333334
    - serializedVersion: 3
      time: 1
      value: 0
      inSlope: 0
      outSlope: 0
      tangentMode: 0
      weightedMode: 0
      inWeight: 0.33333334
      outWeight: 0.33333334
    m_PreInfinity: 2
    m_PostInfinity: 2
    m_RotationOrder: 4
  panLevelCustomCurve:
    serializedVersion: 2
    m_Curve:
    - serializedVersion: 3
      time: 0
      value: 0
      inSlope: 0
      outSlope: 0
      tangentMode: 0
      weightedMode: 0
      inWeight: 0.33333334
      outWeight: 0.33333334
    m_PreInfinity: 2
    m_PostInfinity: 2
    m_RotationOrder: 0
  spreadCustomCurve:
    serializedVersion: 2
    m_Curve:
    - serializedVersion: 3
      time: 0
      value: 0
      inSlope: 0
      outSlope: 0
      tangentMode: 0
      weightedMode: 0
      inWeight: 0.33333334
      outWeight: 0.33333334
    m_PreInfinity: 2
    m_PostInfinity: 2
    m_RotationOrder: 0
  reverbZoneMixCustomCurve:
    serializedVersion: 2
    m_Curve:
    - serializedVersion: 3
      time: 0
      value: 1
      inSlope: 0
      outSlope: 0
      tangentMode: 0
      weightedMode: 0
      inWeight: 0.33333334
      outWeight: 0.33333334
    m_PreInfinity: 2
    m_PostInfinity: 2
    m_RotationOrder: 0
--- !u!1 &5633766596311664159
GameObject:
  m_ObjectHideFlags: 0
  m_CorrespondingSourceObject: {fileID: 0}
  m_PrefabInstance: {fileID: 0}
  m_PrefabAsset: {fileID: 0}
  serializedVersion: 6
  m_Component:
  - component: {fileID: 5630485252300321241}
  - component: {fileID: 5695054052085810729}
  m_Layer: 0
  m_Name: ShootLMG
  m_TagString: SoundFX
  m_Icon: {fileID: 0}
  m_NavMeshLayer: 0
  m_StaticEditorFlags: 0
  m_IsActive: 1
--- !u!4 &5630485252300321241
Transform:
  m_ObjectHideFlags: 0
  m_CorrespondingSourceObject: {fileID: 0}
  m_PrefabInstance: {fileID: 0}
  m_PrefabAsset: {fileID: 0}
  m_GameObject: {fileID: 5633766596311664159}
  m_LocalRotation: {x: -0, y: -0, z: -0, w: 1}
  m_LocalPosition: {x: 0, y: 0, z: 0}
  m_LocalScale: {x: 1, y: 1, z: 1}
  m_Children: []
  m_Father: {fileID: 5637834669577819629}
  m_RootOrder: 1
  m_LocalEulerAnglesHint: {x: 0, y: 0, z: 0}
--- !u!82 &5695054052085810729
AudioSource:
  m_ObjectHideFlags: 0
  m_CorrespondingSourceObject: {fileID: 0}
  m_PrefabInstance: {fileID: 0}
  m_PrefabAsset: {fileID: 0}
  m_GameObject: {fileID: 5633766596311664159}
  m_Enabled: 1
  serializedVersion: 4
  OutputAudioMixerGroup: {fileID: 24300001, guid: 94208a0928046438d9b8a00796e7a5a7,
    type: 2}
  m_audioClip: {fileID: 8300000, guid: c836006e977b042209618711bcfba7de, type: 3}
  m_PlayOnAwake: 0
  m_Volume: 0.6
  m_Pitch: 1.1
  Loop: 0
  Mute: 0
  Spatialize: 0
  SpatializePostEffects: 0
  Priority: 128
  DopplerLevel: 1
  MinDistance: 1
  MaxDistance: 90
  Pan2D: 0
  rolloffMode: 2
  BypassEffects: 0
  BypassListenerEffects: 0
  BypassReverbZones: 0
  rolloffCustomCurve:
    serializedVersion: 2
    m_Curve:
    - serializedVersion: 3
      time: 0.011111111
      value: 1
      inSlope: -90.03599
      outSlope: -90.03599
      tangentMode: 0
      weightedMode: 0
      inWeight: 0.33333334
      outWeight: 0.33333334
    - serializedVersion: 3
      time: 0.022222223
      value: 0.5
      inSlope: -22.508997
      outSlope: -22.508997
      tangentMode: 0
      weightedMode: 0
      inWeight: 0.33333334
      outWeight: 0.33333334
    - serializedVersion: 3
      time: 0.044444446
      value: 0.25
      inSlope: -5.6272492
      outSlope: -5.6272492
      tangentMode: 0
      weightedMode: 0
      inWeight: 0.33333334
      outWeight: 0.33333334
    - serializedVersion: 3
      time: 0.08888889
      value: 0.125
      inSlope: -1.4068123
      outSlope: -1.4068123
      tangentMode: 0
      weightedMode: 0
      inWeight: 0.33333334
      outWeight: 0.33333334
    - serializedVersion: 3
      time: 0.17777778
      value: 0.0625
      inSlope: -0.35170308
      outSlope: -0.35170308
      tangentMode: 0
      weightedMode: 0
      inWeight: 0.33333334
      outWeight: 0.33333334
    - serializedVersion: 3
      time: 0.35555556
      value: 0.03125
      inSlope: -0.08792577
      outSlope: -0.08792577
      tangentMode: 0
      weightedMode: 0
      inWeight: 0.33333334
      outWeight: 0.33333334
    - serializedVersion: 3
      time: 0.7111111
      value: 0.015625
      inSlope: -0.021981442
      outSlope: -0.021981442
      tangentMode: 0
      weightedMode: 0
      inWeight: 0.33333334
      outWeight: 0.33333334
    - serializedVersion: 3
      time: 1
      value: 0
      inSlope: -0.0111155445
      outSlope: -0.0111155445
      tangentMode: 0
      weightedMode: 0
      inWeight: 0.33333334
      outWeight: 0.33333334
    m_PreInfinity: 2
    m_PostInfinity: 2
    m_RotationOrder: 0
  panLevelCustomCurve:
    serializedVersion: 2
    m_Curve:
    - serializedVersion: 3
      time: 0
      value: 1
      inSlope: 0
      outSlope: 0
      tangentMode: 0
      weightedMode: 0
      inWeight: 0.33333334
      outWeight: 0.33333334
    m_PreInfinity: 2
    m_PostInfinity: 2
    m_RotationOrder: 0
  spreadCustomCurve:
    serializedVersion: 2
    m_Curve:
    - serializedVersion: 3
      time: 0
      value: 0
      inSlope: 0
      outSlope: 0
      tangentMode: 0
      weightedMode: 0
      inWeight: 0.33333334
      outWeight: 0.33333334
    m_PreInfinity: 2
    m_PostInfinity: 2
    m_RotationOrder: 0
  reverbZoneMixCustomCurve:
    serializedVersion: 2
    m_Curve:
    - serializedVersion: 3
      time: 0
      value: 1
      inSlope: 0
      outSlope: 0
      tangentMode: 0
      weightedMode: 0
      inWeight: 0.33333334
      outWeight: 0.33333334
    m_PreInfinity: 2
    m_PostInfinity: 2
    m_RotationOrder: 0
--- !u!1 &5633797926714683843
GameObject:
  m_ObjectHideFlags: 0
  m_CorrespondingSourceObject: {fileID: 0}
  m_PrefabInstance: {fileID: 0}
  m_PrefabAsset: {fileID: 0}
  serializedVersion: 6
  m_Component:
  - component: {fileID: 5637870974037890619}
  - component: {fileID: 5695610783473063615}
  m_Layer: 0
  m_Name: ShootGun01
  m_TagString: SoundFX
  m_Icon: {fileID: 0}
  m_NavMeshLayer: 0
  m_StaticEditorFlags: 0
  m_IsActive: 1
--- !u!4 &5637870974037890619
Transform:
  m_ObjectHideFlags: 0
  m_CorrespondingSourceObject: {fileID: 0}
  m_PrefabInstance: {fileID: 0}
  m_PrefabAsset: {fileID: 0}
  m_GameObject: {fileID: 5633797926714683843}
  m_LocalRotation: {x: -0, y: -0, z: -0, w: 1}
  m_LocalPosition: {x: 0, y: 0, z: 0}
  m_LocalScale: {x: 1, y: 1, z: 1}
  m_Children: []
  m_Father: {fileID: 5637834669577819629}
  m_RootOrder: 2
  m_LocalEulerAnglesHint: {x: 0, y: 0, z: 0}
--- !u!82 &5695610783473063615
AudioSource:
  m_ObjectHideFlags: 0
  m_CorrespondingSourceObject: {fileID: 0}
  m_PrefabInstance: {fileID: 0}
  m_PrefabAsset: {fileID: 0}
  m_GameObject: {fileID: 5633797926714683843}
  m_Enabled: 1
  serializedVersion: 4
  OutputAudioMixerGroup: {fileID: 24300001, guid: 94208a0928046438d9b8a00796e7a5a7,
    type: 2}
  m_audioClip: {fileID: 8300000, guid: 652446d0e1e314a91ac6ad28c0e0904e, type: 3}
  m_PlayOnAwake: 0
  m_Volume: 0.6
  m_Pitch: 1.1
  Loop: 0
  Mute: 0
  Spatialize: 0
  SpatializePostEffects: 0
  Priority: 128
  DopplerLevel: 1
  MinDistance: 1
  MaxDistance: 90
  Pan2D: 0
  rolloffMode: 2
  BypassEffects: 0
  BypassListenerEffects: 0
  BypassReverbZones: 0
  rolloffCustomCurve:
    serializedVersion: 2
    m_Curve:
    - serializedVersion: 3
      time: 0.011111111
      value: 1
      inSlope: -90.03599
      outSlope: -90.03599
      tangentMode: 0
      weightedMode: 0
      inWeight: 0.33333334
      outWeight: 0.33333334
    - serializedVersion: 3
      time: 0.022222223
      value: 0.5
      inSlope: -22.508997
      outSlope: -22.508997
      tangentMode: 0
      weightedMode: 0
      inWeight: 0.33333334
      outWeight: 0.33333334
    - serializedVersion: 3
      time: 0.044444446
      value: 0.25
      inSlope: -5.6272492
      outSlope: -5.6272492
      tangentMode: 0
      weightedMode: 0
      inWeight: 0.33333334
      outWeight: 0.33333334
    - serializedVersion: 3
      time: 0.08888889
      value: 0.125
      inSlope: -1.4068123
      outSlope: -1.4068123
      tangentMode: 0
      weightedMode: 0
      inWeight: 0.33333334
      outWeight: 0.33333334
    - serializedVersion: 3
      time: 0.17777778
      value: 0.0625
      inSlope: -0.35170308
      outSlope: -0.35170308
      tangentMode: 0
      weightedMode: 0
      inWeight: 0.33333334
      outWeight: 0.33333334
    - serializedVersion: 3
      time: 0.35555556
      value: 0.03125
      inSlope: -0.08792577
      outSlope: -0.08792577
      tangentMode: 0
      weightedMode: 0
      inWeight: 0.33333334
      outWeight: 0.33333334
    - serializedVersion: 3
      time: 0.7111111
      value: 0.015625
      inSlope: -0.021981442
      outSlope: -0.021981442
      tangentMode: 0
      weightedMode: 0
      inWeight: 0.33333334
      outWeight: 0.33333334
    - serializedVersion: 3
      time: 1
      value: 0
      inSlope: -0.0111155445
      outSlope: -0.0111155445
      tangentMode: 0
      weightedMode: 0
      inWeight: 0.33333334
      outWeight: 0.33333334
    m_PreInfinity: 2
    m_PostInfinity: 2
    m_RotationOrder: 0
  panLevelCustomCurve:
    serializedVersion: 2
    m_Curve:
    - serializedVersion: 3
      time: 0
      value: 1
      inSlope: 0
      outSlope: 0
      tangentMode: 0
      weightedMode: 0
      inWeight: 0.33333334
      outWeight: 0.33333334
    m_PreInfinity: 2
    m_PostInfinity: 2
    m_RotationOrder: 0
  spreadCustomCurve:
    serializedVersion: 2
    m_Curve:
    - serializedVersion: 3
      time: 0
      value: 0
      inSlope: 0
      outSlope: 0
      tangentMode: 0
      weightedMode: 0
      inWeight: 0.33333334
      outWeight: 0.33333334
    m_PreInfinity: 2
    m_PostInfinity: 2
    m_RotationOrder: 0
  reverbZoneMixCustomCurve:
    serializedVersion: 2
    m_Curve:
    - serializedVersion: 3
      time: 0
      value: 1
      inSlope: 0
      outSlope: 0
      tangentMode: 0
      weightedMode: 0
      inWeight: 0.33333334
      outWeight: 0.33333334
    m_PreInfinity: 2
    m_PostInfinity: 2
    m_RotationOrder: 0
--- !u!1 &5633800558105604767
GameObject:
  m_ObjectHideFlags: 0
  m_CorrespondingSourceObject: {fileID: 0}
  m_PrefabInstance: {fileID: 0}
  m_PrefabAsset: {fileID: 0}
  serializedVersion: 6
  m_Component:
  - component: {fileID: 5637451643065377669}
  - component: {fileID: 5695191466326554103}
  m_Layer: 0
  m_Name: Ambient04
  m_TagString: SoundFX
  m_Icon: {fileID: 0}
  m_NavMeshLayer: 0
  m_StaticEditorFlags: 0
  m_IsActive: 1
--- !u!4 &5637451643065377669
Transform:
  m_ObjectHideFlags: 0
  m_CorrespondingSourceObject: {fileID: 0}
  m_PrefabInstance: {fileID: 0}
  m_PrefabAsset: {fileID: 0}
  m_GameObject: {fileID: 5633800558105604767}
  m_LocalRotation: {x: -0, y: -0, z: -0, w: 1}
  m_LocalPosition: {x: 0, y: 0, z: 0}
  m_LocalScale: {x: 1, y: 1, z: 1}
  m_Children: []
  m_Father: {fileID: 5630492256413423177}
  m_RootOrder: 7
  m_LocalEulerAnglesHint: {x: 0, y: 0, z: 0}
--- !u!82 &5695191466326554103
AudioSource:
  m_ObjectHideFlags: 0
  m_CorrespondingSourceObject: {fileID: 0}
  m_PrefabInstance: {fileID: 0}
  m_PrefabAsset: {fileID: 0}
  m_GameObject: {fileID: 5633800558105604767}
  m_Enabled: 1
  serializedVersion: 4
  OutputAudioMixerGroup: {fileID: 24300001, guid: 94208a0928046438d9b8a00796e7a5a7,
    type: 2}
  m_audioClip: {fileID: 8300000, guid: de158abd8cf5d4ac18c2426a2628c9f8, type: 3}
  m_PlayOnAwake: 0
  m_Volume: 0.211
  m_Pitch: 1
  Loop: 0
  Mute: 0
  Spatialize: 0
  SpatializePostEffects: 0
  Priority: 128
  DopplerLevel: 1
  MinDistance: 1
  MaxDistance: 500
  Pan2D: 0
  rolloffMode: 0
  BypassEffects: 0
  BypassListenerEffects: 0
  BypassReverbZones: 0
  rolloffCustomCurve:
    serializedVersion: 2
    m_Curve:
    - serializedVersion: 3
      time: 0
      value: 1
      inSlope: 0
      outSlope: 0
      tangentMode: 0
      weightedMode: 0
      inWeight: 0.33333334
      outWeight: 0.33333334
    - serializedVersion: 3
      time: 1
      value: 0
      inSlope: 0
      outSlope: 0
      tangentMode: 0
      weightedMode: 0
      inWeight: 0.33333334
      outWeight: 0.33333334
    m_PreInfinity: 2
    m_PostInfinity: 2
    m_RotationOrder: 4
  panLevelCustomCurve:
    serializedVersion: 2
    m_Curve:
    - serializedVersion: 3
      time: 0
      value: 0
      inSlope: 0
      outSlope: 0
      tangentMode: 0
      weightedMode: 0
      inWeight: 0.33333334
      outWeight: 0.33333334
    m_PreInfinity: 2
    m_PostInfinity: 2
    m_RotationOrder: 0
  spreadCustomCurve:
    serializedVersion: 2
    m_Curve:
    - serializedVersion: 3
      time: 0
      value: 0
      inSlope: 0
      outSlope: 0
      tangentMode: 0
      weightedMode: 0
      inWeight: 0.33333334
      outWeight: 0.33333334
    m_PreInfinity: 2
    m_PostInfinity: 2
    m_RotationOrder: 0
  reverbZoneMixCustomCurve:
    serializedVersion: 2
    m_Curve:
    - serializedVersion: 3
      time: 0
      value: 1
      inSlope: 0
      outSlope: 0
      tangentMode: 0
      weightedMode: 0
      inWeight: 0.33333334
      outWeight: 0.33333334
    m_PreInfinity: 2
    m_PostInfinity: 2
    m_RotationOrder: 0
--- !u!1 &5633801856103541931
GameObject:
  m_ObjectHideFlags: 0
  m_CorrespondingSourceObject: {fileID: 0}
  m_PrefabInstance: {fileID: 0}
  m_PrefabAsset: {fileID: 0}
  serializedVersion: 6
  m_Component:
  - component: {fileID: 5630072312682505247}
  - component: {fileID: 5695023197251000841}
  m_Layer: 0
  m_Name: Disembark
  m_TagString: SoundFX
  m_Icon: {fileID: 0}
  m_NavMeshLayer: 0
  m_StaticEditorFlags: 0
  m_IsActive: 1
--- !u!4 &5630072312682505247
Transform:
  m_ObjectHideFlags: 0
  m_CorrespondingSourceObject: {fileID: 0}
  m_PrefabInstance: {fileID: 0}
  m_PrefabAsset: {fileID: 0}
  m_GameObject: {fileID: 5633801856103541931}
  m_LocalRotation: {x: 0, y: 0, z: 0, w: 1}
  m_LocalPosition: {x: 0, y: 0, z: 0}
  m_LocalScale: {x: 1, y: 1, z: 1}
  m_Children: []
  m_Father: {fileID: 5630492256413423177}
  m_RootOrder: 4
  m_LocalEulerAnglesHint: {x: 0, y: 0, z: 0}
--- !u!82 &5695023197251000841
AudioSource:
  m_ObjectHideFlags: 0
  m_CorrespondingSourceObject: {fileID: 0}
  m_PrefabInstance: {fileID: 0}
  m_PrefabAsset: {fileID: 0}
  m_GameObject: {fileID: 5633801856103541931}
  m_Enabled: 1
  serializedVersion: 4
  OutputAudioMixerGroup: {fileID: 24300001, guid: 94208a0928046438d9b8a00796e7a5a7,
    type: 2}
  m_audioClip: {fileID: 8300000, guid: c2185574c7d54debb83dc0aaab7386aa, type: 3}
  m_PlayOnAwake: 0
  m_Volume: 0.4
  m_Pitch: 1
  Loop: 0
  Mute: 0
  Spatialize: 0
  SpatializePostEffects: 0
  Priority: 128
  DopplerLevel: 1
  MinDistance: 1
  MaxDistance: 500
  Pan2D: 0
  rolloffMode: 0
  BypassEffects: 0
  BypassListenerEffects: 0
  BypassReverbZones: 0
  rolloffCustomCurve:
    serializedVersion: 2
    m_Curve:
    - serializedVersion: 3
      time: 0
      value: 1
      inSlope: 0
      outSlope: 0
      tangentMode: 0
      weightedMode: 0
      inWeight: 0.33333334
      outWeight: 0.33333334
    - serializedVersion: 3
      time: 1
      value: 0
      inSlope: 0
      outSlope: 0
      tangentMode: 0
      weightedMode: 0
      inWeight: 0.33333334
      outWeight: 0.33333334
    m_PreInfinity: 2
    m_PostInfinity: 2
    m_RotationOrder: 4
  panLevelCustomCurve:
    serializedVersion: 2
    m_Curve:
    - serializedVersion: 3
      time: 0
      value: 0
      inSlope: 0
      outSlope: 0
      tangentMode: 0
      weightedMode: 0
      inWeight: 0.33333334
      outWeight: 0.33333334
    m_PreInfinity: 2
    m_PostInfinity: 2
    m_RotationOrder: 0
  spreadCustomCurve:
    serializedVersion: 2
    m_Curve:
    - serializedVersion: 3
      time: 0
      value: 0
      inSlope: 0
      outSlope: 0
      tangentMode: 0
      weightedMode: 0
      inWeight: 0.33333334
      outWeight: 0.33333334
    m_PreInfinity: 2
    m_PostInfinity: 2
    m_RotationOrder: 0
  reverbZoneMixCustomCurve:
    serializedVersion: 2
    m_Curve:
    - serializedVersion: 3
      time: 0
      value: 1
      inSlope: 0
      outSlope: 0
      tangentMode: 0
      weightedMode: 0
      inWeight: 0.33333334
      outWeight: 0.33333334
    m_PreInfinity: 2
    m_PostInfinity: 2
    m_RotationOrder: 0
--- !u!1 &5633815793196679491
GameObject:
  m_ObjectHideFlags: 0
  m_CorrespondingSourceObject: {fileID: 0}
  m_PrefabInstance: {fileID: 0}
  m_PrefabAsset: {fileID: 0}
  serializedVersion: 6
  m_Component:
  - component: {fileID: 5637534003697929109}
  - component: {fileID: 5695326230481215183}
  m_Layer: 0
  m_Name: ShootLaser
  m_TagString: SoundFX
  m_Icon: {fileID: 0}
  m_NavMeshLayer: 0
  m_StaticEditorFlags: 0
  m_IsActive: 1
--- !u!4 &5637534003697929109
Transform:
  m_ObjectHideFlags: 0
  m_CorrespondingSourceObject: {fileID: 0}
  m_PrefabInstance: {fileID: 0}
  m_PrefabAsset: {fileID: 0}
  m_GameObject: {fileID: 5633815793196679491}
  m_LocalRotation: {x: -0, y: -0, z: -0, w: 1}
  m_LocalPosition: {x: 0, y: 0, z: 0}
  m_LocalScale: {x: 1, y: 1, z: 1}
  m_Children: []
  m_Father: {fileID: 5637834669577819629}
  m_RootOrder: 6
  m_LocalEulerAnglesHint: {x: 0, y: 0, z: 0}
--- !u!82 &5695326230481215183
AudioSource:
  m_ObjectHideFlags: 0
  m_CorrespondingSourceObject: {fileID: 0}
  m_PrefabInstance: {fileID: 0}
  m_PrefabAsset: {fileID: 0}
  m_GameObject: {fileID: 5633815793196679491}
  m_Enabled: 1
  serializedVersion: 4
  OutputAudioMixerGroup: {fileID: 24300001, guid: 94208a0928046438d9b8a00796e7a5a7,
    type: 2}
  m_audioClip: {fileID: 8300000, guid: 0dd521ccb1fed54439a9732eb360e635, type: 3}
  m_PlayOnAwake: 0
  m_Volume: 0.6
  m_Pitch: 1.1
  Loop: 0
  Mute: 0
  Spatialize: 0
  SpatializePostEffects: 0
  Priority: 128
  DopplerLevel: 1
  MinDistance: 1
  MaxDistance: 90
  Pan2D: 0
  rolloffMode: 2
  BypassEffects: 0
  BypassListenerEffects: 0
  BypassReverbZones: 0
  rolloffCustomCurve:
    serializedVersion: 2
    m_Curve:
    - serializedVersion: 3
      time: 0.011111111
      value: 1
      inSlope: -90.03599
      outSlope: -90.03599
      tangentMode: 0
      weightedMode: 0
      inWeight: 0.33333334
      outWeight: 0.33333334
    - serializedVersion: 3
      time: 0.022222223
      value: 0.5
      inSlope: -22.508997
      outSlope: -22.508997
      tangentMode: 0
      weightedMode: 0
      inWeight: 0.33333334
      outWeight: 0.33333334
    - serializedVersion: 3
      time: 0.044444446
      value: 0.25
      inSlope: -5.6272492
      outSlope: -5.6272492
      tangentMode: 0
      weightedMode: 0
      inWeight: 0.33333334
      outWeight: 0.33333334
    - serializedVersion: 3
      time: 0.08888889
      value: 0.125
      inSlope: -1.4068123
      outSlope: -1.4068123
      tangentMode: 0
      weightedMode: 0
      inWeight: 0.33333334
      outWeight: 0.33333334
    - serializedVersion: 3
      time: 0.17777778
      value: 0.0625
      inSlope: -0.35170308
      outSlope: -0.35170308
      tangentMode: 0
      weightedMode: 0
      inWeight: 0.33333334
      outWeight: 0.33333334
    - serializedVersion: 3
      time: 0.35555556
      value: 0.03125
      inSlope: -0.08792577
      outSlope: -0.08792577
      tangentMode: 0
      weightedMode: 0
      inWeight: 0.33333334
      outWeight: 0.33333334
    - serializedVersion: 3
      time: 0.7111111
      value: 0.015625
      inSlope: -0.021981442
      outSlope: -0.021981442
      tangentMode: 0
      weightedMode: 0
      inWeight: 0.33333334
      outWeight: 0.33333334
    - serializedVersion: 3
      time: 1
      value: 0
      inSlope: -0.0111155445
      outSlope: -0.0111155445
      tangentMode: 0
      weightedMode: 0
      inWeight: 0.33333334
      outWeight: 0.33333334
    m_PreInfinity: 2
    m_PostInfinity: 2
    m_RotationOrder: 0
  panLevelCustomCurve:
    serializedVersion: 2
    m_Curve:
    - serializedVersion: 3
      time: 0
      value: 1
      inSlope: 0
      outSlope: 0
      tangentMode: 0
      weightedMode: 0
      inWeight: 0.33333334
      outWeight: 0.33333334
    m_PreInfinity: 2
    m_PostInfinity: 2
    m_RotationOrder: 0
  spreadCustomCurve:
    serializedVersion: 2
    m_Curve:
    - serializedVersion: 3
      time: 0
      value: 0
      inSlope: 0
      outSlope: 0
      tangentMode: 0
      weightedMode: 0
      inWeight: 0.33333334
      outWeight: 0.33333334
    m_PreInfinity: 2
    m_PostInfinity: 2
    m_RotationOrder: 0
  reverbZoneMixCustomCurve:
    serializedVersion: 2
    m_Curve:
    - serializedVersion: 3
      time: 0
      value: 1
      inSlope: 0
      outSlope: 0
      tangentMode: 0
      weightedMode: 0
      inWeight: 0.33333334
      outWeight: 0.33333334
    m_PreInfinity: 2
    m_PostInfinity: 2
    m_RotationOrder: 0
--- !u!1 &5633826550082121183
GameObject:
  m_ObjectHideFlags: 0
  m_CorrespondingSourceObject: {fileID: 0}
  m_PrefabInstance: {fileID: 0}
  m_PrefabAsset: {fileID: 0}
  serializedVersion: 6
  m_Component:
  - component: {fileID: 5630392888740495505}
  - component: {fileID: 5696908401826645169}
  m_Layer: 0
  m_Name: Wrench
  m_TagString: SoundFX
  m_Icon: {fileID: 0}
  m_NavMeshLayer: 0
  m_StaticEditorFlags: 0
  m_IsActive: 1
--- !u!4 &5630392888740495505
Transform:
  m_ObjectHideFlags: 0
  m_CorrespondingSourceObject: {fileID: 0}
  m_PrefabInstance: {fileID: 0}
  m_PrefabAsset: {fileID: 0}
  m_GameObject: {fileID: 5633826550082121183}
  m_LocalRotation: {x: -0, y: -0, z: -0, w: 1}
  m_LocalPosition: {x: 0, y: 0, z: 0}
  m_LocalScale: {x: 1, y: 1, z: 1}
  m_Children: []
  m_Father: {fileID: 5630492256413423177}
  m_RootOrder: 37
  m_LocalEulerAnglesHint: {x: 0, y: 0, z: 0}
--- !u!82 &5696908401826645169
AudioSource:
  m_ObjectHideFlags: 0
  m_CorrespondingSourceObject: {fileID: 0}
  m_PrefabInstance: {fileID: 0}
  m_PrefabAsset: {fileID: 0}
  m_GameObject: {fileID: 5633826550082121183}
  m_Enabled: 1
  serializedVersion: 4
  OutputAudioMixerGroup: {fileID: 24300001, guid: 94208a0928046438d9b8a00796e7a5a7,
    type: 2}
  m_audioClip: {fileID: 8300000, guid: e0cb7ddecc2b3432db55695e17f17ba1, type: 3}
  m_PlayOnAwake: 0
  m_Volume: 0.242
  m_Pitch: 1
  Loop: 0
  Mute: 0
  Spatialize: 0
  SpatializePostEffects: 0
  Priority: 128
  DopplerLevel: 1
  MinDistance: 1
  MaxDistance: 37
  Pan2D: 0
  rolloffMode: 2
  BypassEffects: 0
  BypassListenerEffects: 0
  BypassReverbZones: 0
  rolloffCustomCurve:
    serializedVersion: 2
    m_Curve:
    - serializedVersion: 3
      time: 0.07018814
      value: 1
      inSlope: -10.0039835
      outSlope: -10.0039835
      tangentMode: 0
      weightedMode: 0
      inWeight: 0.33333334
      outWeight: 0.33333334
    - serializedVersion: 3
      time: 0.1729004
      value: 0.46014404
      inSlope: -2.5009959
      outSlope: -2.5009959
      tangentMode: 0
      weightedMode: 0
      inWeight: 0.33333334
      outWeight: 0.33333334
    - serializedVersion: 3
      time: 0.3593506
      value: 0.17427063
      inSlope: -0.62524897
      outSlope: -0.62524897
      tangentMode: 0
      weightedMode: 0
      inWeight: 0.33333334
      outWeight: 0.33333334
    - serializedVersion: 3
      time: 0.7241333
      value: 0.045288086
      inSlope: -0.15631224
      outSlope: -0.15631224
      tangentMode: 0
      weightedMode: 0
      inWeight: 0.33333334
      outWeight: 0.33333334
    - serializedVersion: 3
      time: 1
      value: 0
      inSlope: -0.10003988
      outSlope: -0.10003988
      tangentMode: 0
      weightedMode: 0
      inWeight: 0.33333334
      outWeight: 0.33333334
    m_PreInfinity: 2
    m_PostInfinity: 2
    m_RotationOrder: 0
  panLevelCustomCurve:
    serializedVersion: 2
    m_Curve:
    - serializedVersion: 3
      time: 0
      value: 1
      inSlope: 0
      outSlope: 0
      tangentMode: 0
      weightedMode: 0
      inWeight: 0.33333334
      outWeight: 0.33333334
    m_PreInfinity: 2
    m_PostInfinity: 2
    m_RotationOrder: 0
  spreadCustomCurve:
    serializedVersion: 2
    m_Curve:
    - serializedVersion: 3
      time: 0
      value: 0
      inSlope: 0
      outSlope: 0
      tangentMode: 0
      weightedMode: 0
      inWeight: 0.33333334
      outWeight: 0.33333334
    m_PreInfinity: 2
    m_PostInfinity: 2
    m_RotationOrder: 0
  reverbZoneMixCustomCurve:
    serializedVersion: 2
    m_Curve:
    - serializedVersion: 3
      time: 0
      value: 1
      inSlope: 0
      outSlope: 0
      tangentMode: 0
      weightedMode: 0
      inWeight: 0.33333334
      outWeight: 0.33333334
    m_PreInfinity: 2
    m_PostInfinity: 2
    m_RotationOrder: 0
--- !u!1 &5633839764608719045
GameObject:
  m_ObjectHideFlags: 0
  m_CorrespondingSourceObject: {fileID: 0}
  m_PrefabInstance: {fileID: 0}
  m_PrefabAsset: {fileID: 0}
  serializedVersion: 6
  m_Component:
  - component: {fileID: 5630618318989498987}
  - component: {fileID: 5695326312406356525}
  m_Layer: 0
  m_Name: SelfDestruct
  m_TagString: SoundFX
  m_Icon: {fileID: 0}
  m_NavMeshLayer: 0
  m_StaticEditorFlags: 0
  m_IsActive: 1
--- !u!4 &5630618318989498987
Transform:
  m_ObjectHideFlags: 0
  m_CorrespondingSourceObject: {fileID: 0}
  m_PrefabInstance: {fileID: 0}
  m_PrefabAsset: {fileID: 0}
  m_GameObject: {fileID: 5633839764608719045}
  m_LocalRotation: {x: -0, y: -0, z: -0, w: 1}
  m_LocalPosition: {x: 0, y: 0, z: 0}
  m_LocalScale: {x: 1, y: 1, z: 1}
  m_Children: []
  m_Father: {fileID: 5630492256413423177}
  m_RootOrder: 21
  m_LocalEulerAnglesHint: {x: 0, y: 0, z: 0}
--- !u!82 &5695326312406356525
AudioSource:
  m_ObjectHideFlags: 0
  m_CorrespondingSourceObject: {fileID: 0}
  m_PrefabInstance: {fileID: 0}
  m_PrefabAsset: {fileID: 0}
  m_GameObject: {fileID: 5633839764608719045}
  m_Enabled: 1
  serializedVersion: 4
  OutputAudioMixerGroup: {fileID: 24300001, guid: 94208a0928046438d9b8a00796e7a5a7,
    type: 2}
  m_audioClip: {fileID: 8300000, guid: a162e3f9c89bd9a468082c6e07522efe, type: 3}
  m_PlayOnAwake: 0
  m_Volume: 0.391
  m_Pitch: 1
  Loop: 0
  Mute: 0
  Spatialize: 0
  SpatializePostEffects: 0
  Priority: 128
  DopplerLevel: 1
  MinDistance: 1
  MaxDistance: 10
  Pan2D: 0
  rolloffMode: 2
  BypassEffects: 0
  BypassListenerEffects: 0
  BypassReverbZones: 0
  rolloffCustomCurve:
    serializedVersion: 2
    m_Curve:
    - serializedVersion: 3
      time: 0.07018814
      value: 1
      inSlope: -10.0039835
      outSlope: -10.0039835
      tangentMode: 0
      weightedMode: 0
      inWeight: 0.33333334
      outWeight: 0.33333334
    - serializedVersion: 3
      time: 0.1729004
      value: 0.46014404
      inSlope: -2.5009959
      outSlope: -2.5009959
      tangentMode: 0
      weightedMode: 0
      inWeight: 0.33333334
      outWeight: 0.33333334
    - serializedVersion: 3
      time: 0.3593506
      value: 0.17427063
      inSlope: -0.62524897
      outSlope: -0.62524897
      tangentMode: 0
      weightedMode: 0
      inWeight: 0.33333334
      outWeight: 0.33333334
    - serializedVersion: 3
      time: 0.7241333
      value: 0.045288086
      inSlope: -0.15631224
      outSlope: -0.15631224
      tangentMode: 0
      weightedMode: 0
      inWeight: 0.33333334
      outWeight: 0.33333334
    - serializedVersion: 3
      time: 1
      value: 0
      inSlope: -0.10003988
      outSlope: -0.10003988
      tangentMode: 0
      weightedMode: 0
      inWeight: 0.33333334
      outWeight: 0.33333334
    m_PreInfinity: 2
    m_PostInfinity: 2
    m_RotationOrder: 0
  panLevelCustomCurve:
    serializedVersion: 2
    m_Curve:
    - serializedVersion: 3
      time: 0
      value: 0
      inSlope: 0
      outSlope: 0
      tangentMode: 0
      weightedMode: 0
      inWeight: 0.33333334
      outWeight: 0.33333334
    m_PreInfinity: 2
    m_PostInfinity: 2
    m_RotationOrder: 0
  spreadCustomCurve:
    serializedVersion: 2
    m_Curve:
    - serializedVersion: 3
      time: 0
      value: 0
      inSlope: 0
      outSlope: 0
      tangentMode: 0
      weightedMode: 0
      inWeight: 0.33333334
      outWeight: 0.33333334
    m_PreInfinity: 2
    m_PostInfinity: 2
    m_RotationOrder: 0
  reverbZoneMixCustomCurve:
    serializedVersion: 2
    m_Curve:
    - serializedVersion: 3
      time: 0
      value: 1
      inSlope: 0
      outSlope: 0
      tangentMode: 0
      weightedMode: 0
      inWeight: 0.33333334
      outWeight: 0.33333334
    m_PreInfinity: 2
    m_PostInfinity: 2
    m_RotationOrder: 0
--- !u!1 &5633846763846648323
GameObject:
  m_ObjectHideFlags: 0
  m_CorrespondingSourceObject: {fileID: 0}
  m_PrefabInstance: {fileID: 0}
  m_PrefabAsset: {fileID: 0}
  serializedVersion: 6
  m_Component:
  - component: {fileID: 5637446243761979789}
  - component: {fileID: 5695419931737714389}
  m_Layer: 0
  m_Name: Weld
  m_TagString: SoundFX
  m_Icon: {fileID: 0}
  m_NavMeshLayer: 0
  m_StaticEditorFlags: 0
  m_IsActive: 1
--- !u!4 &5637446243761979789
Transform:
  m_ObjectHideFlags: 0
  m_CorrespondingSourceObject: {fileID: 0}
  m_PrefabInstance: {fileID: 0}
  m_PrefabAsset: {fileID: 0}
  m_GameObject: {fileID: 5633846763846648323}
  m_LocalRotation: {x: -0, y: -0, z: -0, w: 1}
  m_LocalPosition: {x: 0, y: 0, z: 0}
  m_LocalScale: {x: 1, y: 1, z: 1}
  m_Children: []
  m_Father: {fileID: 5630492256413423177}
  m_RootOrder: 33
  m_LocalEulerAnglesHint: {x: 0, y: 0, z: 0}
--- !u!82 &5695419931737714389
AudioSource:
  m_ObjectHideFlags: 0
  m_CorrespondingSourceObject: {fileID: 0}
  m_PrefabInstance: {fileID: 0}
  m_PrefabAsset: {fileID: 0}
  m_GameObject: {fileID: 5633846763846648323}
  m_Enabled: 1
  serializedVersion: 4
  OutputAudioMixerGroup: {fileID: 24300001, guid: 94208a0928046438d9b8a00796e7a5a7,
    type: 2}
  m_audioClip: {fileID: 8300000, guid: e9da0fcfb58314e499137257283a046b, type: 3}
  m_PlayOnAwake: 0
  m_Volume: 0.186
  m_Pitch: 1
  Loop: 0
  Mute: 0
  Spatialize: 0
  SpatializePostEffects: 0
  Priority: 128
  DopplerLevel: 1
  MinDistance: 1
  MaxDistance: 37
  Pan2D: 0
  rolloffMode: 2
  BypassEffects: 0
  BypassListenerEffects: 0
  BypassReverbZones: 0
  rolloffCustomCurve:
    serializedVersion: 2
    m_Curve:
    - serializedVersion: 3
      time: 0.07018814
      value: 1
      inSlope: -10.0039835
      outSlope: -10.0039835
      tangentMode: 0
      weightedMode: 0
      inWeight: 0.33333334
      outWeight: 0.33333334
    - serializedVersion: 3
      time: 0.1729004
      value: 0.46014404
      inSlope: -2.5009959
      outSlope: -2.5009959
      tangentMode: 0
      weightedMode: 0
      inWeight: 0.33333334
      outWeight: 0.33333334
    - serializedVersion: 3
      time: 0.3593506
      value: 0.17427063
      inSlope: -0.62524897
      outSlope: -0.62524897
      tangentMode: 0
      weightedMode: 0
      inWeight: 0.33333334
      outWeight: 0.33333334
    - serializedVersion: 3
      time: 0.7241333
      value: 0.045288086
      inSlope: -0.15631224
      outSlope: -0.15631224
      tangentMode: 0
      weightedMode: 0
      inWeight: 0.33333334
      outWeight: 0.33333334
    - serializedVersion: 3
      time: 1
      value: 0
      inSlope: -0.10003988
      outSlope: -0.10003988
      tangentMode: 0
      weightedMode: 0
      inWeight: 0.33333334
      outWeight: 0.33333334
    m_PreInfinity: 2
    m_PostInfinity: 2
    m_RotationOrder: 0
  panLevelCustomCurve:
    serializedVersion: 2
    m_Curve:
    - serializedVersion: 3
      time: 0
      value: 1
      inSlope: 0
      outSlope: 0
      tangentMode: 0
      weightedMode: 0
      inWeight: 0.33333334
      outWeight: 0.33333334
    m_PreInfinity: 2
    m_PostInfinity: 2
    m_RotationOrder: 0
  spreadCustomCurve:
    serializedVersion: 2
    m_Curve:
    - serializedVersion: 3
      time: 0
      value: 0
      inSlope: 0
      outSlope: 0
      tangentMode: 0
      weightedMode: 0
      inWeight: 0.33333334
      outWeight: 0.33333334
    m_PreInfinity: 2
    m_PostInfinity: 2
    m_RotationOrder: 0
  reverbZoneMixCustomCurve:
    serializedVersion: 2
    m_Curve:
    - serializedVersion: 3
      time: 0
      value: 1
      inSlope: 0
      outSlope: 0
      tangentMode: 0
      weightedMode: 0
      inWeight: 0.33333334
      outWeight: 0.33333334
    m_PreInfinity: 2
    m_PostInfinity: 2
    m_RotationOrder: 0
--- !u!1 &5633852976689777975
GameObject:
  m_ObjectHideFlags: 0
  m_CorrespondingSourceObject: {fileID: 0}
  m_PrefabInstance: {fileID: 0}
  m_PrefabAsset: {fileID: 0}
  serializedVersion: 6
  m_Component:
  - component: {fileID: 5630285585451382979}
  - component: {fileID: 5697011708909234701}
  m_Layer: 0
  m_Name: GlassHit
  m_TagString: SoundFX
  m_Icon: {fileID: 0}
  m_NavMeshLayer: 0
  m_StaticEditorFlags: 0
  m_IsActive: 1
--- !u!4 &5630285585451382979
Transform:
  m_ObjectHideFlags: 0
  m_CorrespondingSourceObject: {fileID: 0}
  m_PrefabInstance: {fileID: 0}
  m_PrefabAsset: {fileID: 0}
  m_GameObject: {fileID: 5633852976689777975}
  m_LocalRotation: {x: -0, y: -0, z: -0, w: 1}
  m_LocalPosition: {x: 0, y: 0, z: 0}
  m_LocalScale: {x: 1, y: 1, z: 1}
  m_Children: []
  m_Father: {fileID: 5630492256413423177}
  m_RootOrder: 30
  m_LocalEulerAnglesHint: {x: 0, y: 0, z: 0}
--- !u!82 &5697011708909234701
AudioSource:
  m_ObjectHideFlags: 0
  m_CorrespondingSourceObject: {fileID: 0}
  m_PrefabInstance: {fileID: 0}
  m_PrefabAsset: {fileID: 0}
  m_GameObject: {fileID: 5633852976689777975}
  m_Enabled: 1
  serializedVersion: 4
  OutputAudioMixerGroup: {fileID: 24300001, guid: 94208a0928046438d9b8a00796e7a5a7,
    type: 2}
  m_audioClip: {fileID: 8300000, guid: 411b25ffb8d7a40508af33734214c95f, type: 3}
  m_PlayOnAwake: 0
  m_Volume: 0.323
  m_Pitch: 1
  Loop: 0
  Mute: 0
  Spatialize: 0
  SpatializePostEffects: 0
  Priority: 128
  DopplerLevel: 1
  MinDistance: 1
  MaxDistance: 37
  Pan2D: 0
  rolloffMode: 2
  BypassEffects: 0
  BypassListenerEffects: 0
  BypassReverbZones: 0
  rolloffCustomCurve:
    serializedVersion: 2
    m_Curve:
    - serializedVersion: 3
      time: 0.07018814
      value: 1
      inSlope: -10.0039835
      outSlope: -10.0039835
      tangentMode: 0
      weightedMode: 0
      inWeight: 0.33333334
      outWeight: 0.33333334
    - serializedVersion: 3
      time: 0.1729004
      value: 0.46014404
      inSlope: -2.5009959
      outSlope: -2.5009959
      tangentMode: 0
      weightedMode: 0
      inWeight: 0.33333334
      outWeight: 0.33333334
    - serializedVersion: 3
      time: 0.3593506
      value: 0.17427063
      inSlope: -0.62524897
      outSlope: -0.62524897
      tangentMode: 0
      weightedMode: 0
      inWeight: 0.33333334
      outWeight: 0.33333334
    - serializedVersion: 3
      time: 0.7241333
      value: 0.045288086
      inSlope: -0.15631224
      outSlope: -0.15631224
      tangentMode: 0
      weightedMode: 0
      inWeight: 0.33333334
      outWeight: 0.33333334
    - serializedVersion: 3
      time: 1
      value: 0
      inSlope: -0.10003988
      outSlope: -0.10003988
      tangentMode: 0
      weightedMode: 0
      inWeight: 0.33333334
      outWeight: 0.33333334
    m_PreInfinity: 2
    m_PostInfinity: 2
    m_RotationOrder: 0
  panLevelCustomCurve:
    serializedVersion: 2
    m_Curve:
    - serializedVersion: 3
      time: 0
      value: 1
      inSlope: 0
      outSlope: 0
      tangentMode: 0
      weightedMode: 0
      inWeight: 0.33333334
      outWeight: 0.33333334
    m_PreInfinity: 2
    m_PostInfinity: 2
    m_RotationOrder: 0
  spreadCustomCurve:
    serializedVersion: 2
    m_Curve:
    - serializedVersion: 3
      time: 0
      value: 0
      inSlope: 0
      outSlope: 0
      tangentMode: 0
      weightedMode: 0
      inWeight: 0.33333334
      outWeight: 0.33333334
    m_PreInfinity: 2
    m_PostInfinity: 2
    m_RotationOrder: 0
  reverbZoneMixCustomCurve:
    serializedVersion: 2
    m_Curve:
    - serializedVersion: 3
      time: 0
      value: 1
      inSlope: 0
      outSlope: 0
      tangentMode: 0
      weightedMode: 0
      inWeight: 0.33333334
      outWeight: 0.33333334
    m_PreInfinity: 2
    m_PostInfinity: 2
    m_RotationOrder: 0
--- !u!1 &5793051300131986238
GameObject:
  m_ObjectHideFlags: 0
  m_CorrespondingSourceObject: {fileID: 0}
  m_PrefabInstance: {fileID: 0}
  m_PrefabAsset: {fileID: 0}
  serializedVersion: 6
  m_Component:
  - component: {fileID: 5477680893511631477}
  - component: {fileID: 5927358234457777973}
  m_Layer: 0
  m_Name: Extinguish
  m_TagString: SoundFX
  m_Icon: {fileID: 0}
  m_NavMeshLayer: 0
  m_StaticEditorFlags: 0
  m_IsActive: 1
--- !u!4 &5477680893511631477
Transform:
  m_ObjectHideFlags: 0
  m_CorrespondingSourceObject: {fileID: 0}
  m_PrefabInstance: {fileID: 0}
  m_PrefabAsset: {fileID: 0}
  m_GameObject: {fileID: 5793051300131986238}
  m_LocalRotation: {x: -0, y: -0, z: -0, w: 1}
  m_LocalPosition: {x: 0, y: 0, z: 0}
  m_LocalScale: {x: 1, y: 1, z: 1}
  m_Children: []
  m_Father: {fileID: 5630492256413423177}
  m_RootOrder: 57
  m_LocalEulerAnglesHint: {x: 0, y: 0, z: 0}
--- !u!82 &5927358234457777973
AudioSource:
  m_ObjectHideFlags: 0
  m_CorrespondingSourceObject: {fileID: 0}
  m_PrefabInstance: {fileID: 0}
  m_PrefabAsset: {fileID: 0}
  m_GameObject: {fileID: 5793051300131986238}
  m_Enabled: 1
  serializedVersion: 4
  OutputAudioMixerGroup: {fileID: 24300001, guid: 94208a0928046438d9b8a00796e7a5a7,
    type: 2}
  m_audioClip: {fileID: 8300000, guid: d8ae707d14b9946459523053d6a39412, type: 3}
  m_PlayOnAwake: 0
  m_Volume: 0.36
  m_Pitch: 1
  Loop: 0
  Mute: 0
  Spatialize: 0
  SpatializePostEffects: 0
  Priority: 128
  DopplerLevel: 1
  MinDistance: 1
  MaxDistance: 37
  Pan2D: 0
  rolloffMode: 2
  BypassEffects: 0
  BypassListenerEffects: 0
  BypassReverbZones: 0
  rolloffCustomCurve:
    serializedVersion: 2
    m_Curve:
    - serializedVersion: 3
      time: 0.07018814
      value: 1
      inSlope: -10.0039835
      outSlope: -10.0039835
      tangentMode: 0
      weightedMode: 0
      inWeight: 0.33333334
      outWeight: 0.33333334
    - serializedVersion: 3
      time: 0.1729004
      value: 0.46014404
      inSlope: -2.5009959
      outSlope: -2.5009959
      tangentMode: 0
      weightedMode: 0
      inWeight: 0.33333334
      outWeight: 0.33333334
    - serializedVersion: 3
      time: 0.3593506
      value: 0.17427063
      inSlope: -0.62524897
      outSlope: -0.62524897
      tangentMode: 0
      weightedMode: 0
      inWeight: 0.33333334
      outWeight: 0.33333334
    - serializedVersion: 3
      time: 0.7241333
      value: 0.045288086
      inSlope: -0.15631224
      outSlope: -0.15631224
      tangentMode: 0
      weightedMode: 0
      inWeight: 0.33333334
      outWeight: 0.33333334
    - serializedVersion: 3
      time: 1
      value: 0
      inSlope: -0.10003988
      outSlope: -0.10003988
      tangentMode: 0
      weightedMode: 0
      inWeight: 0.33333334
      outWeight: 0.33333334
    m_PreInfinity: 2
    m_PostInfinity: 2
    m_RotationOrder: 0
  panLevelCustomCurve:
    serializedVersion: 2
    m_Curve:
    - serializedVersion: 3
      time: 0
      value: 1
      inSlope: 0
      outSlope: 0
      tangentMode: 0
      weightedMode: 0
      inWeight: 0.33333334
      outWeight: 0.33333334
    m_PreInfinity: 2
    m_PostInfinity: 2
    m_RotationOrder: 0
  spreadCustomCurve:
    serializedVersion: 2
    m_Curve:
    - serializedVersion: 3
      time: 0
      value: 0
      inSlope: 0
      outSlope: 0
      tangentMode: 0
      weightedMode: 0
      inWeight: 0.33333334
      outWeight: 0.33333334
    m_PreInfinity: 2
    m_PostInfinity: 2
    m_RotationOrder: 0
  reverbZoneMixCustomCurve:
    serializedVersion: 2
    m_Curve:
    - serializedVersion: 3
      time: 0
      value: 1
      inSlope: 0
      outSlope: 0
      tangentMode: 0
      weightedMode: 0
      inWeight: 0.33333334
      outWeight: 0.33333334
    m_PreInfinity: 2
    m_PostInfinity: 2
    m_RotationOrder: 0
--- !u!1 &5980427736843416930
GameObject:
  m_ObjectHideFlags: 0
  m_CorrespondingSourceObject: {fileID: 0}
  m_PrefabInstance: {fileID: 0}
  m_PrefabAsset: {fileID: 0}
  serializedVersion: 6
  m_Component:
  - component: {fileID: 7471281007072594160}
  - component: {fileID: 7785688933418033363}
  m_Layer: 0
  m_Name: armbomb
  m_TagString: SoundFX
  m_Icon: {fileID: 0}
  m_NavMeshLayer: 0
  m_StaticEditorFlags: 0
  m_IsActive: 1
--- !u!4 &7471281007072594160
Transform:
  m_ObjectHideFlags: 0
  m_CorrespondingSourceObject: {fileID: 0}
  m_PrefabInstance: {fileID: 0}
  m_PrefabAsset: {fileID: 0}
  m_GameObject: {fileID: 5980427736843416930}
  m_LocalRotation: {x: -0, y: -0, z: -0, w: 1}
  m_LocalPosition: {x: 0, y: 0, z: 0}
  m_LocalScale: {x: 1, y: 1, z: 1}
  m_Children: []
  m_Father: {fileID: 5630492256413423177}
  m_RootOrder: 66
  m_LocalEulerAnglesHint: {x: 0, y: 0, z: 0}
--- !u!82 &7785688933418033363
AudioSource:
  m_ObjectHideFlags: 0
  m_CorrespondingSourceObject: {fileID: 0}
  m_PrefabInstance: {fileID: 0}
  m_PrefabAsset: {fileID: 0}
  m_GameObject: {fileID: 5980427736843416930}
  m_Enabled: 1
  serializedVersion: 4
  OutputAudioMixerGroup: {fileID: 24300001, guid: 94208a0928046438d9b8a00796e7a5a7,
    type: 2}
  m_audioClip: {fileID: 8300000, guid: cc470658832b4d14b874beb55df0f994, type: 3}
  m_PlayOnAwake: 0
  m_Volume: 1
  m_Pitch: 1
  Loop: 0
  Mute: 0
  Spatialize: 0
  SpatializePostEffects: 0
  Priority: 128
  DopplerLevel: 1
  MinDistance: 1
  MaxDistance: 37
  Pan2D: 0
  rolloffMode: 2
  BypassEffects: 0
  BypassListenerEffects: 0
  BypassReverbZones: 0
  rolloffCustomCurve:
    serializedVersion: 2
    m_Curve:
    - serializedVersion: 3
      time: 0.07018814
      value: 1
      inSlope: -10.0039835
      outSlope: -10.0039835
      tangentMode: 0
      weightedMode: 0
      inWeight: 0.33333334
      outWeight: 0.33333334
    - serializedVersion: 3
      time: 0.1729004
      value: 0.46014404
      inSlope: -2.5009959
      outSlope: -2.5009959
      tangentMode: 0
      weightedMode: 0
      inWeight: 0.33333334
      outWeight: 0.33333334
    - serializedVersion: 3
      time: 0.3593506
      value: 0.17427063
      inSlope: -0.62524897
      outSlope: -0.62524897
      tangentMode: 0
      weightedMode: 0
      inWeight: 0.33333334
      outWeight: 0.33333334
    - serializedVersion: 3
      time: 0.7241333
      value: 0.045288086
      inSlope: -0.15631224
      outSlope: -0.15631224
      tangentMode: 0
      weightedMode: 0
      inWeight: 0.33333334
      outWeight: 0.33333334
    - serializedVersion: 3
      time: 1
      value: 0
      inSlope: -0.10003988
      outSlope: -0.10003988
      tangentMode: 0
      weightedMode: 0
      inWeight: 0.33333334
      outWeight: 0.33333334
    m_PreInfinity: 2
    m_PostInfinity: 2
    m_RotationOrder: 0
  panLevelCustomCurve:
    serializedVersion: 2
    m_Curve:
    - serializedVersion: 3
      time: 0
      value: 1
      inSlope: 0
      outSlope: 0
      tangentMode: 0
      weightedMode: 0
      inWeight: 0.33333334
      outWeight: 0.33333334
    m_PreInfinity: 2
    m_PostInfinity: 2
    m_RotationOrder: 0
  spreadCustomCurve:
    serializedVersion: 2
    m_Curve:
    - serializedVersion: 3
      time: 0
      value: 0
      inSlope: 0
      outSlope: 0
      tangentMode: 0
      weightedMode: 0
      inWeight: 0.33333334
      outWeight: 0.33333334
    m_PreInfinity: 2
    m_PostInfinity: 2
    m_RotationOrder: 0
  reverbZoneMixCustomCurve:
    serializedVersion: 2
    m_Curve:
    - serializedVersion: 3
      time: 0
      value: 1
      inSlope: 0
      outSlope: 0
      tangentMode: 0
      weightedMode: 0
      inWeight: 0.33333334
      outWeight: 0.33333334
    m_PreInfinity: 2
    m_PostInfinity: 2
    m_RotationOrder: 0
--- !u!1 &6121487152287007144
GameObject:
  m_ObjectHideFlags: 0
  m_CorrespondingSourceObject: {fileID: 0}
  m_PrefabInstance: {fileID: 0}
  m_PrefabAsset: {fileID: 0}
  serializedVersion: 6
  m_Component:
  - component: {fileID: 9031071005701116319}
  - component: {fileID: 8051358435648537992}
  m_Layer: 0
  m_Name: Slip
  m_TagString: SoundFX
  m_Icon: {fileID: 0}
  m_NavMeshLayer: 0
  m_StaticEditorFlags: 0
  m_IsActive: 1
--- !u!4 &9031071005701116319
Transform:
  m_ObjectHideFlags: 0
  m_CorrespondingSourceObject: {fileID: 0}
  m_PrefabInstance: {fileID: 0}
  m_PrefabAsset: {fileID: 0}
  m_GameObject: {fileID: 6121487152287007144}
  m_LocalRotation: {x: -0, y: -0, z: -0, w: 1}
  m_LocalPosition: {x: 0, y: 0, z: 0}
  m_LocalScale: {x: 1, y: 1, z: 1}
  m_Children: []
  m_Father: {fileID: 5630492256413423177}
  m_RootOrder: 43
  m_LocalEulerAnglesHint: {x: 0, y: 0, z: 0}
--- !u!82 &8051358435648537992
AudioSource:
  m_ObjectHideFlags: 0
  m_CorrespondingSourceObject: {fileID: 0}
  m_PrefabInstance: {fileID: 0}
  m_PrefabAsset: {fileID: 0}
  m_GameObject: {fileID: 6121487152287007144}
  m_Enabled: 1
  serializedVersion: 4
  OutputAudioMixerGroup: {fileID: 24300001, guid: 94208a0928046438d9b8a00796e7a5a7,
    type: 2}
  m_audioClip: {fileID: 8300000, guid: 6ca150f5c5cdec04383c2458a1603fed, type: 3}
  m_PlayOnAwake: 0
  m_Volume: 0.242
  m_Pitch: 1
  Loop: 0
  Mute: 0
  Spatialize: 0
  SpatializePostEffects: 0
  Priority: 128
  DopplerLevel: 1
  MinDistance: 1
  MaxDistance: 37
  Pan2D: 0
  rolloffMode: 2
  BypassEffects: 0
  BypassListenerEffects: 0
  BypassReverbZones: 0
  rolloffCustomCurve:
    serializedVersion: 2
    m_Curve:
    - serializedVersion: 3
      time: 0.07018814
      value: 1
      inSlope: -10.0039835
      outSlope: -10.0039835
      tangentMode: 0
      weightedMode: 0
      inWeight: 0.33333334
      outWeight: 0.33333334
    - serializedVersion: 3
      time: 0.1729004
      value: 0.46014404
      inSlope: -2.5009959
      outSlope: -2.5009959
      tangentMode: 0
      weightedMode: 0
      inWeight: 0.33333334
      outWeight: 0.33333334
    - serializedVersion: 3
      time: 0.3593506
      value: 0.17427063
      inSlope: -0.62524897
      outSlope: -0.62524897
      tangentMode: 0
      weightedMode: 0
      inWeight: 0.33333334
      outWeight: 0.33333334
    - serializedVersion: 3
      time: 0.7241333
      value: 0.045288086
      inSlope: -0.15631224
      outSlope: -0.15631224
      tangentMode: 0
      weightedMode: 0
      inWeight: 0.33333334
      outWeight: 0.33333334
    - serializedVersion: 3
      time: 1
      value: 0
      inSlope: -0.10003988
      outSlope: -0.10003988
      tangentMode: 0
      weightedMode: 0
      inWeight: 0.33333334
      outWeight: 0.33333334
    m_PreInfinity: 2
    m_PostInfinity: 2
    m_RotationOrder: 0
  panLevelCustomCurve:
    serializedVersion: 2
    m_Curve:
    - serializedVersion: 3
      time: 0
      value: 1
      inSlope: 0
      outSlope: 0
      tangentMode: 0
      weightedMode: 0
      inWeight: 0.33333334
      outWeight: 0.33333334
    m_PreInfinity: 2
    m_PostInfinity: 2
    m_RotationOrder: 0
  spreadCustomCurve:
    serializedVersion: 2
    m_Curve:
    - serializedVersion: 3
      time: 0
      value: 0
      inSlope: 0
      outSlope: 0
      tangentMode: 0
      weightedMode: 0
      inWeight: 0.33333334
      outWeight: 0.33333334
    m_PreInfinity: 2
    m_PostInfinity: 2
    m_RotationOrder: 0
  reverbZoneMixCustomCurve:
    serializedVersion: 2
    m_Curve:
    - serializedVersion: 3
      time: 0
      value: 1
      inSlope: 0
      outSlope: 0
      tangentMode: 0
      weightedMode: 0
      inWeight: 0.33333334
      outWeight: 0.33333334
    m_PreInfinity: 2
    m_PostInfinity: 2
    m_RotationOrder: 0
--- !u!1 &6285390786098205082
GameObject:
  m_ObjectHideFlags: 0
  m_CorrespondingSourceObject: {fileID: 0}
  m_PrefabInstance: {fileID: 0}
  m_PrefabAsset: {fileID: 0}
  serializedVersion: 6
  m_Component:
  - component: {fileID: 1029030185871430005}
  - component: {fileID: 195122266821299751}
  m_Layer: 0
  m_Name: Sparks01
  m_TagString: SoundFX
  m_Icon: {fileID: 0}
  m_NavMeshLayer: 0
  m_StaticEditorFlags: 0
  m_IsActive: 1
--- !u!4 &1029030185871430005
Transform:
  m_ObjectHideFlags: 0
  m_CorrespondingSourceObject: {fileID: 0}
  m_PrefabInstance: {fileID: 0}
  m_PrefabAsset: {fileID: 0}
  m_GameObject: {fileID: 6285390786098205082}
  m_LocalRotation: {x: -0, y: -0, z: -0, w: 1}
  m_LocalPosition: {x: 0, y: 0, z: 0}
  m_LocalScale: {x: 1, y: 1, z: 1}
  m_Children: []
  m_Father: {fileID: 5630492256413423177}
  m_RootOrder: 50
  m_LocalEulerAnglesHint: {x: 0, y: 0, z: 0}
--- !u!82 &195122266821299751
AudioSource:
  m_ObjectHideFlags: 0
  m_CorrespondingSourceObject: {fileID: 0}
  m_PrefabInstance: {fileID: 0}
  m_PrefabAsset: {fileID: 0}
  m_GameObject: {fileID: 6285390786098205082}
  m_Enabled: 1
  serializedVersion: 4
  OutputAudioMixerGroup: {fileID: 24300001, guid: 94208a0928046438d9b8a00796e7a5a7,
    type: 2}
  m_audioClip: {fileID: 8300000, guid: c598fc6c20d1048b7b169387d49876a4, type: 3}
  m_PlayOnAwake: 0
  m_Volume: 0.36
  m_Pitch: 1
  Loop: 0
  Mute: 0
  Spatialize: 0
  SpatializePostEffects: 0
  Priority: 128
  DopplerLevel: 1
  MinDistance: 1
  MaxDistance: 37
  Pan2D: 0
  rolloffMode: 2
  BypassEffects: 0
  BypassListenerEffects: 0
  BypassReverbZones: 0
  rolloffCustomCurve:
    serializedVersion: 2
    m_Curve:
    - serializedVersion: 3
      time: 0.07018814
      value: 1
      inSlope: -10.0039835
      outSlope: -10.0039835
      tangentMode: 0
      weightedMode: 0
      inWeight: 0.33333334
      outWeight: 0.33333334
    - serializedVersion: 3
      time: 0.1729004
      value: 0.46014404
      inSlope: -2.5009959
      outSlope: -2.5009959
      tangentMode: 0
      weightedMode: 0
      inWeight: 0.33333334
      outWeight: 0.33333334
    - serializedVersion: 3
      time: 0.3593506
      value: 0.17427063
      inSlope: -0.62524897
      outSlope: -0.62524897
      tangentMode: 0
      weightedMode: 0
      inWeight: 0.33333334
      outWeight: 0.33333334
    - serializedVersion: 3
      time: 0.7241333
      value: 0.045288086
      inSlope: -0.15631224
      outSlope: -0.15631224
      tangentMode: 0
      weightedMode: 0
      inWeight: 0.33333334
      outWeight: 0.33333334
    - serializedVersion: 3
      time: 1
      value: 0
      inSlope: -0.10003988
      outSlope: -0.10003988
      tangentMode: 0
      weightedMode: 0
      inWeight: 0.33333334
      outWeight: 0.33333334
    m_PreInfinity: 2
    m_PostInfinity: 2
    m_RotationOrder: 0
  panLevelCustomCurve:
    serializedVersion: 2
    m_Curve:
    - serializedVersion: 3
      time: 0
      value: 1
      inSlope: 0
      outSlope: 0
      tangentMode: 0
      weightedMode: 0
      inWeight: 0.33333334
      outWeight: 0.33333334
    m_PreInfinity: 2
    m_PostInfinity: 2
    m_RotationOrder: 0
  spreadCustomCurve:
    serializedVersion: 2
    m_Curve:
    - serializedVersion: 3
      time: 0
      value: 0
      inSlope: 0
      outSlope: 0
      tangentMode: 0
      weightedMode: 0
      inWeight: 0.33333334
      outWeight: 0.33333334
    m_PreInfinity: 2
    m_PostInfinity: 2
    m_RotationOrder: 0
  reverbZoneMixCustomCurve:
    serializedVersion: 2
    m_Curve:
    - serializedVersion: 3
      time: 0
      value: 1
      inSlope: 0
      outSlope: 0
      tangentMode: 0
      weightedMode: 0
      inWeight: 0.33333334
      outWeight: 0.33333334
    m_PreInfinity: 2
    m_PostInfinity: 2
    m_RotationOrder: 0
--- !u!1 &6642623866675389532
GameObject:
  m_ObjectHideFlags: 0
  m_CorrespondingSourceObject: {fileID: 0}
  m_PrefabInstance: {fileID: 0}
  m_PrefabAsset: {fileID: 0}
  serializedVersion: 6
  m_Component:
  - component: {fileID: 8728052436851984597}
  - component: {fileID: 1241849958948957322}
  m_Layer: 0
  m_Name: Punch2
  m_TagString: SoundFX
  m_Icon: {fileID: 0}
  m_NavMeshLayer: 0
  m_StaticEditorFlags: 0
  m_IsActive: 1
--- !u!4 &8728052436851984597
Transform:
  m_ObjectHideFlags: 0
  m_CorrespondingSourceObject: {fileID: 0}
  m_PrefabInstance: {fileID: 0}
  m_PrefabAsset: {fileID: 0}
  m_GameObject: {fileID: 6642623866675389532}
  m_LocalRotation: {x: -0, y: -0, z: -0, w: 1}
  m_LocalPosition: {x: 0, y: 0, z: 0}
  m_LocalScale: {x: 1, y: 1, z: 1}
  m_Children: []
  m_Father: {fileID: 5630492256413423177}
  m_RootOrder: 47
  m_LocalEulerAnglesHint: {x: 0, y: 0, z: 0}
--- !u!82 &1241849958948957322
AudioSource:
  m_ObjectHideFlags: 0
  m_CorrespondingSourceObject: {fileID: 0}
  m_PrefabInstance: {fileID: 0}
  m_PrefabAsset: {fileID: 0}
  m_GameObject: {fileID: 6642623866675389532}
  m_Enabled: 1
  serializedVersion: 4
  OutputAudioMixerGroup: {fileID: 24300001, guid: 94208a0928046438d9b8a00796e7a5a7,
    type: 2}
  m_audioClip: {fileID: 8300000, guid: ce39e7a8b81b7124086eac09d425a077, type: 3}
  m_PlayOnAwake: 0
  m_Volume: 0.323
  m_Pitch: 1
  Loop: 0
  Mute: 0
  Spatialize: 0
  SpatializePostEffects: 0
  Priority: 128
  DopplerLevel: 1
  MinDistance: 1
  MaxDistance: 10
  Pan2D: 0
  rolloffMode: 2
  BypassEffects: 0
  BypassListenerEffects: 0
  BypassReverbZones: 0
  rolloffCustomCurve:
    serializedVersion: 2
    m_Curve:
    - serializedVersion: 3
      time: 0.07018814
      value: 1
      inSlope: -10.0039835
      outSlope: -10.0039835
      tangentMode: 0
      weightedMode: 0
      inWeight: 0.33333334
      outWeight: 0.33333334
    - serializedVersion: 3
      time: 0.1729004
      value: 0.46014404
      inSlope: -2.5009959
      outSlope: -2.5009959
      tangentMode: 0
      weightedMode: 0
      inWeight: 0.33333334
      outWeight: 0.33333334
    - serializedVersion: 3
      time: 0.3593506
      value: 0.17427063
      inSlope: -0.62524897
      outSlope: -0.62524897
      tangentMode: 0
      weightedMode: 0
      inWeight: 0.33333334
      outWeight: 0.33333334
    - serializedVersion: 3
      time: 0.7241333
      value: 0.045288086
      inSlope: -0.15631224
      outSlope: -0.15631224
      tangentMode: 0
      weightedMode: 0
      inWeight: 0.33333334
      outWeight: 0.33333334
    - serializedVersion: 3
      time: 1
      value: 0
      inSlope: -0.10003988
      outSlope: -0.10003988
      tangentMode: 0
      weightedMode: 0
      inWeight: 0.33333334
      outWeight: 0.33333334
    m_PreInfinity: 2
    m_PostInfinity: 2
    m_RotationOrder: 0
  panLevelCustomCurve:
    serializedVersion: 2
    m_Curve:
    - serializedVersion: 3
      time: 0
      value: 1
      inSlope: 0
      outSlope: 0
      tangentMode: 0
      weightedMode: 0
      inWeight: 0.33333334
      outWeight: 0.33333334
    m_PreInfinity: 2
    m_PostInfinity: 2
    m_RotationOrder: 0
  spreadCustomCurve:
    serializedVersion: 2
    m_Curve:
    - serializedVersion: 3
      time: 0
      value: 0
      inSlope: 0
      outSlope: 0
      tangentMode: 0
      weightedMode: 0
      inWeight: 0.33333334
      outWeight: 0.33333334
    m_PreInfinity: 2
    m_PostInfinity: 2
    m_RotationOrder: 0
  reverbZoneMixCustomCurve:
    serializedVersion: 2
    m_Curve:
    - serializedVersion: 3
      time: 0
      value: 1
      inSlope: 0
      outSlope: 0
      tangentMode: 0
      weightedMode: 0
      inWeight: 0.33333334
      outWeight: 0.33333334
    m_PreInfinity: 2
    m_PostInfinity: 2
    m_RotationOrder: 0
--- !u!1 &6932439280666587220
GameObject:
  m_ObjectHideFlags: 0
  m_CorrespondingSourceObject: {fileID: 0}
  m_PrefabInstance: {fileID: 0}
  m_PrefabAsset: {fileID: 0}
  serializedVersion: 6
  m_Component:
  - component: {fileID: 6851661933950471017}
  - component: {fileID: 7609496531825777584}
  m_Layer: 0
  m_Name: pickaxe3
  m_TagString: SoundFX
  m_Icon: {fileID: 0}
  m_NavMeshLayer: 0
  m_StaticEditorFlags: 0
  m_IsActive: 1
--- !u!4 &6851661933950471017
Transform:
  m_ObjectHideFlags: 0
  m_CorrespondingSourceObject: {fileID: 0}
  m_PrefabInstance: {fileID: 0}
  m_PrefabAsset: {fileID: 0}
  m_GameObject: {fileID: 6932439280666587220}
  m_LocalRotation: {x: -0, y: -0, z: -0, w: 1}
  m_LocalPosition: {x: 0, y: 0, z: 0}
  m_LocalScale: {x: 1, y: 1, z: 1}
  m_Children: []
  m_Father: {fileID: 5630492256413423177}
  m_RootOrder: 62
  m_LocalEulerAnglesHint: {x: 0, y: 0, z: 0}
--- !u!82 &7609496531825777584
AudioSource:
  m_ObjectHideFlags: 0
  m_CorrespondingSourceObject: {fileID: 0}
  m_PrefabInstance: {fileID: 0}
  m_PrefabAsset: {fileID: 0}
  m_GameObject: {fileID: 6932439280666587220}
  m_Enabled: 1
  serializedVersion: 4
  OutputAudioMixerGroup: {fileID: 24300001, guid: 94208a0928046438d9b8a00796e7a5a7,
    type: 2}
  m_audioClip: {fileID: 8300000, guid: 37f5328654ff54bc79173fab46834a72, type: 3}
  m_PlayOnAwake: 0
  m_Volume: 0.323
  m_Pitch: 1
  Loop: 0
  Mute: 0
  Spatialize: 0
  SpatializePostEffects: 0
  Priority: 128
  DopplerLevel: 1
  MinDistance: 1
  MaxDistance: 10
  Pan2D: 0
  rolloffMode: 2
  BypassEffects: 0
  BypassListenerEffects: 0
  BypassReverbZones: 0
  rolloffCustomCurve:
    serializedVersion: 2
    m_Curve:
    - serializedVersion: 3
      time: 0.07018814
      value: 1
      inSlope: -10.0039835
      outSlope: -10.0039835
      tangentMode: 0
      weightedMode: 0
      inWeight: 0.33333334
      outWeight: 0.33333334
    - serializedVersion: 3
      time: 0.1729004
      value: 0.46014404
      inSlope: -2.5009959
      outSlope: -2.5009959
      tangentMode: 0
      weightedMode: 0
      inWeight: 0.33333334
      outWeight: 0.33333334
    - serializedVersion: 3
      time: 0.3593506
      value: 0.17427063
      inSlope: -0.62524897
      outSlope: -0.62524897
      tangentMode: 0
      weightedMode: 0
      inWeight: 0.33333334
      outWeight: 0.33333334
    - serializedVersion: 3
      time: 0.7241333
      value: 0.045288086
      inSlope: -0.15631224
      outSlope: -0.15631224
      tangentMode: 0
      weightedMode: 0
      inWeight: 0.33333334
      outWeight: 0.33333334
    - serializedVersion: 3
      time: 1
      value: 0
      inSlope: -0.10003988
      outSlope: -0.10003988
      tangentMode: 0
      weightedMode: 0
      inWeight: 0.33333334
      outWeight: 0.33333334
    m_PreInfinity: 2
    m_PostInfinity: 2
    m_RotationOrder: 0
  panLevelCustomCurve:
    serializedVersion: 2
    m_Curve:
    - serializedVersion: 3
      time: 0
      value: 1
      inSlope: 0
      outSlope: 0
      tangentMode: 0
      weightedMode: 0
      inWeight: 0.33333334
      outWeight: 0.33333334
    m_PreInfinity: 2
    m_PostInfinity: 2
    m_RotationOrder: 0
  spreadCustomCurve:
    serializedVersion: 2
    m_Curve:
    - serializedVersion: 3
      time: 0
      value: 0
      inSlope: 0
      outSlope: 0
      tangentMode: 0
      weightedMode: 0
      inWeight: 0.33333334
      outWeight: 0.33333334
    m_PreInfinity: 2
    m_PostInfinity: 2
    m_RotationOrder: 0
  reverbZoneMixCustomCurve:
    serializedVersion: 2
    m_Curve:
    - serializedVersion: 3
      time: 0
      value: 1
      inSlope: 0
      outSlope: 0
      tangentMode: 0
      weightedMode: 0
      inWeight: 0.33333334
      outWeight: 0.33333334
    m_PreInfinity: 2
    m_PostInfinity: 2
    m_RotationOrder: 0
--- !u!1 &6937627560043733783
GameObject:
  m_ObjectHideFlags: 0
  m_CorrespondingSourceObject: {fileID: 0}
  m_PrefabInstance: {fileID: 0}
  m_PrefabAsset: {fileID: 0}
  serializedVersion: 6
  m_Component:
  - component: {fileID: 8006712005859528135}
  - component: {fileID: 4268529751119549466}
  m_Layer: 0
  m_Name: Punch1
  m_TagString: SoundFX
  m_Icon: {fileID: 0}
  m_NavMeshLayer: 0
  m_StaticEditorFlags: 0
  m_IsActive: 1
--- !u!4 &8006712005859528135
Transform:
  m_ObjectHideFlags: 0
  m_CorrespondingSourceObject: {fileID: 0}
  m_PrefabInstance: {fileID: 0}
  m_PrefabAsset: {fileID: 0}
  m_GameObject: {fileID: 6937627560043733783}
  m_LocalRotation: {x: -0, y: -0, z: -0, w: 1}
  m_LocalPosition: {x: 0, y: 0, z: 0}
  m_LocalScale: {x: 1, y: 1, z: 1}
  m_Children: []
  m_Father: {fileID: 5630492256413423177}
  m_RootOrder: 46
  m_LocalEulerAnglesHint: {x: 0, y: 0, z: 0}
--- !u!82 &4268529751119549466
AudioSource:
  m_ObjectHideFlags: 0
  m_CorrespondingSourceObject: {fileID: 0}
  m_PrefabInstance: {fileID: 0}
  m_PrefabAsset: {fileID: 0}
  m_GameObject: {fileID: 6937627560043733783}
  m_Enabled: 1
  serializedVersion: 4
  OutputAudioMixerGroup: {fileID: 24300001, guid: 94208a0928046438d9b8a00796e7a5a7,
    type: 2}
  m_audioClip: {fileID: 8300000, guid: b1e69619f37f71e47b084cbf25178ff7, type: 3}
  m_PlayOnAwake: 0
  m_Volume: 0.323
  m_Pitch: 1
  Loop: 0
  Mute: 0
  Spatialize: 0
  SpatializePostEffects: 0
  Priority: 128
  DopplerLevel: 1
  MinDistance: 1
  MaxDistance: 10
  Pan2D: 0
  rolloffMode: 2
  BypassEffects: 0
  BypassListenerEffects: 0
  BypassReverbZones: 0
  rolloffCustomCurve:
    serializedVersion: 2
    m_Curve:
    - serializedVersion: 3
      time: 0.07018814
      value: 1
      inSlope: -10.0039835
      outSlope: -10.0039835
      tangentMode: 0
      weightedMode: 0
      inWeight: 0.33333334
      outWeight: 0.33333334
    - serializedVersion: 3
      time: 0.1729004
      value: 0.46014404
      inSlope: -2.5009959
      outSlope: -2.5009959
      tangentMode: 0
      weightedMode: 0
      inWeight: 0.33333334
      outWeight: 0.33333334
    - serializedVersion: 3
      time: 0.3593506
      value: 0.17427063
      inSlope: -0.62524897
      outSlope: -0.62524897
      tangentMode: 0
      weightedMode: 0
      inWeight: 0.33333334
      outWeight: 0.33333334
    - serializedVersion: 3
      time: 0.7241333
      value: 0.045288086
      inSlope: -0.15631224
      outSlope: -0.15631224
      tangentMode: 0
      weightedMode: 0
      inWeight: 0.33333334
      outWeight: 0.33333334
    - serializedVersion: 3
      time: 1
      value: 0
      inSlope: -0.10003988
      outSlope: -0.10003988
      tangentMode: 0
      weightedMode: 0
      inWeight: 0.33333334
      outWeight: 0.33333334
    m_PreInfinity: 2
    m_PostInfinity: 2
    m_RotationOrder: 0
  panLevelCustomCurve:
    serializedVersion: 2
    m_Curve:
    - serializedVersion: 3
      time: 0
      value: 1
      inSlope: 0
      outSlope: 0
      tangentMode: 0
      weightedMode: 0
      inWeight: 0.33333334
      outWeight: 0.33333334
    m_PreInfinity: 2
    m_PostInfinity: 2
    m_RotationOrder: 0
  spreadCustomCurve:
    serializedVersion: 2
    m_Curve:
    - serializedVersion: 3
      time: 0
      value: 0
      inSlope: 0
      outSlope: 0
      tangentMode: 0
      weightedMode: 0
      inWeight: 0.33333334
      outWeight: 0.33333334
    m_PreInfinity: 2
    m_PostInfinity: 2
    m_RotationOrder: 0
  reverbZoneMixCustomCurve:
    serializedVersion: 2
    m_Curve:
    - serializedVersion: 3
      time: 0
      value: 1
      inSlope: 0
      outSlope: 0
      tangentMode: 0
      weightedMode: 0
      inWeight: 0.33333334
      outWeight: 0.33333334
    m_PreInfinity: 2
    m_PostInfinity: 2
    m_RotationOrder: 0
--- !u!1 &7420420544369644741
GameObject:
  m_ObjectHideFlags: 0
  m_CorrespondingSourceObject: {fileID: 0}
  m_PrefabInstance: {fileID: 0}
  m_PrefabAsset: {fileID: 0}
  serializedVersion: 6
  m_Component:
  - component: {fileID: 6730530166740706150}
  - component: {fileID: 7593476753661041909}
  m_Layer: 0
  m_Name: Handcuffs
  m_TagString: SoundFX
  m_Icon: {fileID: 0}
  m_NavMeshLayer: 0
  m_StaticEditorFlags: 0
  m_IsActive: 1
--- !u!4 &6730530166740706150
Transform:
  m_ObjectHideFlags: 0
  m_CorrespondingSourceObject: {fileID: 0}
  m_PrefabInstance: {fileID: 0}
  m_PrefabAsset: {fileID: 0}
  m_GameObject: {fileID: 7420420544369644741}
  m_LocalRotation: {x: -0, y: -0, z: -0, w: 1}
  m_LocalPosition: {x: 0, y: 0, z: 0}
  m_LocalScale: {x: 1, y: 1, z: 1}
  m_Children: []
  m_Father: {fileID: 5630492256413423177}
  m_RootOrder: 54
  m_LocalEulerAnglesHint: {x: 0, y: 0, z: 0}
--- !u!82 &7593476753661041909
AudioSource:
  m_ObjectHideFlags: 0
  m_CorrespondingSourceObject: {fileID: 0}
  m_PrefabInstance: {fileID: 0}
  m_PrefabAsset: {fileID: 0}
  m_GameObject: {fileID: 7420420544369644741}
  m_Enabled: 1
  serializedVersion: 4
  OutputAudioMixerGroup: {fileID: 24300001, guid: 94208a0928046438d9b8a00796e7a5a7,
    type: 2}
  m_audioClip: {fileID: 8300000, guid: 5fb30dc67af1d5d4eab668eafcd412e7, type: 3}
  m_PlayOnAwake: 0
  m_Volume: 0.36
  m_Pitch: 1
  Loop: 0
  Mute: 0
  Spatialize: 0
  SpatializePostEffects: 0
  Priority: 128
  DopplerLevel: 1
  MinDistance: 1
  MaxDistance: 37
  Pan2D: 0
  rolloffMode: 2
  BypassEffects: 0
  BypassListenerEffects: 0
  BypassReverbZones: 0
  rolloffCustomCurve:
    serializedVersion: 2
    m_Curve:
    - serializedVersion: 3
      time: 0.07018814
      value: 1
      inSlope: -10.0039835
      outSlope: -10.0039835
      tangentMode: 0
      weightedMode: 0
      inWeight: 0.33333334
      outWeight: 0.33333334
    - serializedVersion: 3
      time: 0.1729004
      value: 0.46014404
      inSlope: -2.5009959
      outSlope: -2.5009959
      tangentMode: 0
      weightedMode: 0
      inWeight: 0.33333334
      outWeight: 0.33333334
    - serializedVersion: 3
      time: 0.3593506
      value: 0.17427063
      inSlope: -0.62524897
      outSlope: -0.62524897
      tangentMode: 0
      weightedMode: 0
      inWeight: 0.33333334
      outWeight: 0.33333334
    - serializedVersion: 3
      time: 0.7241333
      value: 0.045288086
      inSlope: -0.15631224
      outSlope: -0.15631224
      tangentMode: 0
      weightedMode: 0
      inWeight: 0.33333334
      outWeight: 0.33333334
    - serializedVersion: 3
      time: 1
      value: 0
      inSlope: -0.10003988
      outSlope: -0.10003988
      tangentMode: 0
      weightedMode: 0
      inWeight: 0.33333334
      outWeight: 0.33333334
    m_PreInfinity: 2
    m_PostInfinity: 2
    m_RotationOrder: 0
  panLevelCustomCurve:
    serializedVersion: 2
    m_Curve:
    - serializedVersion: 3
      time: 0
      value: 1
      inSlope: 0
      outSlope: 0
      tangentMode: 0
      weightedMode: 0
      inWeight: 0.33333334
      outWeight: 0.33333334
    m_PreInfinity: 2
    m_PostInfinity: 2
    m_RotationOrder: 0
  spreadCustomCurve:
    serializedVersion: 2
    m_Curve:
    - serializedVersion: 3
      time: 0
      value: 0
      inSlope: 0
      outSlope: 0
      tangentMode: 0
      weightedMode: 0
      inWeight: 0.33333334
      outWeight: 0.33333334
    m_PreInfinity: 2
    m_PostInfinity: 2
    m_RotationOrder: 0
  reverbZoneMixCustomCurve:
    serializedVersion: 2
    m_Curve:
    - serializedVersion: 3
      time: 0
      value: 1
      inSlope: 0
      outSlope: 0
      tangentMode: 0
      weightedMode: 0
      inWeight: 0.33333334
      outWeight: 0.33333334
    m_PreInfinity: 2
    m_PostInfinity: 2
    m_RotationOrder: 0
--- !u!1 &7714180076405620329
GameObject:
  m_ObjectHideFlags: 0
  m_CorrespondingSourceObject: {fileID: 0}
  m_PrefabInstance: {fileID: 0}
  m_PrefabAsset: {fileID: 0}
  serializedVersion: 6
  m_Component:
  - component: {fileID: 2661024187881787740}
  - component: {fileID: 7517277008606592713}
  m_Layer: 0
  m_Name: zip
  m_TagString: SoundFX
  m_Icon: {fileID: 0}
  m_NavMeshLayer: 0
  m_StaticEditorFlags: 0
  m_IsActive: 1
--- !u!4 &2661024187881787740
Transform:
  m_ObjectHideFlags: 0
  m_CorrespondingSourceObject: {fileID: 0}
  m_PrefabInstance: {fileID: 0}
  m_PrefabAsset: {fileID: 0}
  m_GameObject: {fileID: 7714180076405620329}
  m_LocalRotation: {x: -0, y: -0, z: -0, w: 1}
  m_LocalPosition: {x: 0, y: 0, z: 0}
  m_LocalScale: {x: 1, y: 1, z: 1}
  m_Children: []
  m_Father: {fileID: 5630492256413423177}
  m_RootOrder: 59
  m_LocalEulerAnglesHint: {x: 0, y: 0, z: 0}
--- !u!82 &7517277008606592713
AudioSource:
  m_ObjectHideFlags: 0
  m_CorrespondingSourceObject: {fileID: 0}
  m_PrefabInstance: {fileID: 0}
  m_PrefabAsset: {fileID: 0}
  m_GameObject: {fileID: 7714180076405620329}
  m_Enabled: 1
  serializedVersion: 4
  OutputAudioMixerGroup: {fileID: 24300001, guid: 94208a0928046438d9b8a00796e7a5a7,
    type: 2}
  m_audioClip: {fileID: 8300000, guid: 4536beb5d5e8346a69fc314ef95c25a5, type: 3}
  m_PlayOnAwake: 0
  m_Volume: 0.2
  m_Pitch: 1
  Loop: 0
  Mute: 0
  Spatialize: 0
  SpatializePostEffects: 0
  Priority: 128
  DopplerLevel: 1
  MinDistance: 1
  MaxDistance: 30
  Pan2D: 0
  rolloffMode: 2
  BypassEffects: 0
  BypassListenerEffects: 0
  BypassReverbZones: 0
  rolloffCustomCurve:
    serializedVersion: 2
    m_Curve:
    - serializedVersion: 3
      time: 0.033333335
      value: 1
      inSlope: -30.011993
      outSlope: -30.011993
      tangentMode: 0
      weightedMode: 0
      inWeight: 0.33333334
      outWeight: 0.33333334
    - serializedVersion: 3
      time: 0.06666667
      value: 0.5
      inSlope: -7.5029984
      outSlope: -7.5029984
      tangentMode: 0
      weightedMode: 0
      inWeight: 0.33333334
      outWeight: 0.33333334
    - serializedVersion: 3
      time: 0.13333334
      value: 0.25
      inSlope: -1.8757496
      outSlope: -1.8757496
      tangentMode: 0
      weightedMode: 0
      inWeight: 0.33333334
      outWeight: 0.33333334
    - serializedVersion: 3
      time: 0.26666668
      value: 0.125
      inSlope: -0.4689374
      outSlope: -0.4689374
      tangentMode: 0
      weightedMode: 0
      inWeight: 0.33333334
      outWeight: 0.33333334
    - serializedVersion: 3
      time: 0.53333336
      value: 0.0625
      inSlope: -0.11723435
      outSlope: -0.11723435
      tangentMode: 0
      weightedMode: 0
      inWeight: 0.33333334
      outWeight: 0.33333334
    - serializedVersion: 3
      time: 1
      value: 0
      inSlope: -0.033346657
      outSlope: -0.033346657
      tangentMode: 0
      weightedMode: 0
      inWeight: 0.33333334
      outWeight: 0.33333334
    m_PreInfinity: 2
    m_PostInfinity: 2
    m_RotationOrder: 0
  panLevelCustomCurve:
    serializedVersion: 2
    m_Curve:
    - serializedVersion: 3
      time: 0
      value: 1
      inSlope: 0
      outSlope: 0
      tangentMode: 0
      weightedMode: 0
      inWeight: 0.33333334
      outWeight: 0.33333334
    m_PreInfinity: 2
    m_PostInfinity: 2
    m_RotationOrder: 0
  spreadCustomCurve:
    serializedVersion: 2
    m_Curve:
    - serializedVersion: 3
      time: 0
      value: 0
      inSlope: 0
      outSlope: 0
      tangentMode: 0
      weightedMode: 0
      inWeight: 0.33333334
      outWeight: 0.33333334
    m_PreInfinity: 2
    m_PostInfinity: 2
    m_RotationOrder: 0
  reverbZoneMixCustomCurve:
    serializedVersion: 2
    m_Curve:
    - serializedVersion: 3
      time: 0
      value: 1
      inSlope: 0
      outSlope: 0
      tangentMode: 0
      weightedMode: 0
      inWeight: 0.33333334
      outWeight: 0.33333334
    m_PreInfinity: 2
    m_PostInfinity: 2
    m_RotationOrder: 0
--- !u!1 &8025736982421282124
GameObject:
  m_ObjectHideFlags: 0
  m_CorrespondingSourceObject: {fileID: 0}
  m_PrefabInstance: {fileID: 0}
  m_PrefabAsset: {fileID: 0}
  serializedVersion: 6
  m_Component:
  - component: {fileID: 1866275135141696312}
  - component: {fileID: 1544377530633310514}
  m_Layer: 0
  m_Name: pickaxe2
  m_TagString: SoundFX
  m_Icon: {fileID: 0}
  m_NavMeshLayer: 0
  m_StaticEditorFlags: 0
  m_IsActive: 1
--- !u!4 &1866275135141696312
Transform:
  m_ObjectHideFlags: 0
  m_CorrespondingSourceObject: {fileID: 0}
  m_PrefabInstance: {fileID: 0}
  m_PrefabAsset: {fileID: 0}
  m_GameObject: {fileID: 8025736982421282124}
  m_LocalRotation: {x: -0, y: -0, z: -0, w: 1}
  m_LocalPosition: {x: 0, y: 0, z: 0}
  m_LocalScale: {x: 1, y: 1, z: 1}
  m_Children: []
  m_Father: {fileID: 5630492256413423177}
  m_RootOrder: 61
  m_LocalEulerAnglesHint: {x: 0, y: 0, z: 0}
--- !u!82 &1544377530633310514
AudioSource:
  m_ObjectHideFlags: 0
  m_CorrespondingSourceObject: {fileID: 0}
  m_PrefabInstance: {fileID: 0}
  m_PrefabAsset: {fileID: 0}
  m_GameObject: {fileID: 8025736982421282124}
  m_Enabled: 1
  serializedVersion: 4
  OutputAudioMixerGroup: {fileID: 24300001, guid: 94208a0928046438d9b8a00796e7a5a7,
    type: 2}
  m_audioClip: {fileID: 8300000, guid: 99cfce81150c741769a42ba1382302d5, type: 3}
  m_PlayOnAwake: 0
  m_Volume: 0.323
  m_Pitch: 1
  Loop: 0
  Mute: 0
  Spatialize: 0
  SpatializePostEffects: 0
  Priority: 128
  DopplerLevel: 1
  MinDistance: 1
  MaxDistance: 10
  Pan2D: 0
  rolloffMode: 2
  BypassEffects: 0
  BypassListenerEffects: 0
  BypassReverbZones: 0
  rolloffCustomCurve:
    serializedVersion: 2
    m_Curve:
    - serializedVersion: 3
      time: 0.07018814
      value: 1
      inSlope: -10.0039835
      outSlope: -10.0039835
      tangentMode: 0
      weightedMode: 0
      inWeight: 0.33333334
      outWeight: 0.33333334
    - serializedVersion: 3
      time: 0.1729004
      value: 0.46014404
      inSlope: -2.5009959
      outSlope: -2.5009959
      tangentMode: 0
      weightedMode: 0
      inWeight: 0.33333334
      outWeight: 0.33333334
    - serializedVersion: 3
      time: 0.3593506
      value: 0.17427063
      inSlope: -0.62524897
      outSlope: -0.62524897
      tangentMode: 0
      weightedMode: 0
      inWeight: 0.33333334
      outWeight: 0.33333334
    - serializedVersion: 3
      time: 0.7241333
      value: 0.045288086
      inSlope: -0.15631224
      outSlope: -0.15631224
      tangentMode: 0
      weightedMode: 0
      inWeight: 0.33333334
      outWeight: 0.33333334
    - serializedVersion: 3
      time: 1
      value: 0
      inSlope: -0.10003988
      outSlope: -0.10003988
      tangentMode: 0
      weightedMode: 0
      inWeight: 0.33333334
      outWeight: 0.33333334
    m_PreInfinity: 2
    m_PostInfinity: 2
    m_RotationOrder: 0
  panLevelCustomCurve:
    serializedVersion: 2
    m_Curve:
    - serializedVersion: 3
      time: 0
      value: 1
      inSlope: 0
      outSlope: 0
      tangentMode: 0
      weightedMode: 0
      inWeight: 0.33333334
      outWeight: 0.33333334
    m_PreInfinity: 2
    m_PostInfinity: 2
    m_RotationOrder: 0
  spreadCustomCurve:
    serializedVersion: 2
    m_Curve:
    - serializedVersion: 3
      time: 0
      value: 0
      inSlope: 0
      outSlope: 0
      tangentMode: 0
      weightedMode: 0
      inWeight: 0.33333334
      outWeight: 0.33333334
    m_PreInfinity: 2
    m_PostInfinity: 2
    m_RotationOrder: 0
  reverbZoneMixCustomCurve:
    serializedVersion: 2
    m_Curve:
    - serializedVersion: 3
      time: 0
      value: 1
      inSlope: 0
      outSlope: 0
      tangentMode: 0
      weightedMode: 0
      inWeight: 0.33333334
      outWeight: 0.33333334
    m_PreInfinity: 2
    m_PostInfinity: 2
    m_RotationOrder: 0
--- !u!1 &8428269723410661615
GameObject:
  m_ObjectHideFlags: 0
  m_CorrespondingSourceObject: {fileID: 0}
  m_PrefabInstance: {fileID: 0}
  m_PrefabAsset: {fileID: 0}
  serializedVersion: 6
  m_Component:
  - component: {fileID: 2244570844546652694}
  - component: {fileID: 4290114089132193390}
  m_Layer: 0
  m_Name: ThudSwoosh
  m_TagString: SoundFX
  m_Icon: {fileID: 0}
  m_NavMeshLayer: 0
  m_StaticEditorFlags: 0
  m_IsActive: 1
--- !u!4 &2244570844546652694
Transform:
  m_ObjectHideFlags: 0
  m_CorrespondingSourceObject: {fileID: 0}
  m_PrefabInstance: {fileID: 0}
  m_PrefabAsset: {fileID: 0}
  m_GameObject: {fileID: 8428269723410661615}
  m_LocalRotation: {x: -0, y: -0, z: -0, w: 1}
  m_LocalPosition: {x: 0, y: 0, z: 0}
  m_LocalScale: {x: 1, y: 1, z: 1}
  m_Children: []
  m_Father: {fileID: 5630492256413423177}
  m_RootOrder: 44
  m_LocalEulerAnglesHint: {x: 0, y: 0, z: 0}
--- !u!82 &4290114089132193390
AudioSource:
  m_ObjectHideFlags: 0
  m_CorrespondingSourceObject: {fileID: 0}
  m_PrefabInstance: {fileID: 0}
  m_PrefabAsset: {fileID: 0}
  m_GameObject: {fileID: 8428269723410661615}
  m_Enabled: 1
  serializedVersion: 4
  OutputAudioMixerGroup: {fileID: 24300001, guid: 94208a0928046438d9b8a00796e7a5a7,
    type: 2}
  m_audioClip: {fileID: 8300000, guid: e19df7a49361aea48a7e94982079bbfb, type: 3}
  m_PlayOnAwake: 0
  m_Volume: 0.323
  m_Pitch: 1
  Loop: 0
  Mute: 0
  Spatialize: 0
  SpatializePostEffects: 0
  Priority: 128
  DopplerLevel: 1
  MinDistance: 1
  MaxDistance: 10
  Pan2D: 0
  rolloffMode: 2
  BypassEffects: 0
  BypassListenerEffects: 0
  BypassReverbZones: 0
  rolloffCustomCurve:
    serializedVersion: 2
    m_Curve:
    - serializedVersion: 3
      time: 0.07018814
      value: 1
      inSlope: -10.0039835
      outSlope: -10.0039835
      tangentMode: 0
      weightedMode: 0
      inWeight: 0.33333334
      outWeight: 0.33333334
    - serializedVersion: 3
      time: 0.1729004
      value: 0.46014404
      inSlope: -2.5009959
      outSlope: -2.5009959
      tangentMode: 0
      weightedMode: 0
      inWeight: 0.33333334
      outWeight: 0.33333334
    - serializedVersion: 3
      time: 0.3593506
      value: 0.17427063
      inSlope: -0.62524897
      outSlope: -0.62524897
      tangentMode: 0
      weightedMode: 0
      inWeight: 0.33333334
      outWeight: 0.33333334
    - serializedVersion: 3
      time: 0.7241333
      value: 0.045288086
      inSlope: -0.15631224
      outSlope: -0.15631224
      tangentMode: 0
      weightedMode: 0
      inWeight: 0.33333334
      outWeight: 0.33333334
    - serializedVersion: 3
      time: 1
      value: 0
      inSlope: -0.10003988
      outSlope: -0.10003988
      tangentMode: 0
      weightedMode: 0
      inWeight: 0.33333334
      outWeight: 0.33333334
    m_PreInfinity: 2
    m_PostInfinity: 2
    m_RotationOrder: 0
  panLevelCustomCurve:
    serializedVersion: 2
    m_Curve:
    - serializedVersion: 3
      time: 0
      value: 1
      inSlope: 0
      outSlope: 0
      tangentMode: 0
      weightedMode: 0
      inWeight: 0.33333334
      outWeight: 0.33333334
    m_PreInfinity: 2
    m_PostInfinity: 2
    m_RotationOrder: 0
  spreadCustomCurve:
    serializedVersion: 2
    m_Curve:
    - serializedVersion: 3
      time: 0
      value: 0
      inSlope: 0
      outSlope: 0
      tangentMode: 0
      weightedMode: 0
      inWeight: 0.33333334
      outWeight: 0.33333334
    m_PreInfinity: 2
    m_PostInfinity: 2
    m_RotationOrder: 0
  reverbZoneMixCustomCurve:
    serializedVersion: 2
    m_Curve:
    - serializedVersion: 3
      time: 0
      value: 1
      inSlope: 0
      outSlope: 0
      tangentMode: 0
      weightedMode: 0
      inWeight: 0.33333334
      outWeight: 0.33333334
    m_PreInfinity: 2
    m_PostInfinity: 2
    m_RotationOrder: 0
--- !u!1 &8638922440350123015
GameObject:
  m_ObjectHideFlags: 0
  m_CorrespondingSourceObject: {fileID: 0}
  m_PrefabInstance: {fileID: 0}
  m_PrefabAsset: {fileID: 0}
  serializedVersion: 6
  m_Component:
  - component: {fileID: 361486940905697550}
  - component: {fileID: 8383871632300573732}
  m_Layer: 0
  m_Name: Sparks02
  m_TagString: SoundFX
  m_Icon: {fileID: 0}
  m_NavMeshLayer: 0
  m_StaticEditorFlags: 0
  m_IsActive: 1
--- !u!4 &361486940905697550
Transform:
  m_ObjectHideFlags: 0
  m_CorrespondingSourceObject: {fileID: 0}
  m_PrefabInstance: {fileID: 0}
  m_PrefabAsset: {fileID: 0}
  m_GameObject: {fileID: 8638922440350123015}
  m_LocalRotation: {x: -0, y: -0, z: -0, w: 1}
  m_LocalPosition: {x: 0, y: 0, z: 0}
  m_LocalScale: {x: 1, y: 1, z: 1}
  m_Children: []
  m_Father: {fileID: 5630492256413423177}
  m_RootOrder: 51
  m_LocalEulerAnglesHint: {x: 0, y: 0, z: 0}
--- !u!82 &8383871632300573732
AudioSource:
  m_ObjectHideFlags: 0
  m_CorrespondingSourceObject: {fileID: 0}
  m_PrefabInstance: {fileID: 0}
  m_PrefabAsset: {fileID: 0}
  m_GameObject: {fileID: 8638922440350123015}
  m_Enabled: 1
  serializedVersion: 4
  OutputAudioMixerGroup: {fileID: 24300001, guid: 94208a0928046438d9b8a00796e7a5a7,
    type: 2}
  m_audioClip: {fileID: 8300000, guid: 3941ea1d20b5c42caabed22d70f16013, type: 3}
  m_PlayOnAwake: 0
  m_Volume: 0.36
  m_Pitch: 1
  Loop: 0
  Mute: 0
  Spatialize: 0
  SpatializePostEffects: 0
  Priority: 128
  DopplerLevel: 1
  MinDistance: 1
  MaxDistance: 37
  Pan2D: 0
  rolloffMode: 2
  BypassEffects: 0
  BypassListenerEffects: 0
  BypassReverbZones: 0
  rolloffCustomCurve:
    serializedVersion: 2
    m_Curve:
    - serializedVersion: 3
      time: 0.07018814
      value: 1
      inSlope: -10.0039835
      outSlope: -10.0039835
      tangentMode: 0
      weightedMode: 0
      inWeight: 0.33333334
      outWeight: 0.33333334
    - serializedVersion: 3
      time: 0.1729004
      value: 0.46014404
      inSlope: -2.5009959
      outSlope: -2.5009959
      tangentMode: 0
      weightedMode: 0
      inWeight: 0.33333334
      outWeight: 0.33333334
    - serializedVersion: 3
      time: 0.3593506
      value: 0.17427063
      inSlope: -0.62524897
      outSlope: -0.62524897
      tangentMode: 0
      weightedMode: 0
      inWeight: 0.33333334
      outWeight: 0.33333334
    - serializedVersion: 3
      time: 0.7241333
      value: 0.045288086
      inSlope: -0.15631224
      outSlope: -0.15631224
      tangentMode: 0
      weightedMode: 0
      inWeight: 0.33333334
      outWeight: 0.33333334
    - serializedVersion: 3
      time: 1
      value: 0
      inSlope: -0.10003988
      outSlope: -0.10003988
      tangentMode: 0
      weightedMode: 0
      inWeight: 0.33333334
      outWeight: 0.33333334
    m_PreInfinity: 2
    m_PostInfinity: 2
    m_RotationOrder: 0
  panLevelCustomCurve:
    serializedVersion: 2
    m_Curve:
    - serializedVersion: 3
      time: 0
      value: 1
      inSlope: 0
      outSlope: 0
      tangentMode: 0
      weightedMode: 0
      inWeight: 0.33333334
      outWeight: 0.33333334
    m_PreInfinity: 2
    m_PostInfinity: 2
    m_RotationOrder: 0
  spreadCustomCurve:
    serializedVersion: 2
    m_Curve:
    - serializedVersion: 3
      time: 0
      value: 0
      inSlope: 0
      outSlope: 0
      tangentMode: 0
      weightedMode: 0
      inWeight: 0.33333334
      outWeight: 0.33333334
    m_PreInfinity: 2
    m_PostInfinity: 2
    m_RotationOrder: 0
  reverbZoneMixCustomCurve:
    serializedVersion: 2
    m_Curve:
    - serializedVersion: 3
      time: 0
      value: 1
      inSlope: 0
      outSlope: 0
      tangentMode: 0
      weightedMode: 0
      inWeight: 0.33333334
      outWeight: 0.33333334
    m_PreInfinity: 2
    m_PostInfinity: 2
    m_RotationOrder: 0<|MERGE_RESOLUTION|>--- conflicted
+++ resolved
@@ -8723,11 +8723,8 @@
   - {fileID: 7404456109231558053}
   - {fileID: 1516050156979410904}
   - {fileID: 2968370921999599439}
-<<<<<<< HEAD
   - {fileID: 2658236004763317763}
-=======
   - {fileID: 7471281007072594160}
->>>>>>> 2a7709de
   m_Father: {fileID: 0}
   m_RootOrder: 0
   m_LocalEulerAnglesHint: {x: 0, y: 0, z: 0}

--- conflicted
+++ resolved
@@ -44,10 +44,6 @@
   m_Script: {fileID: 11500000, guid: 9bdd149a73a974c77bd23df0cb28c844, type: 3}
   m_Name: 
   m_EditorClassIdentifier: 
-<<<<<<< HEAD
-  AllowedOccupations: {fileID: 11400000, guid: 372aeb2f97f7d4617b83a6e8fe6adb92, type: 2}
-=======
->>>>>>> 90abff99
   counting: 0
   Occupations:
   - {fileID: 1907548023066798, guid: 21b1766adb51e3349890b2d2f9db3227, type: 3}
@@ -100,10 +96,7 @@
   CentComm: {fileID: 5244294626086762232}
   primaryEscapeShuttle: {fileID: 0}
   AllGameModes: []
-<<<<<<< HEAD
-=======
   GameModeData: {fileID: 11400000, guid: 050782fd4c93a164e8100c4c7183d5b3, type: 2}
->>>>>>> 90abff99
   SecretGameMode: 1
   CurrentRoundState: 0
 --- !u!114 &5244294626086762232

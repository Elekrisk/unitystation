%YAML 1.1
%TAG !u! tag:unity3d.com,2011:
--- !u!1 &8556012415927023653
GameObject:
  m_ObjectHideFlags: 0
  m_CorrespondingSourceObject: {fileID: 0}
  m_PrefabInstance: {fileID: 0}
  m_PrefabAsset: {fileID: 0}
  serializedVersion: 6
  m_Component:
  - component: {fileID: 8477453064810230755}
  - component: {fileID: 8479168960308294125}
  - component: {fileID: 8588046767562600093}
  - component: {fileID: 8587267887451654735}
  - component: {fileID: 8584931573415875449}
  m_Layer: 5
  m_Name: DragObj
  m_TagString: Untagged
  m_Icon: {fileID: 0}
  m_NavMeshLayer: 0
  m_StaticEditorFlags: 0
  m_IsActive: 1
--- !u!224 &8477453064810230755
RectTransform:
  m_ObjectHideFlags: 0
  m_CorrespondingSourceObject: {fileID: 0}
  m_PrefabInstance: {fileID: 0}
  m_PrefabAsset: {fileID: 0}
  m_GameObject: {fileID: 8556012415927023653}
  m_LocalRotation: {x: 0, y: 0, z: 0, w: 1}
  m_LocalPosition: {x: 0, y: 0, z: 0}
  m_LocalScale: {x: 1.4, y: 1.4, z: 1}
  m_Children: []
  m_Father: {fileID: 8477873563237347343}
  m_RootOrder: 0
  m_LocalEulerAnglesHint: {x: 0, y: 0, z: 0}
  m_AnchorMin: {x: 0.5, y: 0.5}
  m_AnchorMax: {x: 0.5, y: 0.5}
  m_AnchoredPosition: {x: 0, y: 0}
  m_SizeDelta: {x: 64, y: 64}
  m_Pivot: {x: 0.5, y: 0.5}
--- !u!222 &8479168960308294125
CanvasRenderer:
  m_ObjectHideFlags: 0
  m_CorrespondingSourceObject: {fileID: 0}
  m_PrefabInstance: {fileID: 0}
  m_PrefabAsset: {fileID: 0}
  m_GameObject: {fileID: 8556012415927023653}
  m_CullTransparentMesh: 0
--- !u!114 &8588046767562600093
MonoBehaviour:
  m_ObjectHideFlags: 0
  m_CorrespondingSourceObject: {fileID: 0}
  m_PrefabInstance: {fileID: 0}
  m_PrefabAsset: {fileID: 0}
  m_GameObject: {fileID: 8556012415927023653}
  m_Enabled: 0
  m_EditorHideFlags: 0
  m_Script: {fileID: 11500000, guid: fe87c0e1cc204ed48ad3b37840f39efc, type: 3}
  m_Name: 
  m_EditorClassIdentifier: 
  m_Material: {fileID: 0}
  m_Color: {r: 1, g: 1, b: 1, a: 1}
  m_RaycastTarget: 0
  m_OnCullStateChanged:
    m_PersistentCalls:
      m_Calls: []
  m_Sprite: {fileID: 0}
  m_Type: 0
  m_PreserveAspect: 0
  m_FillCenter: 1
  m_FillMethod: 4
  m_FillAmount: 1
  m_FillClockwise: 1
  m_FillOrigin: 0
  m_UseSpriteMesh: 0
  m_PixelsPerUnitMultiplier: 1
--- !u!114 &8587267887451654735
MonoBehaviour:
  m_ObjectHideFlags: 0
  m_CorrespondingSourceObject: {fileID: 0}
  m_PrefabInstance: {fileID: 0}
  m_PrefabAsset: {fileID: 0}
  m_GameObject: {fileID: 8556012415927023653}
  m_Enabled: 1
  m_EditorHideFlags: 0
  m_Script: {fileID: 11500000, guid: 07a3f609417154310a6127484d55b560, type: 3}
  m_Name: 
  m_EditorClassIdentifier: 
--- !u!114 &8584931573415875449
MonoBehaviour:
  m_ObjectHideFlags: 0
  m_CorrespondingSourceObject: {fileID: 0}
  m_PrefabInstance: {fileID: 0}
  m_PrefabAsset: {fileID: 0}
  m_GameObject: {fileID: 8556012415927023653}
  m_Enabled: 0
  m_EditorHideFlags: 0
  m_Script: {fileID: 11500000, guid: cfabb0440166ab443bba8876756fdfa9, type: 3}
  m_Name: 
  m_EditorClassIdentifier: 
  m_EffectColor: {r: 0, g: 0, b: 0, a: 0.5}
  m_EffectDistance: {x: 3, y: -3}
  m_UseGraphicAlpha: 1
--- !u!1 &8556067798757632551
GameObject:
  m_ObjectHideFlags: 0
  m_CorrespondingSourceObject: {fileID: 0}
  m_PrefabInstance: {fileID: 0}
  m_PrefabAsset: {fileID: 0}
  serializedVersion: 6
  m_Component:
  - component: {fileID: 8477671496310477809}
  - component: {fileID: 8479875106918509383}
  - component: {fileID: 8584947470833621227}
  m_Layer: 5
  m_Name: DisplayObject
  m_TagString: Untagged
  m_Icon: {fileID: 0}
  m_NavMeshLayer: 0
  m_StaticEditorFlags: 0
  m_IsActive: 1
--- !u!224 &8477671496310477809
RectTransform:
  m_ObjectHideFlags: 0
  m_CorrespondingSourceObject: {fileID: 0}
  m_PrefabInstance: {fileID: 0}
  m_PrefabAsset: {fileID: 0}
  m_GameObject: {fileID: 8556067798757632551}
  m_LocalRotation: {x: 0, y: 0, z: 0, w: 1}
  m_LocalPosition: {x: 0, y: 0, z: 0}
  m_LocalScale: {x: 1, y: 1, z: 1}
  m_Children: []
  m_Father: {fileID: 8477783296738153457}
  m_RootOrder: 1
  m_LocalEulerAnglesHint: {x: 0, y: 0, z: 0}
  m_AnchorMin: {x: 0, y: 0}
  m_AnchorMax: {x: 1, y: 1}
  m_AnchoredPosition: {x: 0, y: 0}
  m_SizeDelta: {x: 0, y: 0.5999756}
  m_Pivot: {x: 0.5, y: 0.5}
--- !u!222 &8479875106918509383
CanvasRenderer:
  m_ObjectHideFlags: 0
  m_CorrespondingSourceObject: {fileID: 0}
  m_PrefabInstance: {fileID: 0}
  m_PrefabAsset: {fileID: 0}
  m_GameObject: {fileID: 8556067798757632551}
  m_CullTransparentMesh: 0
--- !u!114 &8584947470833621227
MonoBehaviour:
  m_ObjectHideFlags: 0
  m_CorrespondingSourceObject: {fileID: 0}
  m_PrefabInstance: {fileID: 0}
  m_PrefabAsset: {fileID: 0}
  m_GameObject: {fileID: 8556067798757632551}
  m_Enabled: 1
  m_EditorHideFlags: 0
  m_Script: {fileID: 11500000, guid: fe87c0e1cc204ed48ad3b37840f39efc, type: 3}
  m_Name: 
  m_EditorClassIdentifier: 
  m_Material: {fileID: 0}
  m_Color: {r: 1, g: 1, b: 1, a: 1}
  m_RaycastTarget: 1
  m_OnCullStateChanged:
    m_PersistentCalls:
      m_Calls: []
  m_Sprite: {fileID: 0}
  m_Type: 0
  m_PreserveAspect: 0
  m_FillCenter: 1
  m_FillMethod: 4
  m_FillAmount: 1
  m_FillClockwise: 1
  m_FillOrigin: 0
  m_UseSpriteMesh: 0
  m_PixelsPerUnitMultiplier: 1
--- !u!1 &8556193154400067053
GameObject:
  m_ObjectHideFlags: 0
  m_CorrespondingSourceObject: {fileID: 0}
  m_PrefabInstance: {fileID: 0}
  m_PrefabAsset: {fileID: 0}
  serializedVersion: 6
  m_Component:
  - component: {fileID: 8477863544061403621}
  - component: {fileID: 8479272839170535753}
  - component: {fileID: 8584885710585031359}
  m_Layer: 5
  m_Name: Placeholder (2)
  m_TagString: Untagged
  m_Icon: {fileID: 0}
  m_NavMeshLayer: 0
  m_StaticEditorFlags: 0
  m_IsActive: 0
--- !u!224 &8477863544061403621
RectTransform:
  m_ObjectHideFlags: 0
  m_CorrespondingSourceObject: {fileID: 0}
  m_PrefabInstance: {fileID: 0}
  m_PrefabAsset: {fileID: 0}
  m_GameObject: {fileID: 8556193154400067053}
  m_LocalRotation: {x: -0, y: -0, z: -0, w: 1}
  m_LocalPosition: {x: 0, y: 0, z: 0}
  m_LocalScale: {x: 1, y: 1, z: 1}
  m_Children: []
  m_Father: {fileID: 8477477531144828375}
  m_RootOrder: 3
  m_LocalEulerAnglesHint: {x: 0, y: 0, z: 0}
  m_AnchorMin: {x: 1, y: 1}
  m_AnchorMax: {x: 1, y: 1}
  m_AnchoredPosition: {x: -252.49994, y: 240}
  m_SizeDelta: {x: 472, y: 464}
  m_Pivot: {x: 0.5, y: 0.5}
--- !u!222 &8479272839170535753
CanvasRenderer:
  m_ObjectHideFlags: 0
  m_CorrespondingSourceObject: {fileID: 0}
  m_PrefabInstance: {fileID: 0}
  m_PrefabAsset: {fileID: 0}
  m_GameObject: {fileID: 8556193154400067053}
  m_CullTransparentMesh: 0
--- !u!114 &8584885710585031359
MonoBehaviour:
  m_ObjectHideFlags: 0
  m_CorrespondingSourceObject: {fileID: 0}
  m_PrefabInstance: {fileID: 0}
  m_PrefabAsset: {fileID: 0}
  m_GameObject: {fileID: 8556193154400067053}
  m_Enabled: 1
  m_EditorHideFlags: 0
  m_Script: {fileID: 11500000, guid: 5f7201a12d95ffc409449d95f23cf332, type: 3}
  m_Name: 
  m_EditorClassIdentifier: 
  m_Material: {fileID: 0}
  m_Color: {r: 0, g: 0, b: 0, a: 1}
  m_RaycastTarget: 0
  m_OnCullStateChanged:
    m_PersistentCalls:
      m_Calls: []
  m_FontData:
    m_Font: {fileID: 12800000, guid: f27414a81d414171899f7c27a87abe3c, type: 3}
    m_FontSize: 16
    m_FontStyle: 0
    m_BestFit: 0
    m_MinSize: 1
    m_MaxSize: 40
    m_Alignment: 0
    m_AlignByGeometry: 0
    m_RichText: 1
    m_HorizontalOverflow: 0
    m_VerticalOverflow: 0
    m_LineSpacing: 1
  m_Text: 
--- !u!1 &8556308291700824271
GameObject:
  m_ObjectHideFlags: 0
  m_CorrespondingSourceObject: {fileID: 0}
  m_PrefabInstance: {fileID: 0}
  m_PrefabAsset: {fileID: 0}
  serializedVersion: 6
  m_Component:
  - component: {fileID: 8477783296738153457}
  - component: {fileID: 8479169753299962115}
  m_Layer: 5
  m_Name: TopLevelAnimations
  m_TagString: Untagged
  m_Icon: {fileID: 0}
  m_NavMeshLayer: 0
  m_StaticEditorFlags: 0
  m_IsActive: 0
--- !u!224 &8477783296738153457
RectTransform:
  m_ObjectHideFlags: 0
  m_CorrespondingSourceObject: {fileID: 0}
  m_PrefabInstance: {fileID: 0}
  m_PrefabAsset: {fileID: 0}
  m_GameObject: {fileID: 8556308291700824271}
  m_LocalRotation: {x: 0, y: 0, z: 0, w: 1}
  m_LocalPosition: {x: 0, y: 0, z: 0}
  m_LocalScale: {x: 1, y: 1, z: 1}
  m_Children:
  - {fileID: 8477661561531667417}
  - {fileID: 8477671496310477809}
  m_Father: {fileID: 8477477531144828375}
  m_RootOrder: 11
  m_LocalEulerAnglesHint: {x: 0, y: 0, z: 0}
  m_AnchorMin: {x: 0, y: 0}
  m_AnchorMax: {x: 1, y: 1}
  m_AnchoredPosition: {x: 0, y: 10.325195}
  m_SizeDelta: {x: 0, y: -19.400024}
  m_Pivot: {x: 0.5, y: 0.5}
--- !u!222 &8479169753299962115
CanvasRenderer:
  m_ObjectHideFlags: 0
  m_CorrespondingSourceObject: {fileID: 0}
  m_PrefabInstance: {fileID: 0}
  m_PrefabAsset: {fileID: 0}
  m_GameObject: {fileID: 8556308291700824271}
  m_CullTransparentMesh: 0
--- !u!1 &8556326735668409341
GameObject:
  m_ObjectHideFlags: 0
  m_CorrespondingSourceObject: {fileID: 0}
  m_PrefabInstance: {fileID: 0}
  m_PrefabAsset: {fileID: 0}
  serializedVersion: 6
  m_Component:
  - component: {fileID: 8477661561531667417}
  - component: {fileID: 8479599286178710891}
  - component: {fileID: 8587702276960181681}
  m_Layer: 5
  m_Name: BG
  m_TagString: Untagged
  m_Icon: {fileID: 0}
  m_NavMeshLayer: 0
  m_StaticEditorFlags: 0
  m_IsActive: 1
--- !u!224 &8477661561531667417
RectTransform:
  m_ObjectHideFlags: 0
  m_CorrespondingSourceObject: {fileID: 0}
  m_PrefabInstance: {fileID: 0}
  m_PrefabAsset: {fileID: 0}
  m_GameObject: {fileID: 8556326735668409341}
  m_LocalRotation: {x: 0, y: 0, z: 0, w: 1}
  m_LocalPosition: {x: 0, y: 0, z: 0}
  m_LocalScale: {x: 1, y: 1, z: 1}
  m_Children: []
  m_Father: {fileID: 8477783296738153457}
  m_RootOrder: 0
  m_LocalEulerAnglesHint: {x: 0, y: 0, z: 0}
  m_AnchorMin: {x: 0.5, y: 0.5}
  m_AnchorMax: {x: 0.5, y: 0.5}
  m_AnchoredPosition: {x: 4.9, y: 4.5}
  m_SizeDelta: {x: 3431.3, y: 2094.9}
  m_Pivot: {x: 0.5, y: 0.5}
--- !u!222 &8479599286178710891
CanvasRenderer:
  m_ObjectHideFlags: 0
  m_CorrespondingSourceObject: {fileID: 0}
  m_PrefabInstance: {fileID: 0}
  m_PrefabAsset: {fileID: 0}
  m_GameObject: {fileID: 8556326735668409341}
  m_CullTransparentMesh: 0
--- !u!114 &8587702276960181681
MonoBehaviour:
  m_ObjectHideFlags: 0
  m_CorrespondingSourceObject: {fileID: 0}
  m_PrefabInstance: {fileID: 0}
  m_PrefabAsset: {fileID: 0}
  m_GameObject: {fileID: 8556326735668409341}
  m_Enabled: 1
  m_EditorHideFlags: 0
  m_Script: {fileID: 11500000, guid: fe87c0e1cc204ed48ad3b37840f39efc, type: 3}
  m_Name: 
  m_EditorClassIdentifier: 
  m_Material: {fileID: 0}
  m_Color: {r: 0, g: 0, b: 0, a: 1}
  m_RaycastTarget: 1
  m_OnCullStateChanged:
    m_PersistentCalls:
      m_Calls: []
  m_Sprite: {fileID: 0}
  m_Type: 0
  m_PreserveAspect: 0
  m_FillCenter: 1
  m_FillMethod: 4
  m_FillAmount: 1
  m_FillClockwise: 1
  m_FillOrigin: 0
  m_UseSpriteMesh: 0
  m_PixelsPerUnitMultiplier: 1
--- !u!1 &8556353176751866825
GameObject:
  m_ObjectHideFlags: 0
  m_CorrespondingSourceObject: {fileID: 0}
  m_PrefabInstance: {fileID: 0}
  m_PrefabAsset: {fileID: 0}
  serializedVersion: 6
  m_Component:
  - component: {fileID: 8477873563237347343}
  - component: {fileID: 8587813356692089403}
  m_Layer: 5
  m_Name: DragAndDrop
  m_TagString: Untagged
  m_Icon: {fileID: 0}
  m_NavMeshLayer: 0
  m_StaticEditorFlags: 0
  m_IsActive: 1
--- !u!224 &8477873563237347343
RectTransform:
  m_ObjectHideFlags: 0
  m_CorrespondingSourceObject: {fileID: 0}
  m_PrefabInstance: {fileID: 0}
  m_PrefabAsset: {fileID: 0}
  m_GameObject: {fileID: 8556353176751866825}
  m_LocalRotation: {x: 0, y: 0, z: 0, w: 1}
  m_LocalPosition: {x: 0, y: 0, z: 0}
  m_LocalScale: {x: 1, y: 1, z: 1}
  m_Children:
  - {fileID: 8477453064810230755}
  m_Father: {fileID: 8477477531144828375}
  m_RootOrder: 10
  m_LocalEulerAnglesHint: {x: 0, y: 0, z: 0}
  m_AnchorMin: {x: 0, y: 0}
  m_AnchorMax: {x: 1, y: 1}
  m_AnchoredPosition: {x: -0.26171875, y: 0.3125}
  m_SizeDelta: {x: 0.5, y: 0.5999756}
  m_Pivot: {x: 0.5, y: 0.5}
--- !u!114 &8587813356692089403
MonoBehaviour:
  m_ObjectHideFlags: 0
  m_CorrespondingSourceObject: {fileID: 0}
  m_PrefabInstance: {fileID: 0}
  m_PrefabAsset: {fileID: 0}
  m_GameObject: {fileID: 8556353176751866825}
  m_Enabled: 1
  m_EditorHideFlags: 0
  m_Script: {fileID: 11500000, guid: 7b67e84687e3d424d8a17ef748813135, type: 3}
  m_Name: 
  m_EditorClassIdentifier: 
  dragDummy: {fileID: 8588046767562600093}
  shadow: {fileID: 8584931573415875449}
--- !u!1 &8556587508269706427
GameObject:
  m_ObjectHideFlags: 0
  m_CorrespondingSourceObject: {fileID: 0}
  m_PrefabInstance: {fileID: 0}
  m_PrefabAsset: {fileID: 0}
  serializedVersion: 6
  m_Component:
  - component: {fileID: 8477470267712056401}
  m_Layer: 5
  m_Name: NetworkTabStorage_PopOut
  m_TagString: Untagged
  m_Icon: {fileID: 0}
  m_NavMeshLayer: 0
  m_StaticEditorFlags: 0
  m_IsActive: 1
--- !u!224 &8477470267712056401
RectTransform:
  m_ObjectHideFlags: 0
  m_CorrespondingSourceObject: {fileID: 0}
  m_PrefabInstance: {fileID: 0}
  m_PrefabAsset: {fileID: 0}
  m_GameObject: {fileID: 8556587508269706427}
  m_LocalRotation: {x: 0, y: 0, z: 0, w: 1}
  m_LocalPosition: {x: 0, y: 0, z: 0}
  m_LocalScale: {x: 1, y: 1, z: 1}
  m_Children: []
  m_Father: {fileID: 8477477531144828375}
  m_RootOrder: 0
  m_LocalEulerAnglesHint: {x: 0, y: 0, z: 0}
  m_AnchorMin: {x: 0, y: 0}
  m_AnchorMax: {x: 1, y: 1}
  m_AnchoredPosition: {x: 0, y: 0}
  m_SizeDelta: {x: -1820, y: -980}
  m_Pivot: {x: 0.5, y: 0.5}
--- !u!1 &8556704832668122391
GameObject:
  m_ObjectHideFlags: 0
  m_CorrespondingSourceObject: {fileID: 0}
  m_PrefabInstance: {fileID: 0}
  m_PrefabAsset: {fileID: 0}
  serializedVersion: 6
  m_Component:
  - component: {fileID: 8477477531144828375}
  - component: {fileID: 8476288630107385809}
  - component: {fileID: 8587890910155085403}
  - component: {fileID: 8587547734861460277}
  - component: {fileID: 8584949922202743415}
  - component: {fileID: 8587641789623873495}
  - component: {fileID: 8587366065717414501}
  - component: {fileID: 8587756890380419367}
  - component: {fileID: 8587246628279074065}
  - component: {fileID: 8640675164727423731}
  m_Layer: 5
  m_Name: UIManager
  m_TagString: Untagged
  m_Icon: {fileID: 0}
  m_NavMeshLayer: 0
  m_StaticEditorFlags: 0
  m_IsActive: 1
--- !u!224 &8477477531144828375
RectTransform:
  m_ObjectHideFlags: 0
  m_CorrespondingSourceObject: {fileID: 0}
  m_PrefabInstance: {fileID: 0}
  m_PrefabAsset: {fileID: 0}
  m_GameObject: {fileID: 8556704832668122391}
  m_LocalRotation: {x: 0, y: 0, z: 0, w: 1}
  m_LocalPosition: {x: 0, y: 0, z: 0}
  m_LocalScale: {x: 0, y: 0, z: 0}
  m_Children:
  - {fileID: 8477470267712056401}
  - {fileID: 8477139355589782671}
  - {fileID: 8477202863483938219}
  - {fileID: 8477863544061403621}
  - {fileID: 8477425026631171861}
  - {fileID: 7243371034500418924}
  - {fileID: 8477579944802426995}
  - {fileID: 4909276170178374455}
  - {fileID: 8477720727309250037}
  - {fileID: 8477573635101096287}
  - {fileID: 8477873563237347343}
  - {fileID: 8477783296738153457}
  - {fileID: 5858727195896284233}
  - {fileID: 564550199378096204}
  - {fileID: 8256452581695853595}
  - {fileID: 7556625434735528999}
  - {fileID: 2144871907096659854}
  - {fileID: 8735033633991698787}
  - {fileID: 8477208017518463737}
  - {fileID: 2533894943528703221}
  m_Father: {fileID: 0}
  m_RootOrder: 0
  m_LocalEulerAnglesHint: {x: 0, y: 0, z: 0}
  m_AnchorMin: {x: 0, y: 0}
  m_AnchorMax: {x: 0, y: 0}
  m_AnchoredPosition: {x: 0, y: 0}
  m_SizeDelta: {x: 0, y: 0}
  m_Pivot: {x: 0, y: 0}
--- !u!223 &8476288630107385809
Canvas:
  m_ObjectHideFlags: 0
  m_CorrespondingSourceObject: {fileID: 0}
  m_PrefabInstance: {fileID: 0}
  m_PrefabAsset: {fileID: 0}
  m_GameObject: {fileID: 8556704832668122391}
  m_Enabled: 1
  serializedVersion: 3
  m_RenderMode: 0
  m_Camera: {fileID: 0}
  m_PlaneDistance: 100
  m_PixelPerfect: 1
  m_ReceivesEvents: 1
  m_OverrideSorting: 0
  m_OverridePixelPerfect: 0
  m_SortingBucketNormalizedSize: 0
  m_AdditionalShaderChannelsFlag: 25
  m_SortingLayerID: 1702942933
  m_SortingOrder: 10
  m_TargetDisplay: 0
--- !u!114 &8587890910155085403
MonoBehaviour:
  m_ObjectHideFlags: 0
  m_CorrespondingSourceObject: {fileID: 0}
  m_PrefabInstance: {fileID: 0}
  m_PrefabAsset: {fileID: 0}
  m_GameObject: {fileID: 8556704832668122391}
  m_Enabled: 1
  m_EditorHideFlags: 0
  m_Script: {fileID: 11500000, guid: 0cd44c1031e13a943bb63640046fad76, type: 3}
  m_Name: 
  m_EditorClassIdentifier: 
  m_UiScaleMode: 1
  m_ReferencePixelsPerUnit: 100
  m_ScaleFactor: 1
  m_ReferenceResolution: {x: 2048, y: 1152}
  m_ScreenMatchMode: 0
  m_MatchWidthOrHeight: 0.5
  m_PhysicalUnit: 3
  m_FallbackScreenDPI: 96
  m_DefaultSpriteDPI: 96
  m_DynamicPixelsPerUnit: 1
--- !u!114 &8587547734861460277
MonoBehaviour:
  m_ObjectHideFlags: 0
  m_CorrespondingSourceObject: {fileID: 0}
  m_PrefabInstance: {fileID: 0}
  m_PrefabAsset: {fileID: 0}
  m_GameObject: {fileID: 8556704832668122391}
  m_Enabled: 1
  m_EditorHideFlags: 0
  m_Script: {fileID: 11500000, guid: dc42784cf147c0c48a680349fa168899, type: 3}
  m_Name: 
  m_EditorClassIdentifier: 
  m_IgnoreReversedGraphics: 1
  m_BlockingObjects: 0
  m_BlockingMask:
    serializedVersion: 2
    m_Bits: 4294967295
--- !u!114 &8584949922202743415
MonoBehaviour:
  m_ObjectHideFlags: 0
  m_CorrespondingSourceObject: {fileID: 0}
  m_PrefabInstance: {fileID: 0}
  m_PrefabAsset: {fileID: 0}
  m_GameObject: {fileID: 8556704832668122391}
  m_Enabled: 1
  m_EditorHideFlags: 0
  m_Script: {fileID: 11500000, guid: f4921d535b014209820ae966644206ab, type: 3}
  m_Name: 
  m_EditorClassIdentifier: 
  VariableViewer: {fileID: 9116065612801158685}
  BookshelfViewer: {fileID: 162722399631721757}
  actionControl: {fileID: 8587658629322085199}
  dragAndDrop: {fileID: 8587813356692089403}
  displayControl: {fileID: 8587366065717414501}
  controlClothing: {fileID: 8587767363082927779}
  displayManager: {fileID: 8587641789623873495}
  hands: {fileID: 8587581819665217337}
  intentControl: {fileID: 8584811347524323065}
  playerHealthUI: {fileID: 8587732742572962793}
  playerListUIControl: {fileID: 8587271803756561913}
  alertUI: {fileID: 5602923776831303726}
  toolTip: {fileID: 8587246508841551039}
  pingDisplay: {fileID: 2039997815268504786}
  walkRunControl: {fileID: 8584883978471619497}
  storageHandler: {fileID: 8587659954310627797}
  zoneSelector: {fileID: 8587720124485941055}
  ttsToggle: 0
  gamePad: {fileID: 3869768115897617313}
  isInputFocus: 0
--- !u!114 &8587641789623873495
MonoBehaviour:
  m_ObjectHideFlags: 0
  m_CorrespondingSourceObject: {fileID: 0}
  m_PrefabInstance: {fileID: 0}
  m_PrefabAsset: {fileID: 0}
  m_GameObject: {fileID: 8556704832668122391}
  m_Enabled: 1
  m_EditorHideFlags: 0
  m_Script: {fileID: 11500000, guid: 583edcadedfb5dd4db0b30034af349d4, type: 3}
  m_Name: 
  m_EditorClassIdentifier: 
  mainCamera: {fileID: 0}
  resoDropDown: {fileID: 0}
  uiCanvases:
  - {fileID: 8476288630107385809}
--- !u!114 &8587366065717414501
MonoBehaviour:
  m_ObjectHideFlags: 0
  m_CorrespondingSourceObject: {fileID: 0}
  m_PrefabInstance: {fileID: 0}
  m_PrefabAsset: {fileID: 0}
  m_GameObject: {fileID: 8556704832668122391}
  m_Enabled: 1
  m_EditorHideFlags: 0
  m_Script: {fileID: 11500000, guid: 505ea4b5b734440aaaf23b4cce7dc853, type: 3}
  m_Name: 
  m_EditorClassIdentifier: 
  hudBottomHuman: {fileID: 8556172553787601039}
  hudBottomGhost: {fileID: 5132426982416102989}
  jobSelectWindow: {fileID: 8556394910883754237}
  preRoundWindow: {fileID: 3554966611529552006}
  teamSelectionWindow: {fileID: 8554602371908804983}
  panelRight: {fileID: 8477425026631171861}
  uiAnimator: {fileID: 8640675164727423731}
--- !u!114 &8587756890380419367
MonoBehaviour:
  m_ObjectHideFlags: 0
  m_CorrespondingSourceObject: {fileID: 0}
  m_PrefabInstance: {fileID: 0}
  m_PrefabAsset: {fileID: 0}
  m_GameObject: {fileID: 8556704832668122391}
  m_Enabled: 1
  m_EditorHideFlags: 0
  m_Script: {fileID: 11500000, guid: 29370a05a73734add9a6cb9026be52b1, type: 3}
  m_Name: 
  m_EditorClassIdentifier: 
--- !u!114 &8587246628279074065
MonoBehaviour:
  m_ObjectHideFlags: 0
  m_CorrespondingSourceObject: {fileID: 0}
  m_PrefabInstance: {fileID: 0}
  m_PrefabAsset: {fileID: 0}
  m_GameObject: {fileID: 8556704832668122391}
  m_Enabled: 1
  m_EditorHideFlags: 0
  m_Script: {fileID: 11500000, guid: 155d09378df06ae489ea68abfc666cb5, type: 3}
  m_Name: 
  m_EditorClassIdentifier: 
--- !u!95 &8640675164727423731
Animator:
  serializedVersion: 3
  m_ObjectHideFlags: 0
  m_CorrespondingSourceObject: {fileID: 0}
  m_PrefabInstance: {fileID: 0}
  m_PrefabAsset: {fileID: 0}
  m_GameObject: {fileID: 8556704832668122391}
  m_Enabled: 1
  m_Avatar: {fileID: 0}
  m_Controller: {fileID: 9100000, guid: da8ed70b999ff4b7d803485162a4d11b, type: 2}
  m_CullingMode: 0
  m_UpdateMode: 0
  m_ApplyRootMotion: 0
  m_LinearVelocityBlending: 0
  m_WarningMessage: 
  m_HasTransformHierarchy: 1
  m_AllowConstantClipSamplingOptimization: 1
  m_KeepAnimatorControllerStateOnDisable: 0
--- !u!1001 &271423881433505935
PrefabInstance:
  m_ObjectHideFlags: 0
  serializedVersion: 2
  m_Modification:
    m_TransformParent: {fileID: 8477477531144828375}
    m_Modifications:
    - target: {fileID: 8465225457555866716, guid: 7ae89d6105393c64bb4e43d5c870eaad,
        type: 3}
      propertyPath: m_Name
      value: Windows (Put all window UI's in here)
      objectReference: {fileID: 0}
    - target: {fileID: 8530432162611861968, guid: 7ae89d6105393c64bb4e43d5c870eaad,
        type: 3}
      propertyPath: m_LocalPosition.x
      value: 0
      objectReference: {fileID: 0}
    - target: {fileID: 8530432162611861968, guid: 7ae89d6105393c64bb4e43d5c870eaad,
        type: 3}
      propertyPath: m_LocalPosition.y
      value: 0
      objectReference: {fileID: 0}
    - target: {fileID: 8530432162611861968, guid: 7ae89d6105393c64bb4e43d5c870eaad,
        type: 3}
      propertyPath: m_LocalPosition.z
      value: 0
      objectReference: {fileID: 0}
    - target: {fileID: 8530432162611861968, guid: 7ae89d6105393c64bb4e43d5c870eaad,
        type: 3}
      propertyPath: m_LocalRotation.x
      value: 0
      objectReference: {fileID: 0}
    - target: {fileID: 8530432162611861968, guid: 7ae89d6105393c64bb4e43d5c870eaad,
        type: 3}
      propertyPath: m_LocalRotation.y
      value: 0
      objectReference: {fileID: 0}
    - target: {fileID: 8530432162611861968, guid: 7ae89d6105393c64bb4e43d5c870eaad,
        type: 3}
      propertyPath: m_LocalRotation.z
      value: 0
      objectReference: {fileID: 0}
    - target: {fileID: 8530432162611861968, guid: 7ae89d6105393c64bb4e43d5c870eaad,
        type: 3}
      propertyPath: m_LocalRotation.w
      value: 1
      objectReference: {fileID: 0}
    - target: {fileID: 8530432162611861968, guid: 7ae89d6105393c64bb4e43d5c870eaad,
        type: 3}
      propertyPath: m_RootOrder
      value: 9
      objectReference: {fileID: 0}
    - target: {fileID: 8530432162611861968, guid: 7ae89d6105393c64bb4e43d5c870eaad,
        type: 3}
      propertyPath: m_LocalEulerAnglesHint.x
      value: 0
      objectReference: {fileID: 0}
    - target: {fileID: 8530432162611861968, guid: 7ae89d6105393c64bb4e43d5c870eaad,
        type: 3}
      propertyPath: m_LocalEulerAnglesHint.y
      value: 0
      objectReference: {fileID: 0}
    - target: {fileID: 8530432162611861968, guid: 7ae89d6105393c64bb4e43d5c870eaad,
        type: 3}
      propertyPath: m_LocalEulerAnglesHint.z
      value: 0
      objectReference: {fileID: 0}
    - target: {fileID: 8530432162611861968, guid: 7ae89d6105393c64bb4e43d5c870eaad,
        type: 3}
      propertyPath: m_AnchoredPosition.x
      value: 0
      objectReference: {fileID: 0}
    - target: {fileID: 8530432162611861968, guid: 7ae89d6105393c64bb4e43d5c870eaad,
        type: 3}
      propertyPath: m_AnchoredPosition.y
      value: 0
      objectReference: {fileID: 0}
    - target: {fileID: 8530432162611861968, guid: 7ae89d6105393c64bb4e43d5c870eaad,
        type: 3}
      propertyPath: m_SizeDelta.x
      value: 100
      objectReference: {fileID: 0}
    - target: {fileID: 8530432162611861968, guid: 7ae89d6105393c64bb4e43d5c870eaad,
        type: 3}
      propertyPath: m_SizeDelta.y
      value: -980
      objectReference: {fileID: 0}
    - target: {fileID: 8530432162611861968, guid: 7ae89d6105393c64bb4e43d5c870eaad,
        type: 3}
      propertyPath: m_AnchorMin.x
      value: 0.5
      objectReference: {fileID: 0}
    - target: {fileID: 8530432162611861968, guid: 7ae89d6105393c64bb4e43d5c870eaad,
        type: 3}
      propertyPath: m_AnchorMin.y
      value: 0
      objectReference: {fileID: 0}
    - target: {fileID: 8530432162611861968, guid: 7ae89d6105393c64bb4e43d5c870eaad,
        type: 3}
      propertyPath: m_AnchorMax.x
      value: 0.5
      objectReference: {fileID: 0}
    - target: {fileID: 8530432162611861968, guid: 7ae89d6105393c64bb4e43d5c870eaad,
        type: 3}
      propertyPath: m_AnchorMax.y
      value: 1
      objectReference: {fileID: 0}
    - target: {fileID: 8530432162611861968, guid: 7ae89d6105393c64bb4e43d5c870eaad,
        type: 3}
      propertyPath: m_Pivot.x
      value: 0.5
      objectReference: {fileID: 0}
    - target: {fileID: 8530432162611861968, guid: 7ae89d6105393c64bb4e43d5c870eaad,
        type: 3}
      propertyPath: m_Pivot.y
      value: 0.5
      objectReference: {fileID: 0}
    m_RemovedComponents: []
  m_SourcePrefab: {fileID: 100100000, guid: 7ae89d6105393c64bb4e43d5c870eaad, type: 3}
--- !u!224 &8477573635101096287 stripped
RectTransform:
  m_CorrespondingSourceObject: {fileID: 8530432162611861968, guid: 7ae89d6105393c64bb4e43d5c870eaad,
    type: 3}
  m_PrefabInstance: {fileID: 271423881433505935}
  m_PrefabAsset: {fileID: 0}
--- !u!1 &8554602371908804983 stripped
GameObject:
  m_CorrespondingSourceObject: {fileID: 8465719591311524344, guid: 7ae89d6105393c64bb4e43d5c870eaad,
    type: 3}
  m_PrefabInstance: {fileID: 271423881433505935}
  m_PrefabAsset: {fileID: 0}
--- !u!1 &8556394910883754237 stripped
GameObject:
  m_CorrespondingSourceObject: {fileID: 8465115023143424114, guid: 7ae89d6105393c64bb4e43d5c870eaad,
    type: 3}
  m_PrefabInstance: {fileID: 271423881433505935}
  m_PrefabAsset: {fileID: 0}
--- !u!1 &3554966611529552006 stripped
GameObject:
  m_CorrespondingSourceObject: {fileID: 3643849538024845321, guid: 7ae89d6105393c64bb4e43d5c870eaad,
    type: 3}
  m_PrefabInstance: {fileID: 271423881433505935}
  m_PrefabAsset: {fileID: 0}
--- !u!1001 &415043299511783244
PrefabInstance:
  m_ObjectHideFlags: 0
  serializedVersion: 2
  m_Modification:
    m_TransformParent: {fileID: 8477477531144828375}
    m_Modifications:
    - target: {fileID: 8322412643209625539, guid: 3c2b96c3f18c3cd4ebad42f3cc295c98,
        type: 3}
      propertyPath: m_Name
      value: Panel_Hud_Bottom
      objectReference: {fileID: 0}
    - target: {fileID: 8098718680817705657, guid: 3c2b96c3f18c3cd4ebad42f3cc295c98,
        type: 3}
      propertyPath: m_LocalPosition.x
      value: 0
      objectReference: {fileID: 0}
    - target: {fileID: 8098718680817705657, guid: 3c2b96c3f18c3cd4ebad42f3cc295c98,
        type: 3}
      propertyPath: m_LocalPosition.y
      value: 0
      objectReference: {fileID: 0}
    - target: {fileID: 8098718680817705657, guid: 3c2b96c3f18c3cd4ebad42f3cc295c98,
        type: 3}
      propertyPath: m_LocalPosition.z
      value: 0
      objectReference: {fileID: 0}
    - target: {fileID: 8098718680817705657, guid: 3c2b96c3f18c3cd4ebad42f3cc295c98,
        type: 3}
      propertyPath: m_LocalRotation.x
      value: 0
      objectReference: {fileID: 0}
    - target: {fileID: 8098718680817705657, guid: 3c2b96c3f18c3cd4ebad42f3cc295c98,
        type: 3}
      propertyPath: m_LocalRotation.y
      value: 0
      objectReference: {fileID: 0}
    - target: {fileID: 8098718680817705657, guid: 3c2b96c3f18c3cd4ebad42f3cc295c98,
        type: 3}
      propertyPath: m_LocalRotation.z
      value: 0
      objectReference: {fileID: 0}
    - target: {fileID: 8098718680817705657, guid: 3c2b96c3f18c3cd4ebad42f3cc295c98,
        type: 3}
      propertyPath: m_LocalRotation.w
      value: 1
      objectReference: {fileID: 0}
    - target: {fileID: 8098718680817705657, guid: 3c2b96c3f18c3cd4ebad42f3cc295c98,
        type: 3}
      propertyPath: m_RootOrder
      value: 8
      objectReference: {fileID: 0}
    - target: {fileID: 8098718680817705657, guid: 3c2b96c3f18c3cd4ebad42f3cc295c98,
        type: 3}
      propertyPath: m_LocalEulerAnglesHint.x
      value: 0
      objectReference: {fileID: 0}
    - target: {fileID: 8098718680817705657, guid: 3c2b96c3f18c3cd4ebad42f3cc295c98,
        type: 3}
      propertyPath: m_LocalEulerAnglesHint.y
      value: 0
      objectReference: {fileID: 0}
    - target: {fileID: 8098718680817705657, guid: 3c2b96c3f18c3cd4ebad42f3cc295c98,
        type: 3}
      propertyPath: m_LocalEulerAnglesHint.z
      value: 0
      objectReference: {fileID: 0}
    - target: {fileID: 8098718680817705657, guid: 3c2b96c3f18c3cd4ebad42f3cc295c98,
        type: 3}
      propertyPath: m_AnchoredPosition.x
      value: 0
      objectReference: {fileID: 0}
    - target: {fileID: 8098718680817705657, guid: 3c2b96c3f18c3cd4ebad42f3cc295c98,
        type: 3}
      propertyPath: m_AnchoredPosition.y
      value: 40
      objectReference: {fileID: 0}
    - target: {fileID: 8098718680817705657, guid: 3c2b96c3f18c3cd4ebad42f3cc295c98,
        type: 3}
      propertyPath: m_SizeDelta.x
      value: 1400
      objectReference: {fileID: 0}
    - target: {fileID: 8098718680817705657, guid: 3c2b96c3f18c3cd4ebad42f3cc295c98,
        type: 3}
      propertyPath: m_SizeDelta.y
      value: 400
      objectReference: {fileID: 0}
    - target: {fileID: 8098718680817705657, guid: 3c2b96c3f18c3cd4ebad42f3cc295c98,
        type: 3}
      propertyPath: m_AnchorMin.x
      value: 0.5
      objectReference: {fileID: 0}
    - target: {fileID: 8098718680817705657, guid: 3c2b96c3f18c3cd4ebad42f3cc295c98,
        type: 3}
      propertyPath: m_AnchorMin.y
      value: 0
      objectReference: {fileID: 0}
    - target: {fileID: 8098718680817705657, guid: 3c2b96c3f18c3cd4ebad42f3cc295c98,
        type: 3}
      propertyPath: m_AnchorMax.x
      value: 0.5
      objectReference: {fileID: 0}
    - target: {fileID: 8098718680817705657, guid: 3c2b96c3f18c3cd4ebad42f3cc295c98,
        type: 3}
      propertyPath: m_AnchorMax.y
      value: 0
      objectReference: {fileID: 0}
    - target: {fileID: 8098718680817705657, guid: 3c2b96c3f18c3cd4ebad42f3cc295c98,
        type: 3}
      propertyPath: m_Pivot.x
      value: 0.5
      objectReference: {fileID: 0}
    - target: {fileID: 8098718680817705657, guid: 3c2b96c3f18c3cd4ebad42f3cc295c98,
        type: 3}
      propertyPath: m_Pivot.y
      value: 0
      objectReference: {fileID: 0}
    - target: {fileID: 8281951782109606383, guid: 3c2b96c3f18c3cd4ebad42f3cc295c98,
        type: 3}
      propertyPath: hideOnRetract
      value: 
      objectReference: {fileID: 4050590157662293267}
    m_RemovedComponents: []
  m_SourcePrefab: {fileID: 100100000, guid: 3c2b96c3f18c3cd4ebad42f3cc295c98, type: 3}
--- !u!1 &8556172553787601039 stripped
GameObject:
  m_CorrespondingSourceObject: {fileID: 8322412643209625539, guid: 3c2b96c3f18c3cd4ebad42f3cc295c98,
    type: 3}
  m_PrefabInstance: {fileID: 415043299511783244}
  m_PrefabAsset: {fileID: 0}
--- !u!224 &8477720727309250037 stripped
RectTransform:
  m_CorrespondingSourceObject: {fileID: 8098718680817705657, guid: 3c2b96c3f18c3cd4ebad42f3cc295c98,
    type: 3}
  m_PrefabInstance: {fileID: 415043299511783244}
  m_PrefabAsset: {fileID: 0}
--- !u!114 &8587767363082927779 stripped
MonoBehaviour:
  m_CorrespondingSourceObject: {fileID: 8281951782109606383, guid: 3c2b96c3f18c3cd4ebad42f3cc295c98,
    type: 3}
  m_PrefabInstance: {fileID: 415043299511783244}
  m_PrefabAsset: {fileID: 0}
  m_GameObject: {fileID: 0}
  m_Enabled: 1
  m_EditorHideFlags: 0
  m_Script: {fileID: 11500000, guid: 7eedaa2ec7c341b1b9362f373560166d, type: 3}
  m_Name: 
  m_EditorClassIdentifier: 
--- !u!114 &8587581819665217337 stripped
MonoBehaviour:
  m_CorrespondingSourceObject: {fileID: 8282048813706852469, guid: 3c2b96c3f18c3cd4ebad42f3cc295c98,
    type: 3}
  m_PrefabInstance: {fileID: 415043299511783244}
  m_PrefabAsset: {fileID: 0}
  m_GameObject: {fileID: 0}
  m_Enabled: 1
  m_EditorHideFlags: 0
  m_Script: {fileID: 11500000, guid: c2a726eeaef8432419b74dfe18ce9f81, type: 3}
  m_Name: 
  m_EditorClassIdentifier: 
--- !u!114 &8584811347524323065 stripped
MonoBehaviour:
  m_CorrespondingSourceObject: {fileID: 8278152406754150837, guid: 3c2b96c3f18c3cd4ebad42f3cc295c98,
    type: 3}
  m_PrefabInstance: {fileID: 415043299511783244}
  m_PrefabAsset: {fileID: 0}
  m_GameObject: {fileID: 0}
  m_Enabled: 1
  m_EditorHideFlags: 0
  m_Script: {fileID: 11500000, guid: baa01c5af19143a68b4d486ec2d32ca4, type: 3}
  m_Name: 
  m_EditorClassIdentifier: 
--- !u!114 &8584883978471619497 stripped
MonoBehaviour:
  m_CorrespondingSourceObject: {fileID: 8277939169518449893, guid: 3c2b96c3f18c3cd4ebad42f3cc295c98,
    type: 3}
  m_PrefabInstance: {fileID: 415043299511783244}
  m_PrefabAsset: {fileID: 0}
  m_GameObject: {fileID: 0}
  m_Enabled: 1
  m_EditorHideFlags: 0
  m_Script: {fileID: 11500000, guid: b4106466fff94decabf8f8353dd6edd9, type: 3}
  m_Name: 
  m_EditorClassIdentifier: 
--- !u!114 &8587720124485941055 stripped
MonoBehaviour:
  m_CorrespondingSourceObject: {fileID: 8281893604230396019, guid: 3c2b96c3f18c3cd4ebad42f3cc295c98,
    type: 3}
  m_PrefabInstance: {fileID: 415043299511783244}
  m_PrefabAsset: {fileID: 0}
  m_GameObject: {fileID: 0}
  m_Enabled: 1
  m_EditorHideFlags: 0
  m_Script: {fileID: 11500000, guid: 5f0de688c1b84ea78a7fb7c4b9789461, type: 3}
  m_Name: 
  m_EditorClassIdentifier: 
--- !u!114 &8587658629322085199 stripped
MonoBehaviour:
  m_CorrespondingSourceObject: {fileID: 8282112742740057091, guid: 3c2b96c3f18c3cd4ebad42f3cc295c98,
    type: 3}
  m_PrefabInstance: {fileID: 415043299511783244}
  m_PrefabAsset: {fileID: 0}
  m_GameObject: {fileID: 0}
  m_Enabled: 1
  m_EditorHideFlags: 0
  m_Script: {fileID: 11500000, guid: 039d7b37b5cd4abdb647833e3596f48a, type: 3}
  m_Name: 
  m_EditorClassIdentifier: 
--- !u!114 &8587659954310627797 stripped
MonoBehaviour:
  m_CorrespondingSourceObject: {fileID: 8282111555190263449, guid: 3c2b96c3f18c3cd4ebad42f3cc295c98,
    type: 3}
  m_PrefabInstance: {fileID: 415043299511783244}
  m_PrefabAsset: {fileID: 0}
  m_GameObject: {fileID: 0}
  m_Enabled: 1
  m_EditorHideFlags: 0
  m_Script: {fileID: 11500000, guid: e3bdf2778373f4fdfacd9dea1ec3755d, type: 3}
  m_Name: 
  m_EditorClassIdentifier: 
--- !u!1001 &548259888961291974
PrefabInstance:
  m_ObjectHideFlags: 0
  serializedVersion: 2
  m_Modification:
    m_TransformParent: {fileID: 8477477531144828375}
    m_Modifications:
    - target: {fileID: 8153163913192884163, guid: 0e3a96480781ada459dc22fe8b544652,
        type: 3}
      propertyPath: m_Name
      value: PlayerHealth_UI_Hud
      objectReference: {fileID: 0}
    - target: {fileID: 8232259481283617645, guid: 0e3a96480781ada459dc22fe8b544652,
        type: 3}
      propertyPath: m_LocalPosition.x
      value: 0
      objectReference: {fileID: 0}
    - target: {fileID: 8232259481283617645, guid: 0e3a96480781ada459dc22fe8b544652,
        type: 3}
      propertyPath: m_LocalPosition.y
      value: 0
      objectReference: {fileID: 0}
    - target: {fileID: 8232259481283617645, guid: 0e3a96480781ada459dc22fe8b544652,
        type: 3}
      propertyPath: m_LocalPosition.z
      value: 0
      objectReference: {fileID: 0}
    - target: {fileID: 8232259481283617645, guid: 0e3a96480781ada459dc22fe8b544652,
        type: 3}
      propertyPath: m_LocalRotation.x
      value: 0
      objectReference: {fileID: 0}
    - target: {fileID: 8232259481283617645, guid: 0e3a96480781ada459dc22fe8b544652,
        type: 3}
      propertyPath: m_LocalRotation.y
      value: 0
      objectReference: {fileID: 0}
    - target: {fileID: 8232259481283617645, guid: 0e3a96480781ada459dc22fe8b544652,
        type: 3}
      propertyPath: m_LocalRotation.z
      value: 0
      objectReference: {fileID: 0}
    - target: {fileID: 8232259481283617645, guid: 0e3a96480781ada459dc22fe8b544652,
        type: 3}
      propertyPath: m_LocalRotation.w
      value: 1
      objectReference: {fileID: 0}
    - target: {fileID: 8232259481283617645, guid: 0e3a96480781ada459dc22fe8b544652,
        type: 3}
      propertyPath: m_RootOrder
      value: 2
      objectReference: {fileID: 0}
    - target: {fileID: 8232259481283617645, guid: 0e3a96480781ada459dc22fe8b544652,
        type: 3}
      propertyPath: m_LocalEulerAnglesHint.x
      value: 0
      objectReference: {fileID: 0}
    - target: {fileID: 8232259481283617645, guid: 0e3a96480781ada459dc22fe8b544652,
        type: 3}
      propertyPath: m_LocalEulerAnglesHint.y
      value: 0
      objectReference: {fileID: 0}
    - target: {fileID: 8232259481283617645, guid: 0e3a96480781ada459dc22fe8b544652,
        type: 3}
      propertyPath: m_LocalEulerAnglesHint.z
      value: 0
      objectReference: {fileID: 0}
    - target: {fileID: 8232259481283617645, guid: 0e3a96480781ada459dc22fe8b544652,
        type: 3}
      propertyPath: m_AnchoredPosition.x
      value: -85
      objectReference: {fileID: 0}
    - target: {fileID: 8232259481283617645, guid: 0e3a96480781ada459dc22fe8b544652,
        type: 3}
      propertyPath: m_AnchoredPosition.y
      value: 541
      objectReference: {fileID: 0}
    - target: {fileID: 8232259481283617645, guid: 0e3a96480781ada459dc22fe8b544652,
        type: 3}
      propertyPath: m_SizeDelta.x
      value: 248.5
      objectReference: {fileID: 0}
    - target: {fileID: 8232259481283617645, guid: 0e3a96480781ada459dc22fe8b544652,
        type: 3}
      propertyPath: m_SizeDelta.y
      value: 1041.9
      objectReference: {fileID: 0}
    - target: {fileID: 8232259481283617645, guid: 0e3a96480781ada459dc22fe8b544652,
        type: 3}
      propertyPath: m_AnchorMin.x
      value: 1
      objectReference: {fileID: 0}
    - target: {fileID: 8232259481283617645, guid: 0e3a96480781ada459dc22fe8b544652,
        type: 3}
      propertyPath: m_AnchorMin.y
      value: 0
      objectReference: {fileID: 0}
    - target: {fileID: 8232259481283617645, guid: 0e3a96480781ada459dc22fe8b544652,
        type: 3}
      propertyPath: m_AnchorMax.x
      value: 1
      objectReference: {fileID: 0}
    - target: {fileID: 8232259481283617645, guid: 0e3a96480781ada459dc22fe8b544652,
        type: 3}
      propertyPath: m_AnchorMax.y
      value: 0
      objectReference: {fileID: 0}
    - target: {fileID: 8232259481283617645, guid: 0e3a96480781ada459dc22fe8b544652,
        type: 3}
      propertyPath: m_Pivot.x
      value: 0.5
      objectReference: {fileID: 0}
    - target: {fileID: 8232259481283617645, guid: 0e3a96480781ada459dc22fe8b544652,
        type: 3}
      propertyPath: m_Pivot.y
      value: 0.5
      objectReference: {fileID: 0}
    - target: {fileID: 8121694487894258991, guid: 0e3a96480781ada459dc22fe8b544652,
        type: 3}
      propertyPath: overlayCrits
      value: 
      objectReference: {fileID: 8587723967266190067}
    - target: {fileID: 8152784201530871151, guid: 0e3a96480781ada459dc22fe8b544652,
        type: 3}
      propertyPath: m_IsActive
      value: 0
      objectReference: {fileID: 0}
    - target: {fileID: 8121562571424472627, guid: 0e3a96480781ada459dc22fe8b544652,
        type: 3}
      propertyPath: overlayCrits
      value: 
      objectReference: {fileID: 8587723967266190067}
    - target: {fileID: 2225380001457744642, guid: 0e3a96480781ada459dc22fe8b544652,
        type: 3}
      propertyPath: m_AnchorMin.y
      value: 0
      objectReference: {fileID: 0}
    - target: {fileID: 2225380001457744642, guid: 0e3a96480781ada459dc22fe8b544652,
        type: 3}
      propertyPath: m_AnchorMax.y
      value: 0
      objectReference: {fileID: 0}
    - target: {fileID: 2225380001457744642, guid: 0e3a96480781ada459dc22fe8b544652,
        type: 3}
      propertyPath: m_AnchoredPosition.x
      value: 0
      objectReference: {fileID: 0}
    - target: {fileID: 2225380001457744642, guid: 0e3a96480781ada459dc22fe8b544652,
        type: 3}
      propertyPath: m_AnchoredPosition.y
      value: 0
      objectReference: {fileID: 0}
    - target: {fileID: 2225380001457744642, guid: 0e3a96480781ada459dc22fe8b544652,
        type: 3}
      propertyPath: m_SizeDelta.x
      value: 0
      objectReference: {fileID: 0}
    - target: {fileID: 2225380001457744642, guid: 0e3a96480781ada459dc22fe8b544652,
        type: 3}
      propertyPath: m_SizeDelta.y
      value: 0
      objectReference: {fileID: 0}
    - target: {fileID: 4517519810791883335, guid: 0e3a96480781ada459dc22fe8b544652,
        type: 3}
      propertyPath: m_AnchorMin.y
      value: 0
      objectReference: {fileID: 0}
    - target: {fileID: 4517519810791883335, guid: 0e3a96480781ada459dc22fe8b544652,
        type: 3}
      propertyPath: m_AnchorMax.y
      value: 0
      objectReference: {fileID: 0}
    - target: {fileID: 4517519810791883335, guid: 0e3a96480781ada459dc22fe8b544652,
        type: 3}
      propertyPath: m_AnchoredPosition.x
      value: 0
      objectReference: {fileID: 0}
    - target: {fileID: 4517519810791883335, guid: 0e3a96480781ada459dc22fe8b544652,
        type: 3}
      propertyPath: m_AnchoredPosition.y
      value: 0
      objectReference: {fileID: 0}
    - target: {fileID: 4517519810791883335, guid: 0e3a96480781ada459dc22fe8b544652,
        type: 3}
      propertyPath: m_SizeDelta.x
      value: 0
      objectReference: {fileID: 0}
    - target: {fileID: 4517519810791883335, guid: 0e3a96480781ada459dc22fe8b544652,
        type: 3}
      propertyPath: m_SizeDelta.y
      value: 0
      objectReference: {fileID: 0}
    - target: {fileID: 4099844476581970532, guid: 0e3a96480781ada459dc22fe8b544652,
        type: 3}
      propertyPath: m_AnchorMin.y
      value: 0
      objectReference: {fileID: 0}
    - target: {fileID: 4099844476581970532, guid: 0e3a96480781ada459dc22fe8b544652,
        type: 3}
      propertyPath: m_AnchorMax.y
      value: 0
      objectReference: {fileID: 0}
    - target: {fileID: 4099844476581970532, guid: 0e3a96480781ada459dc22fe8b544652,
        type: 3}
      propertyPath: m_AnchoredPosition.x
      value: 0
      objectReference: {fileID: 0}
    - target: {fileID: 4099844476581970532, guid: 0e3a96480781ada459dc22fe8b544652,
        type: 3}
      propertyPath: m_AnchoredPosition.y
      value: 0
      objectReference: {fileID: 0}
    - target: {fileID: 4099844476581970532, guid: 0e3a96480781ada459dc22fe8b544652,
        type: 3}
      propertyPath: m_SizeDelta.x
      value: 0
      objectReference: {fileID: 0}
    - target: {fileID: 4099844476581970532, guid: 0e3a96480781ada459dc22fe8b544652,
        type: 3}
      propertyPath: m_SizeDelta.y
      value: 0
      objectReference: {fileID: 0}
    - target: {fileID: 5470522515592527667, guid: 0e3a96480781ada459dc22fe8b544652,
        type: 3}
      propertyPath: m_AnchorMin.y
      value: 0
      objectReference: {fileID: 0}
    - target: {fileID: 5470522515592527667, guid: 0e3a96480781ada459dc22fe8b544652,
        type: 3}
      propertyPath: m_AnchorMax.y
      value: 0
      objectReference: {fileID: 0}
    - target: {fileID: 5470522515592527667, guid: 0e3a96480781ada459dc22fe8b544652,
        type: 3}
      propertyPath: m_AnchoredPosition.x
      value: 0
      objectReference: {fileID: 0}
    - target: {fileID: 5470522515592527667, guid: 0e3a96480781ada459dc22fe8b544652,
        type: 3}
      propertyPath: m_AnchoredPosition.y
      value: 0
      objectReference: {fileID: 0}
    - target: {fileID: 5470522515592527667, guid: 0e3a96480781ada459dc22fe8b544652,
        type: 3}
      propertyPath: m_SizeDelta.x
      value: 0
      objectReference: {fileID: 0}
    - target: {fileID: 5470522515592527667, guid: 0e3a96480781ada459dc22fe8b544652,
        type: 3}
      propertyPath: m_SizeDelta.y
      value: 0
      objectReference: {fileID: 0}
    - target: {fileID: 6402640802421800279, guid: 0e3a96480781ada459dc22fe8b544652,
        type: 3}
      propertyPath: m_AnchorMin.y
      value: 0
      objectReference: {fileID: 0}
    - target: {fileID: 6402640802421800279, guid: 0e3a96480781ada459dc22fe8b544652,
        type: 3}
      propertyPath: m_AnchorMax.y
      value: 0
      objectReference: {fileID: 0}
    - target: {fileID: 6402640802421800279, guid: 0e3a96480781ada459dc22fe8b544652,
        type: 3}
      propertyPath: m_AnchoredPosition.x
      value: 0
      objectReference: {fileID: 0}
    - target: {fileID: 6402640802421800279, guid: 0e3a96480781ada459dc22fe8b544652,
        type: 3}
      propertyPath: m_AnchoredPosition.y
      value: 0
      objectReference: {fileID: 0}
    - target: {fileID: 6402640802421800279, guid: 0e3a96480781ada459dc22fe8b544652,
        type: 3}
      propertyPath: m_SizeDelta.x
      value: 0
      objectReference: {fileID: 0}
    - target: {fileID: 6402640802421800279, guid: 0e3a96480781ada459dc22fe8b544652,
        type: 3}
      propertyPath: m_SizeDelta.y
      value: 0
      objectReference: {fileID: 0}
    - target: {fileID: 7741448252744600610, guid: 0e3a96480781ada459dc22fe8b544652,
        type: 3}
      propertyPath: m_AnchorMin.y
      value: 0
      objectReference: {fileID: 0}
    - target: {fileID: 7741448252744600610, guid: 0e3a96480781ada459dc22fe8b544652,
        type: 3}
      propertyPath: m_AnchorMax.y
      value: 0
      objectReference: {fileID: 0}
    - target: {fileID: 7741448252744600610, guid: 0e3a96480781ada459dc22fe8b544652,
        type: 3}
      propertyPath: m_AnchoredPosition.x
      value: 0
      objectReference: {fileID: 0}
    - target: {fileID: 7741448252744600610, guid: 0e3a96480781ada459dc22fe8b544652,
        type: 3}
      propertyPath: m_AnchoredPosition.y
      value: 0
      objectReference: {fileID: 0}
    - target: {fileID: 7741448252744600610, guid: 0e3a96480781ada459dc22fe8b544652,
        type: 3}
      propertyPath: m_SizeDelta.x
      value: 0
      objectReference: {fileID: 0}
    - target: {fileID: 7741448252744600610, guid: 0e3a96480781ada459dc22fe8b544652,
        type: 3}
      propertyPath: m_SizeDelta.y
      value: 0
      objectReference: {fileID: 0}
    m_RemovedComponents: []
  m_SourcePrefab: {fileID: 100100000, guid: 0e3a96480781ada459dc22fe8b544652, type: 3}
--- !u!114 &8587732742572962793 stripped
MonoBehaviour:
  m_CorrespondingSourceObject: {fileID: 8121694487894258991, guid: 0e3a96480781ada459dc22fe8b544652,
    type: 3}
  m_PrefabInstance: {fileID: 548259888961291974}
  m_PrefabAsset: {fileID: 0}
  m_GameObject: {fileID: 0}
  m_Enabled: 1
  m_EditorHideFlags: 0
  m_Script: {fileID: 11500000, guid: 7b90c396f4a75ee40930b2282e9899c7, type: 3}
  m_Name: 
  m_EditorClassIdentifier: 
--- !u!224 &8477202863483938219 stripped
RectTransform:
  m_CorrespondingSourceObject: {fileID: 8232259481283617645, guid: 0e3a96480781ada459dc22fe8b544652,
    type: 3}
  m_PrefabInstance: {fileID: 548259888961291974}
  m_PrefabAsset: {fileID: 0}
--- !u!1001 &3766466217258256782
PrefabInstance:
  m_ObjectHideFlags: 0
  serializedVersion: 2
  m_Modification:
    m_TransformParent: {fileID: 8477477531144828375}
    m_Modifications:
    - target: {fileID: 8322412643209625539, guid: 8fad2bb29eacd43419afe1919a39360f,
        type: 3}
      propertyPath: m_Name
      value: GhostHud
      objectReference: {fileID: 0}
    - target: {fileID: 8098718680817705657, guid: 8fad2bb29eacd43419afe1919a39360f,
        type: 3}
      propertyPath: m_LocalPosition.x
      value: 0
      objectReference: {fileID: 0}
    - target: {fileID: 8098718680817705657, guid: 8fad2bb29eacd43419afe1919a39360f,
        type: 3}
      propertyPath: m_LocalPosition.y
      value: 0
      objectReference: {fileID: 0}
    - target: {fileID: 8098718680817705657, guid: 8fad2bb29eacd43419afe1919a39360f,
        type: 3}
      propertyPath: m_LocalPosition.z
      value: 0
      objectReference: {fileID: 0}
    - target: {fileID: 8098718680817705657, guid: 8fad2bb29eacd43419afe1919a39360f,
        type: 3}
      propertyPath: m_LocalRotation.x
      value: 0
      objectReference: {fileID: 0}
    - target: {fileID: 8098718680817705657, guid: 8fad2bb29eacd43419afe1919a39360f,
        type: 3}
      propertyPath: m_LocalRotation.y
      value: 0
      objectReference: {fileID: 0}
    - target: {fileID: 8098718680817705657, guid: 8fad2bb29eacd43419afe1919a39360f,
        type: 3}
      propertyPath: m_LocalRotation.z
      value: 0
      objectReference: {fileID: 0}
    - target: {fileID: 8098718680817705657, guid: 8fad2bb29eacd43419afe1919a39360f,
        type: 3}
      propertyPath: m_LocalRotation.w
      value: 1
      objectReference: {fileID: 0}
    - target: {fileID: 8098718680817705657, guid: 8fad2bb29eacd43419afe1919a39360f,
        type: 3}
      propertyPath: m_RootOrder
      value: 7
      objectReference: {fileID: 0}
    - target: {fileID: 8098718680817705657, guid: 8fad2bb29eacd43419afe1919a39360f,
        type: 3}
      propertyPath: m_LocalEulerAnglesHint.x
      value: 0
      objectReference: {fileID: 0}
    - target: {fileID: 8098718680817705657, guid: 8fad2bb29eacd43419afe1919a39360f,
        type: 3}
      propertyPath: m_LocalEulerAnglesHint.y
      value: 0
      objectReference: {fileID: 0}
    - target: {fileID: 8098718680817705657, guid: 8fad2bb29eacd43419afe1919a39360f,
        type: 3}
      propertyPath: m_LocalEulerAnglesHint.z
      value: 0
      objectReference: {fileID: 0}
    - target: {fileID: 8098718680817705657, guid: 8fad2bb29eacd43419afe1919a39360f,
        type: 3}
      propertyPath: m_AnchoredPosition.x
      value: 0
      objectReference: {fileID: 0}
    - target: {fileID: 8098718680817705657, guid: 8fad2bb29eacd43419afe1919a39360f,
        type: 3}
      propertyPath: m_AnchoredPosition.y
      value: 0
      objectReference: {fileID: 0}
    - target: {fileID: 8098718680817705657, guid: 8fad2bb29eacd43419afe1919a39360f,
        type: 3}
      propertyPath: m_SizeDelta.x
      value: 1400
      objectReference: {fileID: 0}
    - target: {fileID: 8098718680817705657, guid: 8fad2bb29eacd43419afe1919a39360f,
        type: 3}
      propertyPath: m_SizeDelta.y
      value: 400
      objectReference: {fileID: 0}
    - target: {fileID: 8098718680817705657, guid: 8fad2bb29eacd43419afe1919a39360f,
        type: 3}
      propertyPath: m_AnchorMin.x
      value: 0.5
      objectReference: {fileID: 0}
    - target: {fileID: 8098718680817705657, guid: 8fad2bb29eacd43419afe1919a39360f,
        type: 3}
      propertyPath: m_AnchorMin.y
      value: 0
      objectReference: {fileID: 0}
    - target: {fileID: 8098718680817705657, guid: 8fad2bb29eacd43419afe1919a39360f,
        type: 3}
      propertyPath: m_AnchorMax.x
      value: 0.5
      objectReference: {fileID: 0}
    - target: {fileID: 8098718680817705657, guid: 8fad2bb29eacd43419afe1919a39360f,
        type: 3}
      propertyPath: m_AnchorMax.y
      value: 0
      objectReference: {fileID: 0}
    - target: {fileID: 8098718680817705657, guid: 8fad2bb29eacd43419afe1919a39360f,
        type: 3}
      propertyPath: m_Pivot.x
      value: 0.5
      objectReference: {fileID: 0}
    - target: {fileID: 8098718680817705657, guid: 8fad2bb29eacd43419afe1919a39360f,
        type: 3}
      propertyPath: m_Pivot.y
      value: 0
      objectReference: {fileID: 0}
    m_RemovedComponents: []
  m_SourcePrefab: {fileID: 100100000, guid: 8fad2bb29eacd43419afe1919a39360f, type: 3}
--- !u!224 &4909276170178374455 stripped
RectTransform:
  m_CorrespondingSourceObject: {fileID: 8098718680817705657, guid: 8fad2bb29eacd43419afe1919a39360f,
    type: 3}
  m_PrefabInstance: {fileID: 3766466217258256782}
  m_PrefabAsset: {fileID: 0}
--- !u!1 &5132426982416102989 stripped
GameObject:
  m_CorrespondingSourceObject: {fileID: 8322412643209625539, guid: 8fad2bb29eacd43419afe1919a39360f,
    type: 3}
  m_PrefabInstance: {fileID: 3766466217258256782}
  m_PrefabAsset: {fileID: 0}
--- !u!1001 &4329296173256866631
PrefabInstance:
  m_ObjectHideFlags: 0
  serializedVersion: 2
  m_Modification:
    m_TransformParent: {fileID: 8477477531144828375}
    m_Modifications:
    - target: {fileID: 5379966297430430422, guid: 7e170a9c9286e41469cecbe1717fdbd4,
        type: 3}
      propertyPath: m_Name
      value: NetworkTabs (Top Right windows)
      objectReference: {fileID: 0}
    - target: {fileID: 5310134063627338834, guid: 7e170a9c9286e41469cecbe1717fdbd4,
        type: 3}
      propertyPath: m_LocalPosition.x
      value: 0
      objectReference: {fileID: 0}
    - target: {fileID: 5310134063627338834, guid: 7e170a9c9286e41469cecbe1717fdbd4,
        type: 3}
      propertyPath: m_LocalPosition.y
      value: 0
      objectReference: {fileID: 0}
    - target: {fileID: 5310134063627338834, guid: 7e170a9c9286e41469cecbe1717fdbd4,
        type: 3}
      propertyPath: m_LocalPosition.z
      value: 0
      objectReference: {fileID: 0}
    - target: {fileID: 5310134063627338834, guid: 7e170a9c9286e41469cecbe1717fdbd4,
        type: 3}
      propertyPath: m_LocalRotation.x
      value: -0
      objectReference: {fileID: 0}
    - target: {fileID: 5310134063627338834, guid: 7e170a9c9286e41469cecbe1717fdbd4,
        type: 3}
      propertyPath: m_LocalRotation.y
      value: -0
      objectReference: {fileID: 0}
    - target: {fileID: 5310134063627338834, guid: 7e170a9c9286e41469cecbe1717fdbd4,
        type: 3}
      propertyPath: m_LocalRotation.z
      value: -0
      objectReference: {fileID: 0}
    - target: {fileID: 5310134063627338834, guid: 7e170a9c9286e41469cecbe1717fdbd4,
        type: 3}
      propertyPath: m_LocalRotation.w
      value: 1
      objectReference: {fileID: 0}
    - target: {fileID: 5310134063627338834, guid: 7e170a9c9286e41469cecbe1717fdbd4,
        type: 3}
      propertyPath: m_RootOrder
      value: 4
      objectReference: {fileID: 0}
    - target: {fileID: 5310134063627338834, guid: 7e170a9c9286e41469cecbe1717fdbd4,
        type: 3}
      propertyPath: m_LocalEulerAnglesHint.x
      value: 0
      objectReference: {fileID: 0}
    - target: {fileID: 5310134063627338834, guid: 7e170a9c9286e41469cecbe1717fdbd4,
        type: 3}
      propertyPath: m_LocalEulerAnglesHint.y
      value: 0
      objectReference: {fileID: 0}
    - target: {fileID: 5310134063627338834, guid: 7e170a9c9286e41469cecbe1717fdbd4,
        type: 3}
      propertyPath: m_LocalEulerAnglesHint.z
      value: 0
      objectReference: {fileID: 0}
    - target: {fileID: 5310134063627338834, guid: 7e170a9c9286e41469cecbe1717fdbd4,
        type: 3}
      propertyPath: m_AnchoredPosition.x
      value: -259.5
      objectReference: {fileID: 0}
    - target: {fileID: 5310134063627338834, guid: 7e170a9c9286e41469cecbe1717fdbd4,
        type: 3}
      propertyPath: m_AnchoredPosition.y
      value: 182.30957
      objectReference: {fileID: 0}
    - target: {fileID: 5310134063627338834, guid: 7e170a9c9286e41469cecbe1717fdbd4,
        type: 3}
      propertyPath: m_SizeDelta.x
      value: 547
      objectReference: {fileID: 0}
    - target: {fileID: 5310134063627338834, guid: 7e170a9c9286e41469cecbe1717fdbd4,
        type: 3}
      propertyPath: m_SizeDelta.y
      value: 397.8
      objectReference: {fileID: 0}
    - target: {fileID: 5310134063627338834, guid: 7e170a9c9286e41469cecbe1717fdbd4,
        type: 3}
      propertyPath: m_AnchorMin.x
      value: 1
      objectReference: {fileID: 0}
    - target: {fileID: 5310134063627338834, guid: 7e170a9c9286e41469cecbe1717fdbd4,
        type: 3}
      propertyPath: m_AnchorMin.y
      value: 1
      objectReference: {fileID: 0}
    - target: {fileID: 5310134063627338834, guid: 7e170a9c9286e41469cecbe1717fdbd4,
        type: 3}
      propertyPath: m_AnchorMax.x
      value: 1
      objectReference: {fileID: 0}
    - target: {fileID: 5310134063627338834, guid: 7e170a9c9286e41469cecbe1717fdbd4,
        type: 3}
      propertyPath: m_AnchorMax.y
      value: 1
      objectReference: {fileID: 0}
    - target: {fileID: 5310134063627338834, guid: 7e170a9c9286e41469cecbe1717fdbd4,
        type: 3}
      propertyPath: m_Pivot.x
      value: 0.5
      objectReference: {fileID: 0}
    - target: {fileID: 5310134063627338834, guid: 7e170a9c9286e41469cecbe1717fdbd4,
        type: 3}
      propertyPath: m_Pivot.y
      value: 0.5
      objectReference: {fileID: 0}
    - target: {fileID: 5380185652939830920, guid: 7e170a9c9286e41469cecbe1717fdbd4,
        type: 3}
      propertyPath: m_IsActive
      value: 1
      objectReference: {fileID: 0}
    - target: {fileID: 5310278715077792418, guid: 7e170a9c9286e41469cecbe1717fdbd4,
        type: 3}
      propertyPath: m_AnchorMax.x
      value: 0
      objectReference: {fileID: 0}
    - target: {fileID: 5310278715077792418, guid: 7e170a9c9286e41469cecbe1717fdbd4,
        type: 3}
      propertyPath: m_AnchorMax.y
      value: 0
      objectReference: {fileID: 0}
    - target: {fileID: 5310278715077792418, guid: 7e170a9c9286e41469cecbe1717fdbd4,
        type: 3}
      propertyPath: m_SizeDelta.x
      value: 0
      objectReference: {fileID: 0}
    - target: {fileID: 5310848962886298822, guid: 7e170a9c9286e41469cecbe1717fdbd4,
        type: 3}
      propertyPath: m_AnchoredPosition.y
<<<<<<< HEAD
      value: 409.30026
=======
      value: 409.30005
>>>>>>> 90abff99
      objectReference: {fileID: 0}
    - target: {fileID: 5420579214496058452, guid: 7e170a9c9286e41469cecbe1717fdbd4,
        type: 3}
      propertyPath: TabStoragePopOut
      value: 
      objectReference: {fileID: 8477470267712056401}
    - target: {fileID: 5420579214496058452, guid: 7e170a9c9286e41469cecbe1717fdbd4,
        type: 3}
      propertyPath: canvas
      value: 
      objectReference: {fileID: 8476288630107385809}
    - target: {fileID: 5420702621447585668, guid: 7e170a9c9286e41469cecbe1717fdbd4,
        type: 3}
      propertyPath: m_Size
<<<<<<< HEAD
      value: 0.41528568
=======
      value: 0
>>>>>>> 90abff99
      objectReference: {fileID: 0}
    - target: {fileID: 5420702621447585668, guid: 7e170a9c9286e41469cecbe1717fdbd4,
        type: 3}
      propertyPath: m_Value
<<<<<<< HEAD
      value: -0.00000014912084
=======
      value: 0.00000007456042
>>>>>>> 90abff99
      objectReference: {fileID: 0}
    - target: {fileID: 3274885705528794751, guid: 7e170a9c9286e41469cecbe1717fdbd4,
        type: 3}
      propertyPath: m_IsActive
      value: 0
      objectReference: {fileID: 0}
    - target: {fileID: 5310486131258959250, guid: 7e170a9c9286e41469cecbe1717fdbd4,
        type: 3}
      propertyPath: m_AnchorMax.x
      value: 0
      objectReference: {fileID: 0}
    - target: {fileID: 5310486131258959250, guid: 7e170a9c9286e41469cecbe1717fdbd4,
        type: 3}
      propertyPath: m_AnchorMax.y
      value: 0
      objectReference: {fileID: 0}
    - target: {fileID: 5310486131258959250, guid: 7e170a9c9286e41469cecbe1717fdbd4,
        type: 3}
      propertyPath: m_AnchorMin.y
      value: 0
      objectReference: {fileID: 0}
    - target: {fileID: 6672079186135509757, guid: 7e170a9c9286e41469cecbe1717fdbd4,
        type: 3}
      propertyPath: devSpawner
      value: 
      objectReference: {fileID: 1832935117388202042}
    - target: {fileID: 6672079186135509757, guid: 7e170a9c9286e41469cecbe1717fdbd4,
        type: 3}
      propertyPath: devCloner
      value: 
      objectReference: {fileID: 5096904775607833727}
    - target: {fileID: 6672079186135509757, guid: 7e170a9c9286e41469cecbe1717fdbd4,
        type: 3}
      propertyPath: devDestroyer
      value: 
      objectReference: {fileID: 6567297230070683167}
    - target: {fileID: 6672079186135509757, guid: 7e170a9c9286e41469cecbe1717fdbd4,
        type: 3}
      propertyPath: devSelectTile
      value: 
      objectReference: {fileID: 2100984367837110465}
    - target: {fileID: 6672079186135509757, guid: 7e170a9c9286e41469cecbe1717fdbd4,
        type: 3}
      propertyPath: vv
      value: 
      objectReference: {fileID: 9116065612801158685}
    - target: {fileID: 8710122659817437245, guid: 7e170a9c9286e41469cecbe1717fdbd4,
        type: 3}
      propertyPath: m_AnchorMax.x
      value: 1
      objectReference: {fileID: 0}
    - target: {fileID: 8710122659817437245, guid: 7e170a9c9286e41469cecbe1717fdbd4,
        type: 3}
      propertyPath: m_AnchorMax.y
      value: 1
      objectReference: {fileID: 0}
    - target: {fileID: 8710122659817437245, guid: 7e170a9c9286e41469cecbe1717fdbd4,
        type: 3}
      propertyPath: m_SizeDelta.x
      value: -17
      objectReference: {fileID: 0}
    - target: {fileID: 7167269729466551243, guid: 7e170a9c9286e41469cecbe1717fdbd4,
        type: 3}
      propertyPath: m_AnchoredPosition.y
      value: -0.00012207031
      objectReference: {fileID: 0}
    - target: {fileID: 2026768415216138235, guid: 7e170a9c9286e41469cecbe1717fdbd4,
        type: 3}
      propertyPath: m_Value
      value: 1
      objectReference: {fileID: 0}
    - target: {fileID: 2026768415216138235, guid: 7e170a9c9286e41469cecbe1717fdbd4,
        type: 3}
      propertyPath: m_Size
      value: 0.9999998
      objectReference: {fileID: 0}
    - target: {fileID: 2133393440550017640, guid: 7e170a9c9286e41469cecbe1717fdbd4,
        type: 3}
      propertyPath: m_AnchorMin.y
      value: 0.0000001788139
      objectReference: {fileID: 0}
    - target: {fileID: 2133393440550017640, guid: 7e170a9c9286e41469cecbe1717fdbd4,
        type: 3}
      propertyPath: m_AnchorMax.x
      value: 1
      objectReference: {fileID: 0}
    - target: {fileID: 2133393440550017640, guid: 7e170a9c9286e41469cecbe1717fdbd4,
        type: 3}
      propertyPath: m_AnchorMax.y
      value: 0.9999999
      objectReference: {fileID: 0}
    - target: {fileID: 5420804678553840072, guid: 7e170a9c9286e41469cecbe1717fdbd4,
        type: 3}
      propertyPath: panelImages.Array.data[0]
      value: 
      objectReference: {fileID: 8587557130420987989}
    - target: {fileID: 5420804678553840072, guid: 7e170a9c9286e41469cecbe1717fdbd4,
        type: 3}
      propertyPath: tipText
      value: 
      objectReference: {fileID: 8587246508841551039}
    m_RemovedComponents: []
  m_SourcePrefab: {fileID: 100100000, guid: 7e170a9c9286e41469cecbe1717fdbd4, type: 3}
--- !u!224 &8477425026631171861 stripped
RectTransform:
  m_CorrespondingSourceObject: {fileID: 5310134063627338834, guid: 7e170a9c9286e41469cecbe1717fdbd4,
    type: 3}
  m_PrefabInstance: {fileID: 4329296173256866631}
  m_PrefabAsset: {fileID: 0}
--- !u!114 &8587271803756561913 stripped
MonoBehaviour:
  m_CorrespondingSourceObject: {fileID: 5420260117181218494, guid: 7e170a9c9286e41469cecbe1717fdbd4,
    type: 3}
  m_PrefabInstance: {fileID: 4329296173256866631}
  m_PrefabAsset: {fileID: 0}
  m_GameObject: {fileID: 0}
  m_Enabled: 1
  m_EditorHideFlags: 0
  m_Script: {fileID: 11500000, guid: b96f85d5333af4d91950935ac3779af4, type: 3}
  m_Name: 
  m_EditorClassIdentifier: 
--- !u!1001 &4379352537053704517
PrefabInstance:
  m_ObjectHideFlags: 0
  serializedVersion: 2
  m_Modification:
    m_TransformParent: {fileID: 8477477531144828375}
    m_Modifications:
    - target: {fileID: 5366996562023772748, guid: fdbe375fdb3e98b46b89b796f9d93dc8,
        type: 3}
      propertyPath: m_Name
      value: Overlay_Crit
      objectReference: {fileID: 0}
    - target: {fileID: 5287873272021720522, guid: fdbe375fdb3e98b46b89b796f9d93dc8,
        type: 3}
      propertyPath: m_LocalPosition.x
      value: 0
      objectReference: {fileID: 0}
    - target: {fileID: 5287873272021720522, guid: fdbe375fdb3e98b46b89b796f9d93dc8,
        type: 3}
      propertyPath: m_LocalPosition.y
      value: 0
      objectReference: {fileID: 0}
    - target: {fileID: 5287873272021720522, guid: fdbe375fdb3e98b46b89b796f9d93dc8,
        type: 3}
      propertyPath: m_LocalPosition.z
      value: 0
      objectReference: {fileID: 0}
    - target: {fileID: 5287873272021720522, guid: fdbe375fdb3e98b46b89b796f9d93dc8,
        type: 3}
      propertyPath: m_LocalRotation.x
      value: -0
      objectReference: {fileID: 0}
    - target: {fileID: 5287873272021720522, guid: fdbe375fdb3e98b46b89b796f9d93dc8,
        type: 3}
      propertyPath: m_LocalRotation.y
      value: -0
      objectReference: {fileID: 0}
    - target: {fileID: 5287873272021720522, guid: fdbe375fdb3e98b46b89b796f9d93dc8,
        type: 3}
      propertyPath: m_LocalRotation.z
      value: -0
      objectReference: {fileID: 0}
    - target: {fileID: 5287873272021720522, guid: fdbe375fdb3e98b46b89b796f9d93dc8,
        type: 3}
      propertyPath: m_LocalRotation.w
      value: 1
      objectReference: {fileID: 0}
    - target: {fileID: 5287873272021720522, guid: fdbe375fdb3e98b46b89b796f9d93dc8,
        type: 3}
      propertyPath: m_RootOrder
      value: 1
      objectReference: {fileID: 0}
    - target: {fileID: 5287873272021720522, guid: fdbe375fdb3e98b46b89b796f9d93dc8,
        type: 3}
      propertyPath: m_LocalEulerAnglesHint.x
      value: 0
      objectReference: {fileID: 0}
    - target: {fileID: 5287873272021720522, guid: fdbe375fdb3e98b46b89b796f9d93dc8,
        type: 3}
      propertyPath: m_LocalEulerAnglesHint.y
      value: 0
      objectReference: {fileID: 0}
    - target: {fileID: 5287873272021720522, guid: fdbe375fdb3e98b46b89b796f9d93dc8,
        type: 3}
      propertyPath: m_LocalEulerAnglesHint.z
      value: 0
      objectReference: {fileID: 0}
    - target: {fileID: 5287873272021720522, guid: fdbe375fdb3e98b46b89b796f9d93dc8,
        type: 3}
      propertyPath: m_AnchoredPosition.x
      value: 7
      objectReference: {fileID: 0}
    - target: {fileID: 5287873272021720522, guid: fdbe375fdb3e98b46b89b796f9d93dc8,
        type: 3}
      propertyPath: m_AnchoredPosition.y
      value: 10.0234375
      objectReference: {fileID: 0}
    - target: {fileID: 5287873272021720522, guid: fdbe375fdb3e98b46b89b796f9d93dc8,
        type: 3}
      propertyPath: m_SizeDelta.x
      value: 297.59
      objectReference: {fileID: 0}
    - target: {fileID: 5287873272021720522, guid: fdbe375fdb3e98b46b89b796f9d93dc8,
        type: 3}
      propertyPath: m_SizeDelta.y
      value: 152.5
      objectReference: {fileID: 0}
    - target: {fileID: 5287873272021720522, guid: fdbe375fdb3e98b46b89b796f9d93dc8,
        type: 3}
      propertyPath: m_AnchorMin.x
      value: 0
      objectReference: {fileID: 0}
    - target: {fileID: 5287873272021720522, guid: fdbe375fdb3e98b46b89b796f9d93dc8,
        type: 3}
      propertyPath: m_AnchorMin.y
      value: 0
      objectReference: {fileID: 0}
    - target: {fileID: 5287873272021720522, guid: fdbe375fdb3e98b46b89b796f9d93dc8,
        type: 3}
      propertyPath: m_AnchorMax.x
      value: 1
      objectReference: {fileID: 0}
    - target: {fileID: 5287873272021720522, guid: fdbe375fdb3e98b46b89b796f9d93dc8,
        type: 3}
      propertyPath: m_AnchorMax.y
      value: 1
      objectReference: {fileID: 0}
    - target: {fileID: 5287873272021720522, guid: fdbe375fdb3e98b46b89b796f9d93dc8,
        type: 3}
      propertyPath: m_Pivot.x
      value: 0.5
      objectReference: {fileID: 0}
    - target: {fileID: 5287873272021720522, guid: fdbe375fdb3e98b46b89b796f9d93dc8,
        type: 3}
      propertyPath: m_Pivot.y
      value: 0.5
      objectReference: {fileID: 0}
    m_RemovedComponents: []
  m_SourcePrefab: {fileID: 100100000, guid: fdbe375fdb3e98b46b89b796f9d93dc8, type: 3}
--- !u!224 &8477139355589782671 stripped
RectTransform:
  m_CorrespondingSourceObject: {fileID: 5287873272021720522, guid: fdbe375fdb3e98b46b89b796f9d93dc8,
    type: 3}
  m_PrefabInstance: {fileID: 4379352537053704517}
  m_PrefabAsset: {fileID: 0}
--- !u!114 &8587723967266190067 stripped
MonoBehaviour:
  m_CorrespondingSourceObject: {fileID: 5470515234576319414, guid: fdbe375fdb3e98b46b89b796f9d93dc8,
    type: 3}
  m_PrefabInstance: {fileID: 4379352537053704517}
  m_PrefabAsset: {fileID: 0}
  m_GameObject: {fileID: 0}
  m_Enabled: 1
  m_EditorHideFlags: 0
  m_Script: {fileID: 11500000, guid: 3033b5d39951d430299684ac3cd06d7e, type: 3}
  m_Name: 
  m_EditorClassIdentifier: 
--- !u!1001 &4457154506671072268
PrefabInstance:
  m_ObjectHideFlags: 0
  serializedVersion: 2
  m_Modification:
    m_TransformParent: {fileID: 8477477531144828375}
    m_Modifications:
    - target: {fileID: 4113822440349019706, guid: 60311bc6bf4173c42af3fe9662d3965c,
        type: 3}
      propertyPath: m_Name
      value: DevClonerMenu
      objectReference: {fileID: 0}
    - target: {fileID: 4113822440349019706, guid: 60311bc6bf4173c42af3fe9662d3965c,
        type: 3}
      propertyPath: m_IsActive
      value: 0
      objectReference: {fileID: 0}
    - target: {fileID: 4183651651856864320, guid: 60311bc6bf4173c42af3fe9662d3965c,
        type: 3}
      propertyPath: m_LocalPosition.x
      value: 0
      objectReference: {fileID: 0}
    - target: {fileID: 4183651651856864320, guid: 60311bc6bf4173c42af3fe9662d3965c,
        type: 3}
      propertyPath: m_LocalPosition.y
      value: 0
      objectReference: {fileID: 0}
    - target: {fileID: 4183651651856864320, guid: 60311bc6bf4173c42af3fe9662d3965c,
        type: 3}
      propertyPath: m_LocalPosition.z
      value: 0
      objectReference: {fileID: 0}
    - target: {fileID: 4183651651856864320, guid: 60311bc6bf4173c42af3fe9662d3965c,
        type: 3}
      propertyPath: m_LocalRotation.x
      value: -0
      objectReference: {fileID: 0}
    - target: {fileID: 4183651651856864320, guid: 60311bc6bf4173c42af3fe9662d3965c,
        type: 3}
      propertyPath: m_LocalRotation.y
      value: -0
      objectReference: {fileID: 0}
    - target: {fileID: 4183651651856864320, guid: 60311bc6bf4173c42af3fe9662d3965c,
        type: 3}
      propertyPath: m_LocalRotation.z
      value: -0
      objectReference: {fileID: 0}
    - target: {fileID: 4183651651856864320, guid: 60311bc6bf4173c42af3fe9662d3965c,
        type: 3}
      propertyPath: m_LocalRotation.w
      value: 1
      objectReference: {fileID: 0}
    - target: {fileID: 4183651651856864320, guid: 60311bc6bf4173c42af3fe9662d3965c,
        type: 3}
      propertyPath: m_RootOrder
      value: 13
      objectReference: {fileID: 0}
    - target: {fileID: 4183651651856864320, guid: 60311bc6bf4173c42af3fe9662d3965c,
        type: 3}
      propertyPath: m_LocalEulerAnglesHint.x
      value: 0
      objectReference: {fileID: 0}
    - target: {fileID: 4183651651856864320, guid: 60311bc6bf4173c42af3fe9662d3965c,
        type: 3}
      propertyPath: m_LocalEulerAnglesHint.y
      value: 0
      objectReference: {fileID: 0}
    - target: {fileID: 4183651651856864320, guid: 60311bc6bf4173c42af3fe9662d3965c,
        type: 3}
      propertyPath: m_LocalEulerAnglesHint.z
      value: 0
      objectReference: {fileID: 0}
    - target: {fileID: 4183651651856864320, guid: 60311bc6bf4173c42af3fe9662d3965c,
        type: 3}
      propertyPath: m_AnchoredPosition.x
      value: 573
      objectReference: {fileID: 0}
    - target: {fileID: 4183651651856864320, guid: 60311bc6bf4173c42af3fe9662d3965c,
        type: 3}
      propertyPath: m_AnchoredPosition.y
      value: 50
      objectReference: {fileID: 0}
    - target: {fileID: 4183651651856864320, guid: 60311bc6bf4173c42af3fe9662d3965c,
        type: 3}
      propertyPath: m_SizeDelta.x
      value: 100
      objectReference: {fileID: 0}
    - target: {fileID: 4183651651856864320, guid: 60311bc6bf4173c42af3fe9662d3965c,
        type: 3}
      propertyPath: m_SizeDelta.y
      value: 100
      objectReference: {fileID: 0}
    - target: {fileID: 4183651651856864320, guid: 60311bc6bf4173c42af3fe9662d3965c,
        type: 3}
      propertyPath: m_AnchorMin.x
      value: 0.5
      objectReference: {fileID: 0}
    - target: {fileID: 4183651651856864320, guid: 60311bc6bf4173c42af3fe9662d3965c,
        type: 3}
      propertyPath: m_AnchorMin.y
      value: 0.5
      objectReference: {fileID: 0}
    - target: {fileID: 4183651651856864320, guid: 60311bc6bf4173c42af3fe9662d3965c,
        type: 3}
      propertyPath: m_AnchorMax.x
      value: 0.5
      objectReference: {fileID: 0}
    - target: {fileID: 4183651651856864320, guid: 60311bc6bf4173c42af3fe9662d3965c,
        type: 3}
      propertyPath: m_AnchorMax.y
      value: 0.5
      objectReference: {fileID: 0}
    - target: {fileID: 4183651651856864320, guid: 60311bc6bf4173c42af3fe9662d3965c,
        type: 3}
      propertyPath: m_Pivot.x
      value: 0.5
      objectReference: {fileID: 0}
    - target: {fileID: 4183651651856864320, guid: 60311bc6bf4173c42af3fe9662d3965c,
        type: 3}
      propertyPath: m_Pivot.y
      value: 0.5
      objectReference: {fileID: 0}
    m_RemovedComponents: []
  m_SourcePrefab: {fileID: 100100000, guid: 60311bc6bf4173c42af3fe9662d3965c, type: 3}
--- !u!224 &564550199378096204 stripped
RectTransform:
  m_CorrespondingSourceObject: {fileID: 4183651651856864320, guid: 60311bc6bf4173c42af3fe9662d3965c,
    type: 3}
  m_PrefabInstance: {fileID: 4457154506671072268}
  m_PrefabAsset: {fileID: 0}
--- !u!114 &5096904775607833727 stripped
MonoBehaviour:
  m_CorrespondingSourceObject: {fileID: 8890432817107955827, guid: 60311bc6bf4173c42af3fe9662d3965c,
    type: 3}
  m_PrefabInstance: {fileID: 4457154506671072268}
  m_PrefabAsset: {fileID: 0}
  m_GameObject: {fileID: 0}
  m_Enabled: 1
  m_EditorHideFlags: 0
  m_Script: {fileID: 11500000, guid: 8c705f38be5e0be48a4445cd81cf4313, type: 3}
  m_Name: 
  m_EditorClassIdentifier: 
--- !u!1001 &5231950085758189659
PrefabInstance:
  m_ObjectHideFlags: 0
  serializedVersion: 2
  m_Modification:
    m_TransformParent: {fileID: 8477477531144828375}
    m_Modifications:
    - target: {fileID: 4113822440349019706, guid: 546b78d0ab8074340ac2b9dcdc66f33f,
        type: 3}
      propertyPath: m_Name
      value: DevDestroyerMenu
      objectReference: {fileID: 0}
    - target: {fileID: 4113822440349019706, guid: 546b78d0ab8074340ac2b9dcdc66f33f,
        type: 3}
      propertyPath: m_IsActive
      value: 0
      objectReference: {fileID: 0}
    - target: {fileID: 4183651651856864320, guid: 546b78d0ab8074340ac2b9dcdc66f33f,
        type: 3}
      propertyPath: m_LocalPosition.x
      value: 0
      objectReference: {fileID: 0}
    - target: {fileID: 4183651651856864320, guid: 546b78d0ab8074340ac2b9dcdc66f33f,
        type: 3}
      propertyPath: m_LocalPosition.y
      value: 0
      objectReference: {fileID: 0}
    - target: {fileID: 4183651651856864320, guid: 546b78d0ab8074340ac2b9dcdc66f33f,
        type: 3}
      propertyPath: m_LocalPosition.z
      value: 0
      objectReference: {fileID: 0}
    - target: {fileID: 4183651651856864320, guid: 546b78d0ab8074340ac2b9dcdc66f33f,
        type: 3}
      propertyPath: m_LocalRotation.x
      value: -0
      objectReference: {fileID: 0}
    - target: {fileID: 4183651651856864320, guid: 546b78d0ab8074340ac2b9dcdc66f33f,
        type: 3}
      propertyPath: m_LocalRotation.y
      value: -0
      objectReference: {fileID: 0}
    - target: {fileID: 4183651651856864320, guid: 546b78d0ab8074340ac2b9dcdc66f33f,
        type: 3}
      propertyPath: m_LocalRotation.z
      value: -0
      objectReference: {fileID: 0}
    - target: {fileID: 4183651651856864320, guid: 546b78d0ab8074340ac2b9dcdc66f33f,
        type: 3}
      propertyPath: m_LocalRotation.w
      value: 1
      objectReference: {fileID: 0}
    - target: {fileID: 4183651651856864320, guid: 546b78d0ab8074340ac2b9dcdc66f33f,
        type: 3}
      propertyPath: m_RootOrder
      value: 14
      objectReference: {fileID: 0}
    - target: {fileID: 4183651651856864320, guid: 546b78d0ab8074340ac2b9dcdc66f33f,
        type: 3}
      propertyPath: m_LocalEulerAnglesHint.x
      value: 0
      objectReference: {fileID: 0}
    - target: {fileID: 4183651651856864320, guid: 546b78d0ab8074340ac2b9dcdc66f33f,
        type: 3}
      propertyPath: m_LocalEulerAnglesHint.y
      value: 0
      objectReference: {fileID: 0}
    - target: {fileID: 4183651651856864320, guid: 546b78d0ab8074340ac2b9dcdc66f33f,
        type: 3}
      propertyPath: m_LocalEulerAnglesHint.z
      value: 0
      objectReference: {fileID: 0}
    - target: {fileID: 4183651651856864320, guid: 546b78d0ab8074340ac2b9dcdc66f33f,
        type: 3}
      propertyPath: m_AnchoredPosition.x
      value: 636
      objectReference: {fileID: 0}
    - target: {fileID: 4183651651856864320, guid: 546b78d0ab8074340ac2b9dcdc66f33f,
        type: 3}
      propertyPath: m_AnchoredPosition.y
      value: 50
      objectReference: {fileID: 0}
    - target: {fileID: 4183651651856864320, guid: 546b78d0ab8074340ac2b9dcdc66f33f,
        type: 3}
      propertyPath: m_SizeDelta.x
      value: 100
      objectReference: {fileID: 0}
    - target: {fileID: 4183651651856864320, guid: 546b78d0ab8074340ac2b9dcdc66f33f,
        type: 3}
      propertyPath: m_SizeDelta.y
      value: 100
      objectReference: {fileID: 0}
    - target: {fileID: 4183651651856864320, guid: 546b78d0ab8074340ac2b9dcdc66f33f,
        type: 3}
      propertyPath: m_AnchorMin.x
      value: 0.5
      objectReference: {fileID: 0}
    - target: {fileID: 4183651651856864320, guid: 546b78d0ab8074340ac2b9dcdc66f33f,
        type: 3}
      propertyPath: m_AnchorMin.y
      value: 0.5
      objectReference: {fileID: 0}
    - target: {fileID: 4183651651856864320, guid: 546b78d0ab8074340ac2b9dcdc66f33f,
        type: 3}
      propertyPath: m_AnchorMax.x
      value: 0.5
      objectReference: {fileID: 0}
    - target: {fileID: 4183651651856864320, guid: 546b78d0ab8074340ac2b9dcdc66f33f,
        type: 3}
      propertyPath: m_AnchorMax.y
      value: 0.5
      objectReference: {fileID: 0}
    - target: {fileID: 4183651651856864320, guid: 546b78d0ab8074340ac2b9dcdc66f33f,
        type: 3}
      propertyPath: m_Pivot.x
      value: 0.5
      objectReference: {fileID: 0}
    - target: {fileID: 4183651651856864320, guid: 546b78d0ab8074340ac2b9dcdc66f33f,
        type: 3}
      propertyPath: m_Pivot.y
      value: 0.5
      objectReference: {fileID: 0}
    m_RemovedComponents: []
  m_SourcePrefab: {fileID: 100100000, guid: 546b78d0ab8074340ac2b9dcdc66f33f, type: 3}
--- !u!224 &8256452581695853595 stripped
RectTransform:
  m_CorrespondingSourceObject: {fileID: 4183651651856864320, guid: 546b78d0ab8074340ac2b9dcdc66f33f,
    type: 3}
  m_PrefabInstance: {fileID: 5231950085758189659}
  m_PrefabAsset: {fileID: 0}
--- !u!114 &6567297230070683167 stripped
MonoBehaviour:
  m_CorrespondingSourceObject: {fileID: 1420926274925499972, guid: 546b78d0ab8074340ac2b9dcdc66f33f,
    type: 3}
  m_PrefabInstance: {fileID: 5231950085758189659}
  m_PrefabAsset: {fileID: 0}
  m_GameObject: {fileID: 0}
  m_Enabled: 1
  m_EditorHideFlags: 0
  m_Script: {fileID: 11500000, guid: ac7721428199ab34582a40dba7a1bf59, type: 3}
  m_Name: 
  m_EditorClassIdentifier: 
--- !u!1001 &5740478491115101881
PrefabInstance:
  m_ObjectHideFlags: 0
  serializedVersion: 2
  m_Modification:
    m_TransformParent: {fileID: 8477477531144828375}
    m_Modifications:
    - target: {fileID: 4113822440349019706, guid: e680a6b11b31c1341bca6818c96b9712,
        type: 3}
      propertyPath: m_Name
      value: IngameMenu
      objectReference: {fileID: 0}
    - target: {fileID: 4183651651856864320, guid: e680a6b11b31c1341bca6818c96b9712,
        type: 3}
      propertyPath: m_LocalPosition.x
      value: 0
      objectReference: {fileID: 0}
    - target: {fileID: 4183651651856864320, guid: e680a6b11b31c1341bca6818c96b9712,
        type: 3}
      propertyPath: m_LocalPosition.y
      value: 0
      objectReference: {fileID: 0}
    - target: {fileID: 4183651651856864320, guid: e680a6b11b31c1341bca6818c96b9712,
        type: 3}
      propertyPath: m_LocalPosition.z
      value: 0
      objectReference: {fileID: 0}
    - target: {fileID: 4183651651856864320, guid: e680a6b11b31c1341bca6818c96b9712,
        type: 3}
      propertyPath: m_LocalRotation.x
      value: -0
      objectReference: {fileID: 0}
    - target: {fileID: 4183651651856864320, guid: e680a6b11b31c1341bca6818c96b9712,
        type: 3}
      propertyPath: m_LocalRotation.y
      value: -0
      objectReference: {fileID: 0}
    - target: {fileID: 4183651651856864320, guid: e680a6b11b31c1341bca6818c96b9712,
        type: 3}
      propertyPath: m_LocalRotation.z
      value: -0
      objectReference: {fileID: 0}
    - target: {fileID: 4183651651856864320, guid: e680a6b11b31c1341bca6818c96b9712,
        type: 3}
      propertyPath: m_LocalRotation.w
      value: 1
      objectReference: {fileID: 0}
    - target: {fileID: 4183651651856864320, guid: e680a6b11b31c1341bca6818c96b9712,
        type: 3}
      propertyPath: m_RootOrder
      value: 18
      objectReference: {fileID: 0}
    - target: {fileID: 4183651651856864320, guid: e680a6b11b31c1341bca6818c96b9712,
        type: 3}
      propertyPath: m_LocalEulerAnglesHint.x
      value: 0
      objectReference: {fileID: 0}
    - target: {fileID: 4183651651856864320, guid: e680a6b11b31c1341bca6818c96b9712,
        type: 3}
      propertyPath: m_LocalEulerAnglesHint.y
      value: 0
      objectReference: {fileID: 0}
    - target: {fileID: 4183651651856864320, guid: e680a6b11b31c1341bca6818c96b9712,
        type: 3}
      propertyPath: m_LocalEulerAnglesHint.z
      value: 0
      objectReference: {fileID: 0}
    - target: {fileID: 4183651651856864320, guid: e680a6b11b31c1341bca6818c96b9712,
        type: 3}
      propertyPath: m_AnchoredPosition.x
      value: 0
      objectReference: {fileID: 0}
    - target: {fileID: 4183651651856864320, guid: e680a6b11b31c1341bca6818c96b9712,
        type: 3}
      propertyPath: m_AnchoredPosition.y
      value: 0
      objectReference: {fileID: 0}
    - target: {fileID: 4183651651856864320, guid: e680a6b11b31c1341bca6818c96b9712,
        type: 3}
      propertyPath: m_SizeDelta.x
      value: 100
      objectReference: {fileID: 0}
    - target: {fileID: 4183651651856864320, guid: e680a6b11b31c1341bca6818c96b9712,
        type: 3}
      propertyPath: m_SizeDelta.y
      value: 100
      objectReference: {fileID: 0}
    - target: {fileID: 4183651651856864320, guid: e680a6b11b31c1341bca6818c96b9712,
        type: 3}
      propertyPath: m_AnchorMin.x
      value: 0.5
      objectReference: {fileID: 0}
    - target: {fileID: 4183651651856864320, guid: e680a6b11b31c1341bca6818c96b9712,
        type: 3}
      propertyPath: m_AnchorMin.y
      value: 0.5
      objectReference: {fileID: 0}
    - target: {fileID: 4183651651856864320, guid: e680a6b11b31c1341bca6818c96b9712,
        type: 3}
      propertyPath: m_AnchorMax.x
      value: 0.5
      objectReference: {fileID: 0}
    - target: {fileID: 4183651651856864320, guid: e680a6b11b31c1341bca6818c96b9712,
        type: 3}
      propertyPath: m_AnchorMax.y
      value: 0.5
      objectReference: {fileID: 0}
    - target: {fileID: 4183651651856864320, guid: e680a6b11b31c1341bca6818c96b9712,
        type: 3}
      propertyPath: m_Pivot.x
      value: 0.5
      objectReference: {fileID: 0}
    - target: {fileID: 4183651651856864320, guid: e680a6b11b31c1341bca6818c96b9712,
        type: 3}
      propertyPath: m_Pivot.y
      value: 0.5
      objectReference: {fileID: 0}
    - target: {fileID: 4113884316881524652, guid: e680a6b11b31c1341bca6818c96b9712,
        type: 3}
      propertyPath: m_IsActive
      value: 0
      objectReference: {fileID: 0}
    - target: {fileID: 4073982885992162986, guid: e680a6b11b31c1341bca6818c96b9712,
        type: 3}
      propertyPath: m_Text
      value: OPTIONS
      objectReference: {fileID: 0}
    - target: {fileID: 4113018116588222674, guid: e680a6b11b31c1341bca6818c96b9712,
        type: 3}
      propertyPath: m_IsActive
      value: 0
      objectReference: {fileID: 0}
    - target: {fileID: 4112944698895726386, guid: e680a6b11b31c1341bca6818c96b9712,
        type: 3}
      propertyPath: m_IsActive
      value: 1
      objectReference: {fileID: 0}
    - target: {fileID: 4073170544867625102, guid: e680a6b11b31c1341bca6818c96b9712,
        type: 3}
      propertyPath: m_OnValueChanged.m_PersistentCalls.m_Calls.Array.data[0].m_Target
      value: 
      objectReference: {fileID: 8587246628279074065}
    - target: {fileID: 4183586178820735656, guid: e680a6b11b31c1341bca6818c96b9712,
        type: 3}
      propertyPath: m_AnchorMax.y
      value: 0
      objectReference: {fileID: 0}
    - target: {fileID: 4183586208747826128, guid: e680a6b11b31c1341bca6818c96b9712,
        type: 3}
      propertyPath: m_AnchorMax.y
      value: 0
      objectReference: {fileID: 0}
    - target: {fileID: 4183696099011821298, guid: e680a6b11b31c1341bca6818c96b9712,
        type: 3}
      propertyPath: m_AnchorMin.y
      value: 0
      objectReference: {fileID: 0}
    - target: {fileID: 4183696099011821298, guid: e680a6b11b31c1341bca6818c96b9712,
        type: 3}
      propertyPath: m_AnchorMax.y
      value: 0
      objectReference: {fileID: 0}
    - target: {fileID: 4183696099011821298, guid: e680a6b11b31c1341bca6818c96b9712,
        type: 3}
      propertyPath: m_AnchoredPosition.x
      value: 0
      objectReference: {fileID: 0}
    - target: {fileID: 4183696099011821298, guid: e680a6b11b31c1341bca6818c96b9712,
        type: 3}
      propertyPath: m_AnchoredPosition.y
      value: 0
      objectReference: {fileID: 0}
    - target: {fileID: 4183015438991680876, guid: e680a6b11b31c1341bca6818c96b9712,
        type: 3}
      propertyPath: m_AnchorMin.y
      value: 0
      objectReference: {fileID: 0}
    - target: {fileID: 4183015438991680876, guid: e680a6b11b31c1341bca6818c96b9712,
        type: 3}
      propertyPath: m_AnchorMax.y
      value: 0
      objectReference: {fileID: 0}
    - target: {fileID: 4183015438991680876, guid: e680a6b11b31c1341bca6818c96b9712,
        type: 3}
      propertyPath: m_AnchoredPosition.x
      value: 0
      objectReference: {fileID: 0}
    - target: {fileID: 4183015438991680876, guid: e680a6b11b31c1341bca6818c96b9712,
        type: 3}
      propertyPath: m_AnchoredPosition.y
      value: 0
      objectReference: {fileID: 0}
    - target: {fileID: 4183011384080579158, guid: e680a6b11b31c1341bca6818c96b9712,
        type: 3}
      propertyPath: m_AnchorMin.y
      value: 0
      objectReference: {fileID: 0}
    - target: {fileID: 4183011384080579158, guid: e680a6b11b31c1341bca6818c96b9712,
        type: 3}
      propertyPath: m_AnchorMax.y
      value: 0
      objectReference: {fileID: 0}
    - target: {fileID: 4183011384080579158, guid: e680a6b11b31c1341bca6818c96b9712,
        type: 3}
      propertyPath: m_SizeDelta.x
      value: 0
      objectReference: {fileID: 0}
    - target: {fileID: 4183011384080579158, guid: e680a6b11b31c1341bca6818c96b9712,
        type: 3}
      propertyPath: m_AnchoredPosition.y
      value: 0
      objectReference: {fileID: 0}
    - target: {fileID: 4183150734174365592, guid: e680a6b11b31c1341bca6818c96b9712,
        type: 3}
      propertyPath: m_AnchorMin.y
      value: 0
      objectReference: {fileID: 0}
    - target: {fileID: 4183150734174365592, guid: e680a6b11b31c1341bca6818c96b9712,
        type: 3}
      propertyPath: m_AnchorMax.y
      value: 0
      objectReference: {fileID: 0}
    - target: {fileID: 4183150734174365592, guid: e680a6b11b31c1341bca6818c96b9712,
        type: 3}
      propertyPath: m_AnchoredPosition.x
      value: 0
      objectReference: {fileID: 0}
    - target: {fileID: 4183150734174365592, guid: e680a6b11b31c1341bca6818c96b9712,
        type: 3}
      propertyPath: m_AnchoredPosition.y
      value: 0
      objectReference: {fileID: 0}
    - target: {fileID: 4182255383017360716, guid: e680a6b11b31c1341bca6818c96b9712,
        type: 3}
      propertyPath: m_AnchorMin.y
      value: 1
      objectReference: {fileID: 0}
    - target: {fileID: 4182255383017360716, guid: e680a6b11b31c1341bca6818c96b9712,
        type: 3}
      propertyPath: m_AnchorMax.y
      value: 1
      objectReference: {fileID: 0}
    - target: {fileID: 4182255383017360716, guid: e680a6b11b31c1341bca6818c96b9712,
        type: 3}
      propertyPath: m_AnchoredPosition.x
      value: 220
      objectReference: {fileID: 0}
    - target: {fileID: 4182255383017360716, guid: e680a6b11b31c1341bca6818c96b9712,
        type: 3}
      propertyPath: m_SizeDelta.x
      value: 420
      objectReference: {fileID: 0}
    - target: {fileID: 4182255383017360716, guid: e680a6b11b31c1341bca6818c96b9712,
        type: 3}
      propertyPath: m_AnchoredPosition.y
      value: -50
      objectReference: {fileID: 0}
    - target: {fileID: 4183562330419294238, guid: e680a6b11b31c1341bca6818c96b9712,
        type: 3}
      propertyPath: m_AnchorMin.y
      value: 1
      objectReference: {fileID: 0}
    - target: {fileID: 4183562330419294238, guid: e680a6b11b31c1341bca6818c96b9712,
        type: 3}
      propertyPath: m_AnchorMax.y
      value: 1
      objectReference: {fileID: 0}
    - target: {fileID: 4183562330419294238, guid: e680a6b11b31c1341bca6818c96b9712,
        type: 3}
      propertyPath: m_AnchoredPosition.x
      value: 660
      objectReference: {fileID: 0}
    - target: {fileID: 4183562330419294238, guid: e680a6b11b31c1341bca6818c96b9712,
        type: 3}
      propertyPath: m_SizeDelta.x
      value: 420
      objectReference: {fileID: 0}
    - target: {fileID: 4183562330419294238, guid: e680a6b11b31c1341bca6818c96b9712,
        type: 3}
      propertyPath: m_AnchoredPosition.y
      value: -50
      objectReference: {fileID: 0}
    - target: {fileID: 4183474978509933818, guid: e680a6b11b31c1341bca6818c96b9712,
        type: 3}
      propertyPath: m_AnchorMin.y
      value: 0
      objectReference: {fileID: 0}
    - target: {fileID: 4183474978509933818, guid: e680a6b11b31c1341bca6818c96b9712,
        type: 3}
      propertyPath: m_AnchorMax.y
      value: 0
      objectReference: {fileID: 0}
    - target: {fileID: 4183474978509933818, guid: e680a6b11b31c1341bca6818c96b9712,
        type: 3}
      propertyPath: m_SizeDelta.x
      value: 0
      objectReference: {fileID: 0}
    - target: {fileID: 4183474978509933818, guid: e680a6b11b31c1341bca6818c96b9712,
        type: 3}
      propertyPath: m_AnchoredPosition.y
      value: 0
      objectReference: {fileID: 0}
    - target: {fileID: 4182853990479065388, guid: e680a6b11b31c1341bca6818c96b9712,
        type: 3}
      propertyPath: m_AnchorMin.y
      value: 0
      objectReference: {fileID: 0}
    - target: {fileID: 4182853990479065388, guid: e680a6b11b31c1341bca6818c96b9712,
        type: 3}
      propertyPath: m_AnchorMax.y
      value: 0
      objectReference: {fileID: 0}
    - target: {fileID: 4182853990479065388, guid: e680a6b11b31c1341bca6818c96b9712,
        type: 3}
      propertyPath: m_AnchoredPosition.x
      value: 0
      objectReference: {fileID: 0}
    - target: {fileID: 4182853990479065388, guid: e680a6b11b31c1341bca6818c96b9712,
        type: 3}
      propertyPath: m_AnchoredPosition.y
      value: 0
      objectReference: {fileID: 0}
    - target: {fileID: 4182971960710465680, guid: e680a6b11b31c1341bca6818c96b9712,
        type: 3}
      propertyPath: m_AnchorMin.y
      value: 0
      objectReference: {fileID: 0}
    - target: {fileID: 4182971960710465680, guid: e680a6b11b31c1341bca6818c96b9712,
        type: 3}
      propertyPath: m_AnchorMax.y
      value: 0
      objectReference: {fileID: 0}
    - target: {fileID: 4182971960710465680, guid: e680a6b11b31c1341bca6818c96b9712,
        type: 3}
      propertyPath: m_AnchoredPosition.x
      value: 0
      objectReference: {fileID: 0}
    - target: {fileID: 4182971960710465680, guid: e680a6b11b31c1341bca6818c96b9712,
        type: 3}
      propertyPath: m_AnchoredPosition.y
      value: 0
      objectReference: {fileID: 0}
    - target: {fileID: 4182886011676253942, guid: e680a6b11b31c1341bca6818c96b9712,
        type: 3}
      propertyPath: m_AnchorMin.y
      value: 0
      objectReference: {fileID: 0}
    - target: {fileID: 4182886011676253942, guid: e680a6b11b31c1341bca6818c96b9712,
        type: 3}
      propertyPath: m_AnchorMax.y
      value: 0
      objectReference: {fileID: 0}
    - target: {fileID: 4182886011676253942, guid: e680a6b11b31c1341bca6818c96b9712,
        type: 3}
      propertyPath: m_SizeDelta.x
      value: 0
      objectReference: {fileID: 0}
    - target: {fileID: 4182886011676253942, guid: e680a6b11b31c1341bca6818c96b9712,
        type: 3}
      propertyPath: m_AnchoredPosition.y
      value: 0
      objectReference: {fileID: 0}
    - target: {fileID: 4183143937395942462, guid: e680a6b11b31c1341bca6818c96b9712,
        type: 3}
      propertyPath: m_AnchorMin.y
      value: 1
      objectReference: {fileID: 0}
    - target: {fileID: 4183143937395942462, guid: e680a6b11b31c1341bca6818c96b9712,
        type: 3}
      propertyPath: m_AnchorMax.y
      value: 1
      objectReference: {fileID: 0}
    - target: {fileID: 4183143937395942462, guid: e680a6b11b31c1341bca6818c96b9712,
        type: 3}
      propertyPath: m_AnchoredPosition.x
      value: 1100
      objectReference: {fileID: 0}
    - target: {fileID: 4183143937395942462, guid: e680a6b11b31c1341bca6818c96b9712,
        type: 3}
      propertyPath: m_SizeDelta.x
      value: 420
      objectReference: {fileID: 0}
    - target: {fileID: 4183143937395942462, guid: e680a6b11b31c1341bca6818c96b9712,
        type: 3}
      propertyPath: m_AnchoredPosition.y
      value: -50
      objectReference: {fileID: 0}
    - target: {fileID: 4182294216359511140, guid: e680a6b11b31c1341bca6818c96b9712,
        type: 3}
      propertyPath: m_AnchorMin.y
      value: 1
      objectReference: {fileID: 0}
    - target: {fileID: 4182294216359511140, guid: e680a6b11b31c1341bca6818c96b9712,
        type: 3}
      propertyPath: m_AnchorMax.y
      value: 1
      objectReference: {fileID: 0}
    - target: {fileID: 4182294216359511140, guid: e680a6b11b31c1341bca6818c96b9712,
        type: 3}
      propertyPath: m_AnchoredPosition.x
      value: 215.83333
      objectReference: {fileID: 0}
    - target: {fileID: 4182294216359511140, guid: e680a6b11b31c1341bca6818c96b9712,
        type: 3}
      propertyPath: m_AnchoredPosition.y
      value: -25
      objectReference: {fileID: 0}
    - target: {fileID: 4183542401662061784, guid: e680a6b11b31c1341bca6818c96b9712,
        type: 3}
      propertyPath: m_AnchorMin.y
      value: 1
      objectReference: {fileID: 0}
    - target: {fileID: 4183542401662061784, guid: e680a6b11b31c1341bca6818c96b9712,
        type: 3}
      propertyPath: m_AnchorMax.y
      value: 1
      objectReference: {fileID: 0}
    - target: {fileID: 4183542401662061784, guid: e680a6b11b31c1341bca6818c96b9712,
        type: 3}
      propertyPath: m_AnchoredPosition.x
      value: 1279.1666
      objectReference: {fileID: 0}
    - target: {fileID: 4183542401662061784, guid: e680a6b11b31c1341bca6818c96b9712,
        type: 3}
      propertyPath: m_AnchoredPosition.y
      value: -25
      objectReference: {fileID: 0}
    - target: {fileID: 4183766289850601060, guid: e680a6b11b31c1341bca6818c96b9712,
        type: 3}
      propertyPath: m_AnchorMax.x
      value: 1
      objectReference: {fileID: 0}
    - target: {fileID: 4183766289850601060, guid: e680a6b11b31c1341bca6818c96b9712,
        type: 3}
      propertyPath: m_AnchorMax.y
      value: 1
      objectReference: {fileID: 0}
    - target: {fileID: 4183766289850601060, guid: e680a6b11b31c1341bca6818c96b9712,
        type: 3}
      propertyPath: m_SizeDelta.x
      value: -22
      objectReference: {fileID: 0}
    - target: {fileID: 4183192250644957730, guid: e680a6b11b31c1341bca6818c96b9712,
        type: 3}
      propertyPath: m_AnchorMax.x
      value: 1
      objectReference: {fileID: 0}
    - target: {fileID: 4183192250644957730, guid: e680a6b11b31c1341bca6818c96b9712,
        type: 3}
      propertyPath: m_SizeDelta.x
      value: -22
      objectReference: {fileID: 0}
    - target: {fileID: 4183199935287078120, guid: e680a6b11b31c1341bca6818c96b9712,
        type: 3}
      propertyPath: m_AnchorMin.y
      value: 1
      objectReference: {fileID: 0}
    - target: {fileID: 4183199935287078120, guid: e680a6b11b31c1341bca6818c96b9712,
        type: 3}
      propertyPath: m_AnchorMax.y
      value: 1
      objectReference: {fileID: 0}
    - target: {fileID: 4183199935287078120, guid: e680a6b11b31c1341bca6818c96b9712,
        type: 3}
      propertyPath: m_AnchoredPosition.x
      value: 447.5
      objectReference: {fileID: 0}
    - target: {fileID: 4183199935287078120, guid: e680a6b11b31c1341bca6818c96b9712,
        type: 3}
      propertyPath: m_AnchoredPosition.y
      value: -25
      objectReference: {fileID: 0}
    - target: {fileID: 4183646202500483870, guid: e680a6b11b31c1341bca6818c96b9712,
        type: 3}
      propertyPath: m_AnchorMax.y
      value: 0
      objectReference: {fileID: 0}
    - target: {fileID: 4183113743790651380, guid: e680a6b11b31c1341bca6818c96b9712,
        type: 3}
      propertyPath: m_AnchorMax.y
      value: 0
      objectReference: {fileID: 0}
    - target: {fileID: 4183643633003238052, guid: e680a6b11b31c1341bca6818c96b9712,
        type: 3}
      propertyPath: m_AnchorMax.x
      value: 1
      objectReference: {fileID: 0}
    - target: {fileID: 4183643633003238052, guid: e680a6b11b31c1341bca6818c96b9712,
        type: 3}
      propertyPath: m_AnchorMax.y
      value: 1
      objectReference: {fileID: 0}
    - target: {fileID: 4183643633003238052, guid: e680a6b11b31c1341bca6818c96b9712,
        type: 3}
      propertyPath: m_AnchorMin.x
      value: 0.00000011920929
      objectReference: {fileID: 0}
    - target: {fileID: 4183259664762396712, guid: e680a6b11b31c1341bca6818c96b9712,
        type: 3}
      propertyPath: m_AnchorMax.x
      value: 1
      objectReference: {fileID: 0}
    - target: {fileID: 4183259664762396712, guid: e680a6b11b31c1341bca6818c96b9712,
        type: 3}
      propertyPath: m_AnchorMax.y
      value: 1
      objectReference: {fileID: 0}
    - target: {fileID: 4072563310662678028, guid: e680a6b11b31c1341bca6818c96b9712,
        type: 3}
      propertyPath: m_Size
      value: 0.9999999
      objectReference: {fileID: 0}
    m_RemovedComponents: []
  m_SourcePrefab: {fileID: 100100000, guid: e680a6b11b31c1341bca6818c96b9712, type: 3}
--- !u!224 &8477208017518463737 stripped
RectTransform:
  m_CorrespondingSourceObject: {fileID: 4183651651856864320, guid: e680a6b11b31c1341bca6818c96b9712,
    type: 3}
  m_PrefabInstance: {fileID: 5740478491115101881}
  m_PrefabAsset: {fileID: 0}
--- !u!1001 &5967788240586954855
PrefabInstance:
  m_ObjectHideFlags: 0
  serializedVersion: 2
  m_Modification:
    m_TransformParent: {fileID: 8477477531144828375}
    m_Modifications:
    - target: {fileID: 4113822440349019706, guid: 6e3ab33d8ccc156409d6e8775fd2b7df,
        type: 3}
      propertyPath: m_Name
      value: DevSelectVVTile
      objectReference: {fileID: 0}
    - target: {fileID: 4113822440349019706, guid: 6e3ab33d8ccc156409d6e8775fd2b7df,
        type: 3}
      propertyPath: m_IsActive
      value: 0
      objectReference: {fileID: 0}
    - target: {fileID: 4183651651856864320, guid: 6e3ab33d8ccc156409d6e8775fd2b7df,
        type: 3}
      propertyPath: m_LocalPosition.x
      value: 0
      objectReference: {fileID: 0}
    - target: {fileID: 4183651651856864320, guid: 6e3ab33d8ccc156409d6e8775fd2b7df,
        type: 3}
      propertyPath: m_LocalPosition.y
      value: 0
      objectReference: {fileID: 0}
    - target: {fileID: 4183651651856864320, guid: 6e3ab33d8ccc156409d6e8775fd2b7df,
        type: 3}
      propertyPath: m_LocalPosition.z
      value: 0
      objectReference: {fileID: 0}
    - target: {fileID: 4183651651856864320, guid: 6e3ab33d8ccc156409d6e8775fd2b7df,
        type: 3}
      propertyPath: m_LocalRotation.x
      value: -0
      objectReference: {fileID: 0}
    - target: {fileID: 4183651651856864320, guid: 6e3ab33d8ccc156409d6e8775fd2b7df,
        type: 3}
      propertyPath: m_LocalRotation.y
      value: -0
      objectReference: {fileID: 0}
    - target: {fileID: 4183651651856864320, guid: 6e3ab33d8ccc156409d6e8775fd2b7df,
        type: 3}
      propertyPath: m_LocalRotation.z
      value: -0
      objectReference: {fileID: 0}
    - target: {fileID: 4183651651856864320, guid: 6e3ab33d8ccc156409d6e8775fd2b7df,
        type: 3}
      propertyPath: m_LocalRotation.w
      value: 1
      objectReference: {fileID: 0}
    - target: {fileID: 4183651651856864320, guid: 6e3ab33d8ccc156409d6e8775fd2b7df,
        type: 3}
      propertyPath: m_RootOrder
      value: 15
      objectReference: {fileID: 0}
    - target: {fileID: 4183651651856864320, guid: 6e3ab33d8ccc156409d6e8775fd2b7df,
        type: 3}
      propertyPath: m_LocalEulerAnglesHint.x
      value: 0
      objectReference: {fileID: 0}
    - target: {fileID: 4183651651856864320, guid: 6e3ab33d8ccc156409d6e8775fd2b7df,
        type: 3}
      propertyPath: m_LocalEulerAnglesHint.y
      value: 0
      objectReference: {fileID: 0}
    - target: {fileID: 4183651651856864320, guid: 6e3ab33d8ccc156409d6e8775fd2b7df,
        type: 3}
      propertyPath: m_LocalEulerAnglesHint.z
      value: 0
      objectReference: {fileID: 0}
    - target: {fileID: 4183651651856864320, guid: 6e3ab33d8ccc156409d6e8775fd2b7df,
        type: 3}
      propertyPath: m_AnchoredPosition.x
      value: 7
      objectReference: {fileID: 0}
    - target: {fileID: 4183651651856864320, guid: 6e3ab33d8ccc156409d6e8775fd2b7df,
        type: 3}
      propertyPath: m_AnchoredPosition.y
      value: 423
      objectReference: {fileID: 0}
    - target: {fileID: 4183651651856864320, guid: 6e3ab33d8ccc156409d6e8775fd2b7df,
        type: 3}
      propertyPath: m_SizeDelta.x
      value: 100
      objectReference: {fileID: 0}
    - target: {fileID: 4183651651856864320, guid: 6e3ab33d8ccc156409d6e8775fd2b7df,
        type: 3}
      propertyPath: m_SizeDelta.y
      value: 100
      objectReference: {fileID: 0}
    - target: {fileID: 4183651651856864320, guid: 6e3ab33d8ccc156409d6e8775fd2b7df,
        type: 3}
      propertyPath: m_AnchorMin.x
      value: 0.5
      objectReference: {fileID: 0}
    - target: {fileID: 4183651651856864320, guid: 6e3ab33d8ccc156409d6e8775fd2b7df,
        type: 3}
      propertyPath: m_AnchorMin.y
      value: 0.5
      objectReference: {fileID: 0}
    - target: {fileID: 4183651651856864320, guid: 6e3ab33d8ccc156409d6e8775fd2b7df,
        type: 3}
      propertyPath: m_AnchorMax.x
      value: 0.5
      objectReference: {fileID: 0}
    - target: {fileID: 4183651651856864320, guid: 6e3ab33d8ccc156409d6e8775fd2b7df,
        type: 3}
      propertyPath: m_AnchorMax.y
      value: 0.5
      objectReference: {fileID: 0}
    - target: {fileID: 4183651651856864320, guid: 6e3ab33d8ccc156409d6e8775fd2b7df,
        type: 3}
      propertyPath: m_Pivot.x
      value: 0.5
      objectReference: {fileID: 0}
    - target: {fileID: 4183651651856864320, guid: 6e3ab33d8ccc156409d6e8775fd2b7df,
        type: 3}
      propertyPath: m_Pivot.y
      value: 0.5
      objectReference: {fileID: 0}
    m_RemovedComponents: []
  m_SourcePrefab: {fileID: 100100000, guid: 6e3ab33d8ccc156409d6e8775fd2b7df, type: 3}
--- !u!224 &7556625434735528999 stripped
RectTransform:
  m_CorrespondingSourceObject: {fileID: 4183651651856864320, guid: 6e3ab33d8ccc156409d6e8775fd2b7df,
    type: 3}
  m_PrefabInstance: {fileID: 5967788240586954855}
  m_PrefabAsset: {fileID: 0}
--- !u!114 &2100984367837110465 stripped
MonoBehaviour:
  m_CorrespondingSourceObject: {fileID: 5762890015363578022, guid: 6e3ab33d8ccc156409d6e8775fd2b7df,
    type: 3}
  m_PrefabInstance: {fileID: 5967788240586954855}
  m_PrefabAsset: {fileID: 0}
  m_GameObject: {fileID: 0}
  m_Enabled: 1
  m_EditorHideFlags: 0
  m_Script: {fileID: 11500000, guid: 16dd49e4708d92e4da59acf9d20a831b, type: 3}
  m_Name: 
  m_EditorClassIdentifier: 
--- !u!1001 &6184216130338094774
PrefabInstance:
  m_ObjectHideFlags: 0
  serializedVersion: 2
  m_Modification:
    m_TransformParent: {fileID: 8477477531144828375}
    m_Modifications:
    - target: {fileID: 2553322715527811953, guid: 38f86d80081975e479b53b82beb3b116,
        type: 3}
      propertyPath: m_Name
      value: Panel_ToolTip
      objectReference: {fileID: 0}
    - target: {fileID: 2338729149468139205, guid: 38f86d80081975e479b53b82beb3b116,
        type: 3}
      propertyPath: m_LocalPosition.x
      value: 0
      objectReference: {fileID: 0}
    - target: {fileID: 2338729149468139205, guid: 38f86d80081975e479b53b82beb3b116,
        type: 3}
      propertyPath: m_LocalPosition.y
      value: 0
      objectReference: {fileID: 0}
    - target: {fileID: 2338729149468139205, guid: 38f86d80081975e479b53b82beb3b116,
        type: 3}
      propertyPath: m_LocalPosition.z
      value: 0
      objectReference: {fileID: 0}
    - target: {fileID: 2338729149468139205, guid: 38f86d80081975e479b53b82beb3b116,
        type: 3}
      propertyPath: m_LocalRotation.x
      value: 0
      objectReference: {fileID: 0}
    - target: {fileID: 2338729149468139205, guid: 38f86d80081975e479b53b82beb3b116,
        type: 3}
      propertyPath: m_LocalRotation.y
      value: 0
      objectReference: {fileID: 0}
    - target: {fileID: 2338729149468139205, guid: 38f86d80081975e479b53b82beb3b116,
        type: 3}
      propertyPath: m_LocalRotation.z
      value: 0
      objectReference: {fileID: 0}
    - target: {fileID: 2338729149468139205, guid: 38f86d80081975e479b53b82beb3b116,
        type: 3}
      propertyPath: m_LocalRotation.w
      value: 1
      objectReference: {fileID: 0}
    - target: {fileID: 2338729149468139205, guid: 38f86d80081975e479b53b82beb3b116,
        type: 3}
      propertyPath: m_RootOrder
      value: 6
      objectReference: {fileID: 0}
    - target: {fileID: 2338729149468139205, guid: 38f86d80081975e479b53b82beb3b116,
        type: 3}
      propertyPath: m_LocalEulerAnglesHint.x
      value: 0
      objectReference: {fileID: 0}
    - target: {fileID: 2338729149468139205, guid: 38f86d80081975e479b53b82beb3b116,
        type: 3}
      propertyPath: m_LocalEulerAnglesHint.y
      value: 0
      objectReference: {fileID: 0}
    - target: {fileID: 2338729149468139205, guid: 38f86d80081975e479b53b82beb3b116,
        type: 3}
      propertyPath: m_LocalEulerAnglesHint.z
      value: 0
      objectReference: {fileID: 0}
    - target: {fileID: 2338729149468139205, guid: 38f86d80081975e479b53b82beb3b116,
        type: 3}
      propertyPath: m_AnchoredPosition.x
      value: 0
      objectReference: {fileID: 0}
    - target: {fileID: 2338729149468139205, guid: 38f86d80081975e479b53b82beb3b116,
        type: 3}
      propertyPath: m_AnchoredPosition.y
      value: 18
      objectReference: {fileID: 0}
    - target: {fileID: 2338729149468139205, guid: 38f86d80081975e479b53b82beb3b116,
        type: 3}
      propertyPath: m_SizeDelta.x
      value: 0
      objectReference: {fileID: 0}
    - target: {fileID: 2338729149468139205, guid: 38f86d80081975e479b53b82beb3b116,
        type: 3}
      propertyPath: m_SizeDelta.y
      value: 40
      objectReference: {fileID: 0}
    - target: {fileID: 2338729149468139205, guid: 38f86d80081975e479b53b82beb3b116,
        type: 3}
      propertyPath: m_AnchorMin.x
      value: 0
      objectReference: {fileID: 0}
    - target: {fileID: 2338729149468139205, guid: 38f86d80081975e479b53b82beb3b116,
        type: 3}
      propertyPath: m_AnchorMin.y
      value: 0
      objectReference: {fileID: 0}
    - target: {fileID: 2338729149468139205, guid: 38f86d80081975e479b53b82beb3b116,
        type: 3}
      propertyPath: m_AnchorMax.x
      value: 1
      objectReference: {fileID: 0}
    - target: {fileID: 2338729149468139205, guid: 38f86d80081975e479b53b82beb3b116,
        type: 3}
      propertyPath: m_AnchorMax.y
      value: 0
      objectReference: {fileID: 0}
    - target: {fileID: 2338729149468139205, guid: 38f86d80081975e479b53b82beb3b116,
        type: 3}
      propertyPath: m_Pivot.x
      value: 0.5
      objectReference: {fileID: 0}
    - target: {fileID: 2338729149468139205, guid: 38f86d80081975e479b53b82beb3b116,
        type: 3}
      propertyPath: m_Pivot.y
      value: 0.5
      objectReference: {fileID: 0}
    m_RemovedComponents: []
  m_SourcePrefab: {fileID: 100100000, guid: 38f86d80081975e479b53b82beb3b116, type: 3}
--- !u!114 &8587557130420987989 stripped
MonoBehaviour:
  m_CorrespondingSourceObject: {fileID: 2521908554719778531, guid: 38f86d80081975e479b53b82beb3b116,
    type: 3}
  m_PrefabInstance: {fileID: 6184216130338094774}
  m_PrefabAsset: {fileID: 0}
  m_GameObject: {fileID: 0}
  m_Enabled: 1
  m_EditorHideFlags: 0
  m_Script: {fileID: 11500000, guid: fe87c0e1cc204ed48ad3b37840f39efc, type: 3}
  m_Name: 
  m_EditorClassIdentifier: 
--- !u!224 &8477579944802426995 stripped
RectTransform:
  m_CorrespondingSourceObject: {fileID: 2338729149468139205, guid: 38f86d80081975e479b53b82beb3b116,
    type: 3}
  m_PrefabInstance: {fileID: 6184216130338094774}
  m_PrefabAsset: {fileID: 0}
--- !u!114 &2039997815268504786 stripped
MonoBehaviour:
  m_CorrespondingSourceObject: {fileID: 5304458584630495844, guid: 38f86d80081975e479b53b82beb3b116,
    type: 3}
  m_PrefabInstance: {fileID: 6184216130338094774}
  m_PrefabAsset: {fileID: 0}
  m_GameObject: {fileID: 0}
  m_Enabled: 1
  m_EditorHideFlags: 0
  m_Script: {fileID: 11500000, guid: 5f7201a12d95ffc409449d95f23cf332, type: 3}
  m_Name: 
  m_EditorClassIdentifier: 
--- !u!114 &8587246508841551039 stripped
MonoBehaviour:
  m_CorrespondingSourceObject: {fileID: 2521656241382242825, guid: 38f86d80081975e479b53b82beb3b116,
    type: 3}
  m_PrefabInstance: {fileID: 6184216130338094774}
  m_PrefabAsset: {fileID: 0}
  m_GameObject: {fileID: 0}
  m_Enabled: 1
  m_EditorHideFlags: 0
  m_Script: {fileID: 11500000, guid: 5f7201a12d95ffc409449d95f23cf332, type: 3}
  m_Name: 
  m_EditorClassIdentifier: 
--- !u!1001 &6676598447969116547
PrefabInstance:
  m_ObjectHideFlags: 0
  serializedVersion: 2
  m_Modification:
    m_TransformParent: {fileID: 8477477531144828375}
    m_Modifications:
    - target: {fileID: 7486185020290405391, guid: 8350b86f7602c4f40b70becb55bf231f,
        type: 3}
      propertyPath: m_Name
      value: GamePad
      objectReference: {fileID: 0}
    - target: {fileID: 4048056009025907951, guid: 8350b86f7602c4f40b70becb55bf231f,
        type: 3}
      propertyPath: m_LocalPosition.x
      value: 0
      objectReference: {fileID: 0}
    - target: {fileID: 4048056009025907951, guid: 8350b86f7602c4f40b70becb55bf231f,
        type: 3}
      propertyPath: m_LocalPosition.y
      value: 0
      objectReference: {fileID: 0}
    - target: {fileID: 4048056009025907951, guid: 8350b86f7602c4f40b70becb55bf231f,
        type: 3}
      propertyPath: m_LocalPosition.z
      value: 0
      objectReference: {fileID: 0}
    - target: {fileID: 4048056009025907951, guid: 8350b86f7602c4f40b70becb55bf231f,
        type: 3}
      propertyPath: m_LocalRotation.x
      value: -0
      objectReference: {fileID: 0}
    - target: {fileID: 4048056009025907951, guid: 8350b86f7602c4f40b70becb55bf231f,
        type: 3}
      propertyPath: m_LocalRotation.y
      value: -0
      objectReference: {fileID: 0}
    - target: {fileID: 4048056009025907951, guid: 8350b86f7602c4f40b70becb55bf231f,
        type: 3}
      propertyPath: m_LocalRotation.z
      value: -0
      objectReference: {fileID: 0}
    - target: {fileID: 4048056009025907951, guid: 8350b86f7602c4f40b70becb55bf231f,
        type: 3}
      propertyPath: m_LocalRotation.w
      value: 1
      objectReference: {fileID: 0}
    - target: {fileID: 4048056009025907951, guid: 8350b86f7602c4f40b70becb55bf231f,
        type: 3}
      propertyPath: m_RootOrder
      value: 5
      objectReference: {fileID: 0}
    - target: {fileID: 4048056009025907951, guid: 8350b86f7602c4f40b70becb55bf231f,
        type: 3}
      propertyPath: m_LocalEulerAnglesHint.x
      value: 0
      objectReference: {fileID: 0}
    - target: {fileID: 4048056009025907951, guid: 8350b86f7602c4f40b70becb55bf231f,
        type: 3}
      propertyPath: m_LocalEulerAnglesHint.y
      value: 0
      objectReference: {fileID: 0}
    - target: {fileID: 4048056009025907951, guid: 8350b86f7602c4f40b70becb55bf231f,
        type: 3}
      propertyPath: m_LocalEulerAnglesHint.z
      value: 0
      objectReference: {fileID: 0}
    - target: {fileID: 4048056009025907951, guid: 8350b86f7602c4f40b70becb55bf231f,
        type: 3}
      propertyPath: m_AnchoredPosition.x
      value: 0
      objectReference: {fileID: 0}
    - target: {fileID: 4048056009025907951, guid: 8350b86f7602c4f40b70becb55bf231f,
        type: 3}
      propertyPath: m_AnchoredPosition.y
      value: 0
      objectReference: {fileID: 0}
    - target: {fileID: 4048056009025907951, guid: 8350b86f7602c4f40b70becb55bf231f,
        type: 3}
      propertyPath: m_SizeDelta.x
      value: 0
      objectReference: {fileID: 0}
    - target: {fileID: 4048056009025907951, guid: 8350b86f7602c4f40b70becb55bf231f,
        type: 3}
      propertyPath: m_SizeDelta.y
      value: 0
      objectReference: {fileID: 0}
    - target: {fileID: 4048056009025907951, guid: 8350b86f7602c4f40b70becb55bf231f,
        type: 3}
      propertyPath: m_AnchorMin.x
      value: 0
      objectReference: {fileID: 0}
    - target: {fileID: 4048056009025907951, guid: 8350b86f7602c4f40b70becb55bf231f,
        type: 3}
      propertyPath: m_AnchorMin.y
      value: 0
      objectReference: {fileID: 0}
    - target: {fileID: 4048056009025907951, guid: 8350b86f7602c4f40b70becb55bf231f,
        type: 3}
      propertyPath: m_AnchorMax.x
      value: 1
      objectReference: {fileID: 0}
    - target: {fileID: 4048056009025907951, guid: 8350b86f7602c4f40b70becb55bf231f,
        type: 3}
      propertyPath: m_AnchorMax.y
      value: 1
      objectReference: {fileID: 0}
    - target: {fileID: 4048056009025907951, guid: 8350b86f7602c4f40b70becb55bf231f,
        type: 3}
      propertyPath: m_Pivot.x
      value: 0.5
      objectReference: {fileID: 0}
    - target: {fileID: 4048056009025907951, guid: 8350b86f7602c4f40b70becb55bf231f,
        type: 3}
      propertyPath: m_Pivot.y
      value: 0.5
      objectReference: {fileID: 0}
    m_RemovedComponents: []
  m_SourcePrefab: {fileID: 100100000, guid: 8350b86f7602c4f40b70becb55bf231f, type: 3}
--- !u!224 &7243371034500418924 stripped
RectTransform:
  m_CorrespondingSourceObject: {fileID: 4048056009025907951, guid: 8350b86f7602c4f40b70becb55bf231f,
    type: 3}
  m_PrefabInstance: {fileID: 6676598447969116547}
  m_PrefabAsset: {fileID: 0}
--- !u!114 &3869768115897617313 stripped
MonoBehaviour:
  m_CorrespondingSourceObject: {fileID: 7573972049147357730, guid: 8350b86f7602c4f40b70becb55bf231f,
    type: 3}
  m_PrefabInstance: {fileID: 6676598447969116547}
  m_PrefabAsset: {fileID: 0}
  m_GameObject: {fileID: 0}
  m_Enabled: 1
  m_EditorHideFlags: 0
  m_Script: {fileID: 11500000, guid: 902f4d75de5c47cfbe5ff094d03c30ce, type: 3}
  m_Name: 
  m_EditorClassIdentifier: 
--- !u!1 &4050590157662293267 stripped
GameObject:
  m_CorrespondingSourceObject: {fileID: 7250404676577275024, guid: 8350b86f7602c4f40b70becb55bf231f,
    type: 3}
  m_PrefabInstance: {fileID: 6676598447969116547}
  m_PrefabAsset: {fileID: 0}
--- !u!1001 &7171025565399343170
PrefabInstance:
  m_ObjectHideFlags: 0
  serializedVersion: 2
  m_Modification:
    m_TransformParent: {fileID: 8477477531144828375}
    m_Modifications:
    - target: {fileID: 5322105462336844431, guid: 2cee823abaaaa4e4a853404330e4b8a1,
        type: 3}
      propertyPath: m_Name
      value: Zoom&OptionsButtons
      objectReference: {fileID: 0}
    - target: {fileID: 4660853724584916151, guid: 2cee823abaaaa4e4a853404330e4b8a1,
        type: 3}
      propertyPath: m_LocalPosition.x
      value: 0
      objectReference: {fileID: 0}
    - target: {fileID: 4660853724584916151, guid: 2cee823abaaaa4e4a853404330e4b8a1,
        type: 3}
      propertyPath: m_LocalPosition.y
      value: 0
      objectReference: {fileID: 0}
    - target: {fileID: 4660853724584916151, guid: 2cee823abaaaa4e4a853404330e4b8a1,
        type: 3}
      propertyPath: m_LocalPosition.z
      value: 0
      objectReference: {fileID: 0}
    - target: {fileID: 4660853724584916151, guid: 2cee823abaaaa4e4a853404330e4b8a1,
        type: 3}
      propertyPath: m_LocalRotation.x
      value: 0
      objectReference: {fileID: 0}
    - target: {fileID: 4660853724584916151, guid: 2cee823abaaaa4e4a853404330e4b8a1,
        type: 3}
      propertyPath: m_LocalRotation.y
      value: 0
      objectReference: {fileID: 0}
    - target: {fileID: 4660853724584916151, guid: 2cee823abaaaa4e4a853404330e4b8a1,
        type: 3}
      propertyPath: m_LocalRotation.z
      value: 0
      objectReference: {fileID: 0}
    - target: {fileID: 4660853724584916151, guid: 2cee823abaaaa4e4a853404330e4b8a1,
        type: 3}
      propertyPath: m_LocalRotation.w
      value: 1
      objectReference: {fileID: 0}
    - target: {fileID: 4660853724584916151, guid: 2cee823abaaaa4e4a853404330e4b8a1,
        type: 3}
      propertyPath: m_RootOrder
      value: 19
      objectReference: {fileID: 0}
    - target: {fileID: 4660853724584916151, guid: 2cee823abaaaa4e4a853404330e4b8a1,
        type: 3}
      propertyPath: m_LocalEulerAnglesHint.x
      value: 0
      objectReference: {fileID: 0}
    - target: {fileID: 4660853724584916151, guid: 2cee823abaaaa4e4a853404330e4b8a1,
        type: 3}
      propertyPath: m_LocalEulerAnglesHint.y
      value: 0
      objectReference: {fileID: 0}
    - target: {fileID: 4660853724584916151, guid: 2cee823abaaaa4e4a853404330e4b8a1,
        type: 3}
      propertyPath: m_LocalEulerAnglesHint.z
      value: 0
      objectReference: {fileID: 0}
    - target: {fileID: 4660853724584916151, guid: 2cee823abaaaa4e4a853404330e4b8a1,
        type: 3}
      propertyPath: m_AnchoredPosition.x
      value: -304
      objectReference: {fileID: 0}
    - target: {fileID: 4660853724584916151, guid: 2cee823abaaaa4e4a853404330e4b8a1,
        type: 3}
      propertyPath: m_AnchoredPosition.y
      value: 117.1
      objectReference: {fileID: 0}
    - target: {fileID: 4660853724584916151, guid: 2cee823abaaaa4e4a853404330e4b8a1,
        type: 3}
      propertyPath: m_SizeDelta.x
      value: 607.9
      objectReference: {fileID: 0}
    - target: {fileID: 4660853724584916151, guid: 2cee823abaaaa4e4a853404330e4b8a1,
        type: 3}
      propertyPath: m_SizeDelta.y
      value: 234.2
      objectReference: {fileID: 0}
    - target: {fileID: 4660853724584916151, guid: 2cee823abaaaa4e4a853404330e4b8a1,
        type: 3}
      propertyPath: m_AnchorMin.x
      value: 1
      objectReference: {fileID: 0}
    - target: {fileID: 4660853724584916151, guid: 2cee823abaaaa4e4a853404330e4b8a1,
        type: 3}
      propertyPath: m_AnchorMin.y
      value: 0
      objectReference: {fileID: 0}
    - target: {fileID: 4660853724584916151, guid: 2cee823abaaaa4e4a853404330e4b8a1,
        type: 3}
      propertyPath: m_AnchorMax.x
      value: 1
      objectReference: {fileID: 0}
    - target: {fileID: 4660853724584916151, guid: 2cee823abaaaa4e4a853404330e4b8a1,
        type: 3}
      propertyPath: m_AnchorMax.y
      value: 0
      objectReference: {fileID: 0}
    - target: {fileID: 4660853724584916151, guid: 2cee823abaaaa4e4a853404330e4b8a1,
        type: 3}
      propertyPath: m_Pivot.x
      value: 0.5
      objectReference: {fileID: 0}
    - target: {fileID: 4660853724584916151, guid: 2cee823abaaaa4e4a853404330e4b8a1,
        type: 3}
      propertyPath: m_Pivot.y
      value: 0.5
      objectReference: {fileID: 0}
    m_RemovedComponents: []
  m_SourcePrefab: {fileID: 100100000, guid: 2cee823abaaaa4e4a853404330e4b8a1, type: 3}
--- !u!224 &2533894943528703221 stripped
RectTransform:
  m_CorrespondingSourceObject: {fileID: 4660853724584916151, guid: 2cee823abaaaa4e4a853404330e4b8a1,
    type: 3}
  m_PrefabInstance: {fileID: 7171025565399343170}
  m_PrefabAsset: {fileID: 0}
--- !u!1001 &7728511602671357961
PrefabInstance:
  m_ObjectHideFlags: 0
  serializedVersion: 2
  m_Modification:
    m_TransformParent: {fileID: 8477477531144828375}
    m_Modifications:
    - target: {fileID: 4113822440349019706, guid: c8b49360e1a1c6045944338fc97aabd2,
        type: 3}
      propertyPath: m_Name
      value: DevSpawnerMenu
      objectReference: {fileID: 0}
    - target: {fileID: 4113822440349019706, guid: c8b49360e1a1c6045944338fc97aabd2,
        type: 3}
      propertyPath: m_IsActive
      value: 0
      objectReference: {fileID: 0}
    - target: {fileID: 4183651651856864320, guid: c8b49360e1a1c6045944338fc97aabd2,
        type: 3}
      propertyPath: m_LocalPosition.x
      value: 0
      objectReference: {fileID: 0}
    - target: {fileID: 4183651651856864320, guid: c8b49360e1a1c6045944338fc97aabd2,
        type: 3}
      propertyPath: m_LocalPosition.y
      value: 0
      objectReference: {fileID: 0}
    - target: {fileID: 4183651651856864320, guid: c8b49360e1a1c6045944338fc97aabd2,
        type: 3}
      propertyPath: m_LocalPosition.z
      value: 0
      objectReference: {fileID: 0}
    - target: {fileID: 4183651651856864320, guid: c8b49360e1a1c6045944338fc97aabd2,
        type: 3}
      propertyPath: m_LocalRotation.x
      value: -0
      objectReference: {fileID: 0}
    - target: {fileID: 4183651651856864320, guid: c8b49360e1a1c6045944338fc97aabd2,
        type: 3}
      propertyPath: m_LocalRotation.y
      value: -0
      objectReference: {fileID: 0}
    - target: {fileID: 4183651651856864320, guid: c8b49360e1a1c6045944338fc97aabd2,
        type: 3}
      propertyPath: m_LocalRotation.z
      value: -0
      objectReference: {fileID: 0}
    - target: {fileID: 4183651651856864320, guid: c8b49360e1a1c6045944338fc97aabd2,
        type: 3}
      propertyPath: m_LocalRotation.w
      value: 1
      objectReference: {fileID: 0}
    - target: {fileID: 4183651651856864320, guid: c8b49360e1a1c6045944338fc97aabd2,
        type: 3}
      propertyPath: m_RootOrder
      value: 12
      objectReference: {fileID: 0}
    - target: {fileID: 4183651651856864320, guid: c8b49360e1a1c6045944338fc97aabd2,
        type: 3}
      propertyPath: m_LocalEulerAnglesHint.x
      value: 0
      objectReference: {fileID: 0}
    - target: {fileID: 4183651651856864320, guid: c8b49360e1a1c6045944338fc97aabd2,
        type: 3}
      propertyPath: m_LocalEulerAnglesHint.y
      value: 0
      objectReference: {fileID: 0}
    - target: {fileID: 4183651651856864320, guid: c8b49360e1a1c6045944338fc97aabd2,
        type: 3}
      propertyPath: m_LocalEulerAnglesHint.z
      value: 0
      objectReference: {fileID: 0}
    - target: {fileID: 4183651651856864320, guid: c8b49360e1a1c6045944338fc97aabd2,
        type: 3}
      propertyPath: m_AnchoredPosition.x
      value: 524
      objectReference: {fileID: 0}
    - target: {fileID: 4183651651856864320, guid: c8b49360e1a1c6045944338fc97aabd2,
        type: 3}
      propertyPath: m_AnchoredPosition.y
      value: 50
      objectReference: {fileID: 0}
    - target: {fileID: 4183651651856864320, guid: c8b49360e1a1c6045944338fc97aabd2,
        type: 3}
      propertyPath: m_SizeDelta.x
      value: 100
      objectReference: {fileID: 0}
    - target: {fileID: 4183651651856864320, guid: c8b49360e1a1c6045944338fc97aabd2,
        type: 3}
      propertyPath: m_SizeDelta.y
      value: 100
      objectReference: {fileID: 0}
    - target: {fileID: 4183651651856864320, guid: c8b49360e1a1c6045944338fc97aabd2,
        type: 3}
      propertyPath: m_AnchorMin.x
      value: 0.5
      objectReference: {fileID: 0}
    - target: {fileID: 4183651651856864320, guid: c8b49360e1a1c6045944338fc97aabd2,
        type: 3}
      propertyPath: m_AnchorMin.y
      value: 0.5
      objectReference: {fileID: 0}
    - target: {fileID: 4183651651856864320, guid: c8b49360e1a1c6045944338fc97aabd2,
        type: 3}
      propertyPath: m_AnchorMax.x
      value: 0.5
      objectReference: {fileID: 0}
    - target: {fileID: 4183651651856864320, guid: c8b49360e1a1c6045944338fc97aabd2,
        type: 3}
      propertyPath: m_AnchorMax.y
      value: 0.5
      objectReference: {fileID: 0}
    - target: {fileID: 4183651651856864320, guid: c8b49360e1a1c6045944338fc97aabd2,
        type: 3}
      propertyPath: m_Pivot.x
      value: 0.5
      objectReference: {fileID: 0}
    - target: {fileID: 4183651651856864320, guid: c8b49360e1a1c6045944338fc97aabd2,
        type: 3}
      propertyPath: m_Pivot.y
      value: 0.5
      objectReference: {fileID: 0}
    - target: {fileID: 4128018427919184280, guid: c8b49360e1a1c6045944338fc97aabd2,
        type: 3}
      propertyPath: m_AnchorMax.x
      value: 1
      objectReference: {fileID: 0}
    - target: {fileID: 4128018427919184280, guid: c8b49360e1a1c6045944338fc97aabd2,
        type: 3}
      propertyPath: m_AnchorMax.y
      value: 1
      objectReference: {fileID: 0}
    - target: {fileID: 4128018427919184280, guid: c8b49360e1a1c6045944338fc97aabd2,
        type: 3}
      propertyPath: m_SizeDelta.x
      value: -17
      objectReference: {fileID: 0}
    - target: {fileID: 1723568608232516109, guid: c8b49360e1a1c6045944338fc97aabd2,
        type: 3}
      propertyPath: m_AnchoredPosition.y
      value: 0.0000090153735
      objectReference: {fileID: 0}
    - target: {fileID: 1400473042914744764, guid: c8b49360e1a1c6045944338fc97aabd2,
        type: 3}
      propertyPath: m_Value
      value: 0
      objectReference: {fileID: 0}
    - target: {fileID: 1400473042914744764, guid: c8b49360e1a1c6045944338fc97aabd2,
        type: 3}
      propertyPath: m_Size
      value: 1
      objectReference: {fileID: 0}
    - target: {fileID: 1463334698454404542, guid: c8b49360e1a1c6045944338fc97aabd2,
        type: 3}
      propertyPath: m_AnchorMax.x
      value: 1
      objectReference: {fileID: 0}
    - target: {fileID: 1463334698454404542, guid: c8b49360e1a1c6045944338fc97aabd2,
        type: 3}
      propertyPath: m_AnchorMax.y
      value: 1
      objectReference: {fileID: 0}
    - target: {fileID: 1463334698454404542, guid: c8b49360e1a1c6045944338fc97aabd2,
        type: 3}
      propertyPath: m_AnchorMin.y
      value: 0
      objectReference: {fileID: 0}
    - target: {fileID: 4225899147226383456, guid: c8b49360e1a1c6045944338fc97aabd2,
        type: 3}
      propertyPath: m_AnchorMax.x
      value: 0
      objectReference: {fileID: 0}
    - target: {fileID: 4225899147226383456, guid: c8b49360e1a1c6045944338fc97aabd2,
        type: 3}
      propertyPath: m_AnchorMax.y
      value: 0
      objectReference: {fileID: 0}
    - target: {fileID: 4225899147226383456, guid: c8b49360e1a1c6045944338fc97aabd2,
        type: 3}
      propertyPath: m_SizeDelta.x
      value: 0
      objectReference: {fileID: 0}
    - target: {fileID: 4225899147226383456, guid: c8b49360e1a1c6045944338fc97aabd2,
        type: 3}
      propertyPath: m_SizeDelta.y
      value: 0
      objectReference: {fileID: 0}
    - target: {fileID: 5149139710361422175, guid: c8b49360e1a1c6045944338fc97aabd2,
        type: 3}
      propertyPath: m_AnchorMax.x
      value: 0
      objectReference: {fileID: 0}
    - target: {fileID: 5149139710361422175, guid: c8b49360e1a1c6045944338fc97aabd2,
        type: 3}
      propertyPath: m_SizeDelta.x
      value: 0
      objectReference: {fileID: 0}
    - target: {fileID: 5537627793637560013, guid: c8b49360e1a1c6045944338fc97aabd2,
        type: 3}
      propertyPath: m_AnchorMax.y
      value: 0
      objectReference: {fileID: 0}
    - target: {fileID: 5537627793637560013, guid: c8b49360e1a1c6045944338fc97aabd2,
        type: 3}
      propertyPath: m_SizeDelta.y
      value: 0
      objectReference: {fileID: 0}
    - target: {fileID: 6834122586434786693, guid: c8b49360e1a1c6045944338fc97aabd2,
        type: 3}
      propertyPath: m_AnchoredPosition.x
      value: -0.00006103117
      objectReference: {fileID: 0}
    - target: {fileID: 6834122586434786693, guid: c8b49360e1a1c6045944338fc97aabd2,
        type: 3}
      propertyPath: m_AnchoredPosition.y
      value: 116.999985
      objectReference: {fileID: 0}
    - target: {fileID: 3506496587973483659, guid: c8b49360e1a1c6045944338fc97aabd2,
        type: 3}
      propertyPath: m_Value
      value: 0.000000521668
      objectReference: {fileID: 0}
    - target: {fileID: 2029361213370196130, guid: c8b49360e1a1c6045944338fc97aabd2,
        type: 3}
      propertyPath: m_Value
      value: 1
      objectReference: {fileID: 0}
    - target: {fileID: 2029361213370196130, guid: c8b49360e1a1c6045944338fc97aabd2,
        type: 3}
      propertyPath: m_Size
      value: 0.9999998
      objectReference: {fileID: 0}
    - target: {fileID: 6237265828553507010, guid: c8b49360e1a1c6045944338fc97aabd2,
        type: 3}
      propertyPath: m_AnchorMin.y
      value: 0
      objectReference: {fileID: 0}
    - target: {fileID: 6237265828553507010, guid: c8b49360e1a1c6045944338fc97aabd2,
        type: 3}
      propertyPath: m_AnchorMax.x
      value: 0
      objectReference: {fileID: 0}
    - target: {fileID: 6237265828553507010, guid: c8b49360e1a1c6045944338fc97aabd2,
        type: 3}
      propertyPath: m_AnchorMax.y
      value: 0
      objectReference: {fileID: 0}
    - target: {fileID: 1920311250786260866, guid: c8b49360e1a1c6045944338fc97aabd2,
        type: 3}
      propertyPath: m_AnchorMax.x
      value: 0
      objectReference: {fileID: 0}
    - target: {fileID: 1920311250786260866, guid: c8b49360e1a1c6045944338fc97aabd2,
        type: 3}
      propertyPath: m_AnchorMax.y
      value: 0
      objectReference: {fileID: 0}
    - target: {fileID: 1920311250786260866, guid: c8b49360e1a1c6045944338fc97aabd2,
        type: 3}
      propertyPath: m_AnchorMin.x
      value: 0
      objectReference: {fileID: 0}
    m_RemovedComponents: []
  m_SourcePrefab: {fileID: 100100000, guid: c8b49360e1a1c6045944338fc97aabd2, type: 3}
--- !u!114 &1832935117388202042 stripped
MonoBehaviour:
  m_CorrespondingSourceObject: {fileID: 8227747343382171699, guid: c8b49360e1a1c6045944338fc97aabd2,
    type: 3}
  m_PrefabInstance: {fileID: 7728511602671357961}
  m_PrefabAsset: {fileID: 0}
  m_GameObject: {fileID: 0}
  m_Enabled: 1
  m_EditorHideFlags: 0
  m_Script: {fileID: 11500000, guid: c7af4b78605637f42a71fc8c7c2e2901, type: 3}
  m_Name: 
  m_EditorClassIdentifier: 
--- !u!224 &5858727195896284233 stripped
RectTransform:
  m_CorrespondingSourceObject: {fileID: 4183651651856864320, guid: c8b49360e1a1c6045944338fc97aabd2,
    type: 3}
  m_PrefabInstance: {fileID: 7728511602671357961}
  m_PrefabAsset: {fileID: 0}
--- !u!1001 &8068974727528867043
PrefabInstance:
  m_ObjectHideFlags: 0
  serializedVersion: 2
  m_Modification:
    m_TransformParent: {fileID: 8477477531144828375}
    m_Modifications:
    - target: {fileID: 8153163913192884163, guid: 54fe31d4ce5448346b0dcb9952fc3754,
        type: 3}
      propertyPath: m_Name
      value: Alert_UI_HUD
      objectReference: {fileID: 0}
    - target: {fileID: 8232259481283617645, guid: 54fe31d4ce5448346b0dcb9952fc3754,
        type: 3}
      propertyPath: m_LocalPosition.x
      value: 0
      objectReference: {fileID: 0}
    - target: {fileID: 8232259481283617645, guid: 54fe31d4ce5448346b0dcb9952fc3754,
        type: 3}
      propertyPath: m_LocalPosition.y
      value: 0
      objectReference: {fileID: 0}
    - target: {fileID: 8232259481283617645, guid: 54fe31d4ce5448346b0dcb9952fc3754,
        type: 3}
      propertyPath: m_LocalPosition.z
      value: 0
      objectReference: {fileID: 0}
    - target: {fileID: 8232259481283617645, guid: 54fe31d4ce5448346b0dcb9952fc3754,
        type: 3}
      propertyPath: m_LocalRotation.x
      value: -0
      objectReference: {fileID: 0}
    - target: {fileID: 8232259481283617645, guid: 54fe31d4ce5448346b0dcb9952fc3754,
        type: 3}
      propertyPath: m_LocalRotation.y
      value: -0
      objectReference: {fileID: 0}
    - target: {fileID: 8232259481283617645, guid: 54fe31d4ce5448346b0dcb9952fc3754,
        type: 3}
      propertyPath: m_LocalRotation.z
      value: -0
      objectReference: {fileID: 0}
    - target: {fileID: 8232259481283617645, guid: 54fe31d4ce5448346b0dcb9952fc3754,
        type: 3}
      propertyPath: m_LocalRotation.w
      value: 1
      objectReference: {fileID: 0}
    - target: {fileID: 8232259481283617645, guid: 54fe31d4ce5448346b0dcb9952fc3754,
        type: 3}
      propertyPath: m_RootOrder
      value: 16
      objectReference: {fileID: 0}
    - target: {fileID: 8232259481283617645, guid: 54fe31d4ce5448346b0dcb9952fc3754,
        type: 3}
      propertyPath: m_LocalEulerAnglesHint.x
      value: 0
      objectReference: {fileID: 0}
    - target: {fileID: 8232259481283617645, guid: 54fe31d4ce5448346b0dcb9952fc3754,
        type: 3}
      propertyPath: m_LocalEulerAnglesHint.y
      value: 0
      objectReference: {fileID: 0}
    - target: {fileID: 8232259481283617645, guid: 54fe31d4ce5448346b0dcb9952fc3754,
        type: 3}
      propertyPath: m_LocalEulerAnglesHint.z
      value: 0
      objectReference: {fileID: 0}
    - target: {fileID: 8232259481283617645, guid: 54fe31d4ce5448346b0dcb9952fc3754,
        type: 3}
      propertyPath: m_AnchoredPosition.x
      value: 0
      objectReference: {fileID: 0}
    - target: {fileID: 8232259481283617645, guid: 54fe31d4ce5448346b0dcb9952fc3754,
        type: 3}
      propertyPath: m_AnchoredPosition.y
      value: -51.5
      objectReference: {fileID: 0}
    - target: {fileID: 8232259481283617645, guid: 54fe31d4ce5448346b0dcb9952fc3754,
        type: 3}
      propertyPath: m_SizeDelta.x
      value: -384.59998
      objectReference: {fileID: 0}
    - target: {fileID: 8232259481283617645, guid: 54fe31d4ce5448346b0dcb9952fc3754,
        type: 3}
      propertyPath: m_SizeDelta.y
      value: 83.61401
      objectReference: {fileID: 0}
    - target: {fileID: 8232259481283617645, guid: 54fe31d4ce5448346b0dcb9952fc3754,
        type: 3}
      propertyPath: m_AnchorMin.x
      value: 0
      objectReference: {fileID: 0}
    - target: {fileID: 8232259481283617645, guid: 54fe31d4ce5448346b0dcb9952fc3754,
        type: 3}
      propertyPath: m_AnchorMin.y
      value: 1
      objectReference: {fileID: 0}
    - target: {fileID: 8232259481283617645, guid: 54fe31d4ce5448346b0dcb9952fc3754,
        type: 3}
      propertyPath: m_AnchorMax.x
      value: 1
      objectReference: {fileID: 0}
    - target: {fileID: 8232259481283617645, guid: 54fe31d4ce5448346b0dcb9952fc3754,
        type: 3}
      propertyPath: m_AnchorMax.y
      value: 1
      objectReference: {fileID: 0}
    - target: {fileID: 8232259481283617645, guid: 54fe31d4ce5448346b0dcb9952fc3754,
        type: 3}
      propertyPath: m_Pivot.x
      value: 0.5
      objectReference: {fileID: 0}
    - target: {fileID: 8232259481283617645, guid: 54fe31d4ce5448346b0dcb9952fc3754,
        type: 3}
      propertyPath: m_Pivot.y
      value: 0.5
      objectReference: {fileID: 0}
    - target: {fileID: 8232259481283617645, guid: 54fe31d4ce5448346b0dcb9952fc3754,
        type: 3}
      propertyPath: m_LocalScale.x
      value: 1.2312503
      objectReference: {fileID: 0}
    - target: {fileID: 8232259481283617645, guid: 54fe31d4ce5448346b0dcb9952fc3754,
        type: 3}
      propertyPath: m_LocalScale.y
      value: 1.2312503
      objectReference: {fileID: 0}
    - target: {fileID: 8232259481283617645, guid: 54fe31d4ce5448346b0dcb9952fc3754,
        type: 3}
      propertyPath: m_LocalScale.z
      value: 1.2312503
      objectReference: {fileID: 0}
    - target: {fileID: 8153215756600515221, guid: 54fe31d4ce5448346b0dcb9952fc3754,
        type: 3}
      propertyPath: m_IsActive
      value: 0
      objectReference: {fileID: 0}
    m_RemovedComponents: []
  m_SourcePrefab: {fileID: 100100000, guid: 54fe31d4ce5448346b0dcb9952fc3754, type: 3}
--- !u!114 &5602923776831303726 stripped
MonoBehaviour:
  m_CorrespondingSourceObject: {fileID: 2466658396513293517, guid: 54fe31d4ce5448346b0dcb9952fc3754,
    type: 3}
  m_PrefabInstance: {fileID: 8068974727528867043}
  m_PrefabAsset: {fileID: 0}
  m_GameObject: {fileID: 0}
  m_Enabled: 1
  m_EditorHideFlags: 0
  m_Script: {fileID: 11500000, guid: 2a7b494090964d508a8c2b042cc991dd, type: 3}
  m_Name: 
  m_EditorClassIdentifier: 
--- !u!224 &2144871907096659854 stripped
RectTransform:
  m_CorrespondingSourceObject: {fileID: 8232259481283617645, guid: 54fe31d4ce5448346b0dcb9952fc3754,
    type: 3}
  m_PrefabInstance: {fileID: 8068974727528867043}
  m_PrefabAsset: {fileID: 0}
--- !u!1001 &8801822609788518391
PrefabInstance:
  m_ObjectHideFlags: 0
  serializedVersion: 2
  m_Modification:
    m_TransformParent: {fileID: 8477477531144828375}
    m_Modifications:
    - target: {fileID: 1576420294694384, guid: 3c54abc70f262c64d821e77c9c70dc93, type: 3}
      propertyPath: m_Name
      value: VariableViewer
      objectReference: {fileID: 0}
    - target: {fileID: 224979633078539924, guid: 3c54abc70f262c64d821e77c9c70dc93,
        type: 3}
      propertyPath: m_LocalPosition.x
      value: 0
      objectReference: {fileID: 0}
    - target: {fileID: 224979633078539924, guid: 3c54abc70f262c64d821e77c9c70dc93,
        type: 3}
      propertyPath: m_LocalPosition.y
      value: 0
      objectReference: {fileID: 0}
    - target: {fileID: 224979633078539924, guid: 3c54abc70f262c64d821e77c9c70dc93,
        type: 3}
      propertyPath: m_LocalPosition.z
      value: 0
      objectReference: {fileID: 0}
    - target: {fileID: 224979633078539924, guid: 3c54abc70f262c64d821e77c9c70dc93,
        type: 3}
      propertyPath: m_LocalRotation.x
      value: -0
      objectReference: {fileID: 0}
    - target: {fileID: 224979633078539924, guid: 3c54abc70f262c64d821e77c9c70dc93,
        type: 3}
      propertyPath: m_LocalRotation.y
      value: -0
      objectReference: {fileID: 0}
    - target: {fileID: 224979633078539924, guid: 3c54abc70f262c64d821e77c9c70dc93,
        type: 3}
      propertyPath: m_LocalRotation.z
      value: -0
      objectReference: {fileID: 0}
    - target: {fileID: 224979633078539924, guid: 3c54abc70f262c64d821e77c9c70dc93,
        type: 3}
      propertyPath: m_LocalRotation.w
      value: 1
      objectReference: {fileID: 0}
    - target: {fileID: 224979633078539924, guid: 3c54abc70f262c64d821e77c9c70dc93,
        type: 3}
      propertyPath: m_RootOrder
      value: 17
      objectReference: {fileID: 0}
    - target: {fileID: 224979633078539924, guid: 3c54abc70f262c64d821e77c9c70dc93,
        type: 3}
      propertyPath: m_LocalEulerAnglesHint.x
      value: 0
      objectReference: {fileID: 0}
    - target: {fileID: 224979633078539924, guid: 3c54abc70f262c64d821e77c9c70dc93,
        type: 3}
      propertyPath: m_LocalEulerAnglesHint.y
      value: 0
      objectReference: {fileID: 0}
    - target: {fileID: 224979633078539924, guid: 3c54abc70f262c64d821e77c9c70dc93,
        type: 3}
      propertyPath: m_LocalEulerAnglesHint.z
      value: 0
      objectReference: {fileID: 0}
    - target: {fileID: 224979633078539924, guid: 3c54abc70f262c64d821e77c9c70dc93,
        type: 3}
      propertyPath: m_AnchoredPosition.x
      value: 454
      objectReference: {fileID: 0}
    - target: {fileID: 224979633078539924, guid: 3c54abc70f262c64d821e77c9c70dc93,
        type: 3}
      propertyPath: m_AnchoredPosition.y
      value: 93
      objectReference: {fileID: 0}
    - target: {fileID: 224979633078539924, guid: 3c54abc70f262c64d821e77c9c70dc93,
        type: 3}
      propertyPath: m_SizeDelta.x
      value: 733.5
      objectReference: {fileID: 0}
    - target: {fileID: 224979633078539924, guid: 3c54abc70f262c64d821e77c9c70dc93,
        type: 3}
      propertyPath: m_SizeDelta.y
      value: 494.96
      objectReference: {fileID: 0}
    - target: {fileID: 224979633078539924, guid: 3c54abc70f262c64d821e77c9c70dc93,
        type: 3}
      propertyPath: m_AnchorMin.x
      value: 0.5
      objectReference: {fileID: 0}
    - target: {fileID: 224979633078539924, guid: 3c54abc70f262c64d821e77c9c70dc93,
        type: 3}
      propertyPath: m_AnchorMin.y
      value: 0.5
      objectReference: {fileID: 0}
    - target: {fileID: 224979633078539924, guid: 3c54abc70f262c64d821e77c9c70dc93,
        type: 3}
      propertyPath: m_AnchorMax.x
      value: 0.5
      objectReference: {fileID: 0}
    - target: {fileID: 224979633078539924, guid: 3c54abc70f262c64d821e77c9c70dc93,
        type: 3}
      propertyPath: m_AnchorMax.y
      value: 0.5
      objectReference: {fileID: 0}
    - target: {fileID: 224979633078539924, guid: 3c54abc70f262c64d821e77c9c70dc93,
        type: 3}
      propertyPath: m_Pivot.x
      value: 0.5
      objectReference: {fileID: 0}
    - target: {fileID: 224979633078539924, guid: 3c54abc70f262c64d821e77c9c70dc93,
        type: 3}
      propertyPath: m_Pivot.y
      value: 0.5
      objectReference: {fileID: 0}
    - target: {fileID: 618371300287911593, guid: 3c54abc70f262c64d821e77c9c70dc93,
        type: 3}
      propertyPath: m_AnchorMin.y
      value: 0
      objectReference: {fileID: 0}
    - target: {fileID: 618371300287911593, guid: 3c54abc70f262c64d821e77c9c70dc93,
        type: 3}
      propertyPath: m_AnchorMax.y
      value: 0
      objectReference: {fileID: 0}
    - target: {fileID: 618371300287911593, guid: 3c54abc70f262c64d821e77c9c70dc93,
        type: 3}
      propertyPath: m_AnchoredPosition.x
      value: 0
      objectReference: {fileID: 0}
    - target: {fileID: 618371300287911593, guid: 3c54abc70f262c64d821e77c9c70dc93,
        type: 3}
      propertyPath: m_AnchoredPosition.y
      value: 0
      objectReference: {fileID: 0}
    - target: {fileID: 618371300287911593, guid: 3c54abc70f262c64d821e77c9c70dc93,
        type: 3}
      propertyPath: m_SizeDelta.x
      value: 0
      objectReference: {fileID: 0}
    - target: {fileID: 618371300287911593, guid: 3c54abc70f262c64d821e77c9c70dc93,
        type: 3}
      propertyPath: m_SizeDelta.y
      value: 0
      objectReference: {fileID: 0}
    - target: {fileID: 8887718195483736180, guid: 3c54abc70f262c64d821e77c9c70dc93,
        type: 3}
      propertyPath: m_AnchorMin.y
      value: 0
      objectReference: {fileID: 0}
    - target: {fileID: 8887718195483736180, guid: 3c54abc70f262c64d821e77c9c70dc93,
        type: 3}
      propertyPath: m_AnchorMax.y
      value: 0
      objectReference: {fileID: 0}
    - target: {fileID: 8887718195483736180, guid: 3c54abc70f262c64d821e77c9c70dc93,
        type: 3}
      propertyPath: m_AnchoredPosition.x
      value: 0
      objectReference: {fileID: 0}
    - target: {fileID: 8887718195483736180, guid: 3c54abc70f262c64d821e77c9c70dc93,
        type: 3}
      propertyPath: m_AnchoredPosition.y
      value: 0
      objectReference: {fileID: 0}
    - target: {fileID: 8887718195483736180, guid: 3c54abc70f262c64d821e77c9c70dc93,
        type: 3}
      propertyPath: m_SizeDelta.x
      value: 0
      objectReference: {fileID: 0}
    - target: {fileID: 8887718195483736180, guid: 3c54abc70f262c64d821e77c9c70dc93,
        type: 3}
      propertyPath: m_SizeDelta.y
      value: 0
      objectReference: {fileID: 0}
    m_RemovedComponents: []
  m_SourcePrefab: {fileID: 100100000, guid: 3c54abc70f262c64d821e77c9c70dc93, type: 3}
--- !u!114 &162722399631721757 stripped
MonoBehaviour:
  m_CorrespondingSourceObject: {fileID: 8675129351143848682, guid: 3c54abc70f262c64d821e77c9c70dc93,
    type: 3}
  m_PrefabInstance: {fileID: 8801822609788518391}
  m_PrefabAsset: {fileID: 0}
  m_GameObject: {fileID: 0}
  m_Enabled: 1
  m_EditorHideFlags: 0
  m_Script: {fileID: 11500000, guid: 22579e341e5a89d4c82a176a57d99a3b, type: 3}
  m_Name: 
  m_EditorClassIdentifier: 
--- !u!224 &8735033633991698787 stripped
RectTransform:
  m_CorrespondingSourceObject: {fileID: 224979633078539924, guid: 3c54abc70f262c64d821e77c9c70dc93,
    type: 3}
  m_PrefabInstance: {fileID: 8801822609788518391}
  m_PrefabAsset: {fileID: 0}
--- !u!114 &9116065612801158685 stripped
MonoBehaviour:
  m_CorrespondingSourceObject: {fileID: 334566440375456234, guid: 3c54abc70f262c64d821e77c9c70dc93,
    type: 3}
  m_PrefabInstance: {fileID: 8801822609788518391}
  m_PrefabAsset: {fileID: 0}
  m_GameObject: {fileID: 0}
  m_Enabled: 1
  m_EditorHideFlags: 0
  m_Script: {fileID: 11500000, guid: 9c428450c226d624cb57d5b27d99cd96, type: 3}
  m_Name: 
  m_EditorClassIdentifier: <|MERGE_RESOLUTION|>--- conflicted
+++ resolved
@@ -598,10 +598,10 @@
   actionControl: {fileID: 8587658629322085199}
   dragAndDrop: {fileID: 8587813356692089403}
   displayControl: {fileID: 8587366065717414501}
-  controlClothing: {fileID: 8587767363082927779}
   displayManager: {fileID: 8587641789623873495}
   hands: {fileID: 8587581819665217337}
   intentControl: {fileID: 8584811347524323065}
+  inventorySlotCache: {fileID: 8587885975964466007}
   playerHealthUI: {fileID: 8587732742572962793}
   playerListUIControl: {fileID: 8587271803756561913}
   alertUI: {fileID: 5602923776831303726}
@@ -810,27 +810,27 @@
       objectReference: {fileID: 0}
     m_RemovedComponents: []
   m_SourcePrefab: {fileID: 100100000, guid: 7ae89d6105393c64bb4e43d5c870eaad, type: 3}
+--- !u!1 &3554966611529552006 stripped
+GameObject:
+  m_CorrespondingSourceObject: {fileID: 3643849538024845321, guid: 7ae89d6105393c64bb4e43d5c870eaad,
+    type: 3}
+  m_PrefabInstance: {fileID: 271423881433505935}
+  m_PrefabAsset: {fileID: 0}
+--- !u!1 &8556394910883754237 stripped
+GameObject:
+  m_CorrespondingSourceObject: {fileID: 8465115023143424114, guid: 7ae89d6105393c64bb4e43d5c870eaad,
+    type: 3}
+  m_PrefabInstance: {fileID: 271423881433505935}
+  m_PrefabAsset: {fileID: 0}
+--- !u!1 &8554602371908804983 stripped
+GameObject:
+  m_CorrespondingSourceObject: {fileID: 8465719591311524344, guid: 7ae89d6105393c64bb4e43d5c870eaad,
+    type: 3}
+  m_PrefabInstance: {fileID: 271423881433505935}
+  m_PrefabAsset: {fileID: 0}
 --- !u!224 &8477573635101096287 stripped
 RectTransform:
   m_CorrespondingSourceObject: {fileID: 8530432162611861968, guid: 7ae89d6105393c64bb4e43d5c870eaad,
-    type: 3}
-  m_PrefabInstance: {fileID: 271423881433505935}
-  m_PrefabAsset: {fileID: 0}
---- !u!1 &8554602371908804983 stripped
-GameObject:
-  m_CorrespondingSourceObject: {fileID: 8465719591311524344, guid: 7ae89d6105393c64bb4e43d5c870eaad,
-    type: 3}
-  m_PrefabInstance: {fileID: 271423881433505935}
-  m_PrefabAsset: {fileID: 0}
---- !u!1 &8556394910883754237 stripped
-GameObject:
-  m_CorrespondingSourceObject: {fileID: 8465115023143424114, guid: 7ae89d6105393c64bb4e43d5c870eaad,
-    type: 3}
-  m_PrefabInstance: {fileID: 271423881433505935}
-  m_PrefabAsset: {fileID: 0}
---- !u!1 &3554966611529552006 stripped
-GameObject:
-  m_CorrespondingSourceObject: {fileID: 3643849538024845321, guid: 7ae89d6105393c64bb4e43d5c870eaad,
     type: 3}
   m_PrefabInstance: {fileID: 271423881433505935}
   m_PrefabAsset: {fileID: 0}
@@ -964,22 +964,52 @@
     type: 3}
   m_PrefabInstance: {fileID: 415043299511783244}
   m_PrefabAsset: {fileID: 0}
---- !u!224 &8477720727309250037 stripped
-RectTransform:
-  m_CorrespondingSourceObject: {fileID: 8098718680817705657, guid: 3c2b96c3f18c3cd4ebad42f3cc295c98,
-    type: 3}
-  m_PrefabInstance: {fileID: 415043299511783244}
-  m_PrefabAsset: {fileID: 0}
---- !u!114 &8587767363082927779 stripped
+--- !u!114 &8587659954310627797 stripped
 MonoBehaviour:
-  m_CorrespondingSourceObject: {fileID: 8281951782109606383, guid: 3c2b96c3f18c3cd4ebad42f3cc295c98,
+  m_CorrespondingSourceObject: {fileID: 8282111555190263449, guid: 3c2b96c3f18c3cd4ebad42f3cc295c98,
     type: 3}
   m_PrefabInstance: {fileID: 415043299511783244}
   m_PrefabAsset: {fileID: 0}
   m_GameObject: {fileID: 0}
   m_Enabled: 1
   m_EditorHideFlags: 0
-  m_Script: {fileID: 11500000, guid: 7eedaa2ec7c341b1b9362f373560166d, type: 3}
+  m_Script: {fileID: 11500000, guid: e3bdf2778373f4fdfacd9dea1ec3755d, type: 3}
+  m_Name: 
+  m_EditorClassIdentifier: 
+--- !u!114 &8587658629322085199 stripped
+MonoBehaviour:
+  m_CorrespondingSourceObject: {fileID: 8282112742740057091, guid: 3c2b96c3f18c3cd4ebad42f3cc295c98,
+    type: 3}
+  m_PrefabInstance: {fileID: 415043299511783244}
+  m_PrefabAsset: {fileID: 0}
+  m_GameObject: {fileID: 0}
+  m_Enabled: 1
+  m_EditorHideFlags: 0
+  m_Script: {fileID: 11500000, guid: 039d7b37b5cd4abdb647833e3596f48a, type: 3}
+  m_Name: 
+  m_EditorClassIdentifier: 
+--- !u!114 &8587720124485941055 stripped
+MonoBehaviour:
+  m_CorrespondingSourceObject: {fileID: 8281893604230396019, guid: 3c2b96c3f18c3cd4ebad42f3cc295c98,
+    type: 3}
+  m_PrefabInstance: {fileID: 415043299511783244}
+  m_PrefabAsset: {fileID: 0}
+  m_GameObject: {fileID: 0}
+  m_Enabled: 1
+  m_EditorHideFlags: 0
+  m_Script: {fileID: 11500000, guid: 5f0de688c1b84ea78a7fb7c4b9789461, type: 3}
+  m_Name: 
+  m_EditorClassIdentifier: 
+--- !u!114 &8584883978471619497 stripped
+MonoBehaviour:
+  m_CorrespondingSourceObject: {fileID: 8277939169518449893, guid: 3c2b96c3f18c3cd4ebad42f3cc295c98,
+    type: 3}
+  m_PrefabInstance: {fileID: 415043299511783244}
+  m_PrefabAsset: {fileID: 0}
+  m_GameObject: {fileID: 0}
+  m_Enabled: 1
+  m_EditorHideFlags: 0
+  m_Script: {fileID: 11500000, guid: b4106466fff94decabf8f8353dd6edd9, type: 3}
   m_Name: 
   m_EditorClassIdentifier: 
 --- !u!114 &8587581819665217337 stripped
@@ -994,6 +1024,24 @@
   m_Script: {fileID: 11500000, guid: c2a726eeaef8432419b74dfe18ce9f81, type: 3}
   m_Name: 
   m_EditorClassIdentifier: 
+--- !u!114 &8587885975964466007 stripped
+MonoBehaviour:
+  m_CorrespondingSourceObject: {fileID: 8281217453659649051, guid: 3c2b96c3f18c3cd4ebad42f3cc295c98,
+    type: 3}
+  m_PrefabInstance: {fileID: 415043299511783244}
+  m_PrefabAsset: {fileID: 0}
+  m_GameObject: {fileID: 8556172553787601039}
+  m_Enabled: 1
+  m_EditorHideFlags: 0
+  m_Script: {fileID: 11500000, guid: 6805bdeef480645908801c265e9d7aaf, type: 3}
+  m_Name: 
+  m_EditorClassIdentifier: 
+--- !u!224 &8477720727309250037 stripped
+RectTransform:
+  m_CorrespondingSourceObject: {fileID: 8098718680817705657, guid: 3c2b96c3f18c3cd4ebad42f3cc295c98,
+    type: 3}
+  m_PrefabInstance: {fileID: 415043299511783244}
+  m_PrefabAsset: {fileID: 0}
 --- !u!114 &8584811347524323065 stripped
 MonoBehaviour:
   m_CorrespondingSourceObject: {fileID: 8278152406754150837, guid: 3c2b96c3f18c3cd4ebad42f3cc295c98,
@@ -1006,54 +1054,6 @@
   m_Script: {fileID: 11500000, guid: baa01c5af19143a68b4d486ec2d32ca4, type: 3}
   m_Name: 
   m_EditorClassIdentifier: 
---- !u!114 &8584883978471619497 stripped
-MonoBehaviour:
-  m_CorrespondingSourceObject: {fileID: 8277939169518449893, guid: 3c2b96c3f18c3cd4ebad42f3cc295c98,
-    type: 3}
-  m_PrefabInstance: {fileID: 415043299511783244}
-  m_PrefabAsset: {fileID: 0}
-  m_GameObject: {fileID: 0}
-  m_Enabled: 1
-  m_EditorHideFlags: 0
-  m_Script: {fileID: 11500000, guid: b4106466fff94decabf8f8353dd6edd9, type: 3}
-  m_Name: 
-  m_EditorClassIdentifier: 
---- !u!114 &8587720124485941055 stripped
-MonoBehaviour:
-  m_CorrespondingSourceObject: {fileID: 8281893604230396019, guid: 3c2b96c3f18c3cd4ebad42f3cc295c98,
-    type: 3}
-  m_PrefabInstance: {fileID: 415043299511783244}
-  m_PrefabAsset: {fileID: 0}
-  m_GameObject: {fileID: 0}
-  m_Enabled: 1
-  m_EditorHideFlags: 0
-  m_Script: {fileID: 11500000, guid: 5f0de688c1b84ea78a7fb7c4b9789461, type: 3}
-  m_Name: 
-  m_EditorClassIdentifier: 
---- !u!114 &8587658629322085199 stripped
-MonoBehaviour:
-  m_CorrespondingSourceObject: {fileID: 8282112742740057091, guid: 3c2b96c3f18c3cd4ebad42f3cc295c98,
-    type: 3}
-  m_PrefabInstance: {fileID: 415043299511783244}
-  m_PrefabAsset: {fileID: 0}
-  m_GameObject: {fileID: 0}
-  m_Enabled: 1
-  m_EditorHideFlags: 0
-  m_Script: {fileID: 11500000, guid: 039d7b37b5cd4abdb647833e3596f48a, type: 3}
-  m_Name: 
-  m_EditorClassIdentifier: 
---- !u!114 &8587659954310627797 stripped
-MonoBehaviour:
-  m_CorrespondingSourceObject: {fileID: 8282111555190263449, guid: 3c2b96c3f18c3cd4ebad42f3cc295c98,
-    type: 3}
-  m_PrefabInstance: {fileID: 415043299511783244}
-  m_PrefabAsset: {fileID: 0}
-  m_GameObject: {fileID: 0}
-  m_Enabled: 1
-  m_EditorHideFlags: 0
-  m_Script: {fileID: 11500000, guid: e3bdf2778373f4fdfacd9dea1ec3755d, type: 3}
-  m_Name: 
-  m_EditorClassIdentifier: 
 --- !u!1001 &548259888961291974
 PrefabInstance:
   m_ObjectHideFlags: 0
@@ -1368,6 +1368,12 @@
       objectReference: {fileID: 0}
     m_RemovedComponents: []
   m_SourcePrefab: {fileID: 100100000, guid: 0e3a96480781ada459dc22fe8b544652, type: 3}
+--- !u!224 &8477202863483938219 stripped
+RectTransform:
+  m_CorrespondingSourceObject: {fileID: 8232259481283617645, guid: 0e3a96480781ada459dc22fe8b544652,
+    type: 3}
+  m_PrefabInstance: {fileID: 548259888961291974}
+  m_PrefabAsset: {fileID: 0}
 --- !u!114 &8587732742572962793 stripped
 MonoBehaviour:
   m_CorrespondingSourceObject: {fileID: 8121694487894258991, guid: 0e3a96480781ada459dc22fe8b544652,
@@ -1380,12 +1386,6 @@
   m_Script: {fileID: 11500000, guid: 7b90c396f4a75ee40930b2282e9899c7, type: 3}
   m_Name: 
   m_EditorClassIdentifier: 
---- !u!224 &8477202863483938219 stripped
-RectTransform:
-  m_CorrespondingSourceObject: {fileID: 8232259481283617645, guid: 0e3a96480781ada459dc22fe8b544652,
-    type: 3}
-  m_PrefabInstance: {fileID: 548259888961291974}
-  m_PrefabAsset: {fileID: 0}
 --- !u!1001 &3766466217258256782
 PrefabInstance:
   m_ObjectHideFlags: 0
@@ -1657,11 +1657,7 @@
     - target: {fileID: 5310848962886298822, guid: 7e170a9c9286e41469cecbe1717fdbd4,
         type: 3}
       propertyPath: m_AnchoredPosition.y
-<<<<<<< HEAD
-      value: 409.30026
-=======
       value: 409.30005
->>>>>>> 90abff99
       objectReference: {fileID: 0}
     - target: {fileID: 5420579214496058452, guid: 7e170a9c9286e41469cecbe1717fdbd4,
         type: 3}
@@ -1676,20 +1672,12 @@
     - target: {fileID: 5420702621447585668, guid: 7e170a9c9286e41469cecbe1717fdbd4,
         type: 3}
       propertyPath: m_Size
-<<<<<<< HEAD
-      value: 0.41528568
-=======
-      value: 0
->>>>>>> 90abff99
+      value: 0
       objectReference: {fileID: 0}
     - target: {fileID: 5420702621447585668, guid: 7e170a9c9286e41469cecbe1717fdbd4,
         type: 3}
       propertyPath: m_Value
-<<<<<<< HEAD
-      value: -0.00000014912084
-=======
       value: 0.00000007456042
->>>>>>> 90abff99
       objectReference: {fileID: 0}
     - target: {fileID: 3274885705528794751, guid: 7e170a9c9286e41469cecbe1717fdbd4,
         type: 3}
@@ -1930,12 +1918,6 @@
       objectReference: {fileID: 0}
     m_RemovedComponents: []
   m_SourcePrefab: {fileID: 100100000, guid: fdbe375fdb3e98b46b89b796f9d93dc8, type: 3}
---- !u!224 &8477139355589782671 stripped
-RectTransform:
-  m_CorrespondingSourceObject: {fileID: 5287873272021720522, guid: fdbe375fdb3e98b46b89b796f9d93dc8,
-    type: 3}
-  m_PrefabInstance: {fileID: 4379352537053704517}
-  m_PrefabAsset: {fileID: 0}
 --- !u!114 &8587723967266190067 stripped
 MonoBehaviour:
   m_CorrespondingSourceObject: {fileID: 5470515234576319414, guid: fdbe375fdb3e98b46b89b796f9d93dc8,
@@ -1948,6 +1930,12 @@
   m_Script: {fileID: 11500000, guid: 3033b5d39951d430299684ac3cd06d7e, type: 3}
   m_Name: 
   m_EditorClassIdentifier: 
+--- !u!224 &8477139355589782671 stripped
+RectTransform:
+  m_CorrespondingSourceObject: {fileID: 5287873272021720522, guid: fdbe375fdb3e98b46b89b796f9d93dc8,
+    type: 3}
+  m_PrefabInstance: {fileID: 4379352537053704517}
+  m_PrefabAsset: {fileID: 0}
 --- !u!1001 &4457154506671072268
 PrefabInstance:
   m_ObjectHideFlags: 0
@@ -2214,12 +2202,6 @@
       objectReference: {fileID: 0}
     m_RemovedComponents: []
   m_SourcePrefab: {fileID: 100100000, guid: 546b78d0ab8074340ac2b9dcdc66f33f, type: 3}
---- !u!224 &8256452581695853595 stripped
-RectTransform:
-  m_CorrespondingSourceObject: {fileID: 4183651651856864320, guid: 546b78d0ab8074340ac2b9dcdc66f33f,
-    type: 3}
-  m_PrefabInstance: {fileID: 5231950085758189659}
-  m_PrefabAsset: {fileID: 0}
 --- !u!114 &6567297230070683167 stripped
 MonoBehaviour:
   m_CorrespondingSourceObject: {fileID: 1420926274925499972, guid: 546b78d0ab8074340ac2b9dcdc66f33f,
@@ -2232,6 +2214,12 @@
   m_Script: {fileID: 11500000, guid: ac7721428199ab34582a40dba7a1bf59, type: 3}
   m_Name: 
   m_EditorClassIdentifier: 
+--- !u!224 &8256452581695853595 stripped
+RectTransform:
+  m_CorrespondingSourceObject: {fileID: 4183651651856864320, guid: 546b78d0ab8074340ac2b9dcdc66f33f,
+    type: 3}
+  m_PrefabInstance: {fileID: 5231950085758189659}
+  m_PrefabAsset: {fileID: 0}
 --- !u!1001 &5740478491115101881
 PrefabInstance:
   m_ObjectHideFlags: 0
@@ -2876,12 +2864,6 @@
       objectReference: {fileID: 0}
     m_RemovedComponents: []
   m_SourcePrefab: {fileID: 100100000, guid: 6e3ab33d8ccc156409d6e8775fd2b7df, type: 3}
---- !u!224 &7556625434735528999 stripped
-RectTransform:
-  m_CorrespondingSourceObject: {fileID: 4183651651856864320, guid: 6e3ab33d8ccc156409d6e8775fd2b7df,
-    type: 3}
-  m_PrefabInstance: {fileID: 5967788240586954855}
-  m_PrefabAsset: {fileID: 0}
 --- !u!114 &2100984367837110465 stripped
 MonoBehaviour:
   m_CorrespondingSourceObject: {fileID: 5762890015363578022, guid: 6e3ab33d8ccc156409d6e8775fd2b7df,
@@ -2894,6 +2876,12 @@
   m_Script: {fileID: 11500000, guid: 16dd49e4708d92e4da59acf9d20a831b, type: 3}
   m_Name: 
   m_EditorClassIdentifier: 
+--- !u!224 &7556625434735528999 stripped
+RectTransform:
+  m_CorrespondingSourceObject: {fileID: 4183651651856864320, guid: 6e3ab33d8ccc156409d6e8775fd2b7df,
+    type: 3}
+  m_PrefabInstance: {fileID: 5967788240586954855}
+  m_PrefabAsset: {fileID: 0}
 --- !u!1001 &6184216130338094774
 PrefabInstance:
   m_ObjectHideFlags: 0
@@ -3013,6 +3001,24 @@
       objectReference: {fileID: 0}
     m_RemovedComponents: []
   m_SourcePrefab: {fileID: 100100000, guid: 38f86d80081975e479b53b82beb3b116, type: 3}
+--- !u!224 &8477579944802426995 stripped
+RectTransform:
+  m_CorrespondingSourceObject: {fileID: 2338729149468139205, guid: 38f86d80081975e479b53b82beb3b116,
+    type: 3}
+  m_PrefabInstance: {fileID: 6184216130338094774}
+  m_PrefabAsset: {fileID: 0}
+--- !u!114 &2039997815268504786 stripped
+MonoBehaviour:
+  m_CorrespondingSourceObject: {fileID: 5304458584630495844, guid: 38f86d80081975e479b53b82beb3b116,
+    type: 3}
+  m_PrefabInstance: {fileID: 6184216130338094774}
+  m_PrefabAsset: {fileID: 0}
+  m_GameObject: {fileID: 0}
+  m_Enabled: 1
+  m_EditorHideFlags: 0
+  m_Script: {fileID: 11500000, guid: 5f7201a12d95ffc409449d95f23cf332, type: 3}
+  m_Name: 
+  m_EditorClassIdentifier: 
 --- !u!114 &8587557130420987989 stripped
 MonoBehaviour:
   m_CorrespondingSourceObject: {fileID: 2521908554719778531, guid: 38f86d80081975e479b53b82beb3b116,
@@ -3023,24 +3029,6 @@
   m_Enabled: 1
   m_EditorHideFlags: 0
   m_Script: {fileID: 11500000, guid: fe87c0e1cc204ed48ad3b37840f39efc, type: 3}
-  m_Name: 
-  m_EditorClassIdentifier: 
---- !u!224 &8477579944802426995 stripped
-RectTransform:
-  m_CorrespondingSourceObject: {fileID: 2338729149468139205, guid: 38f86d80081975e479b53b82beb3b116,
-    type: 3}
-  m_PrefabInstance: {fileID: 6184216130338094774}
-  m_PrefabAsset: {fileID: 0}
---- !u!114 &2039997815268504786 stripped
-MonoBehaviour:
-  m_CorrespondingSourceObject: {fileID: 5304458584630495844, guid: 38f86d80081975e479b53b82beb3b116,
-    type: 3}
-  m_PrefabInstance: {fileID: 6184216130338094774}
-  m_PrefabAsset: {fileID: 0}
-  m_GameObject: {fileID: 0}
-  m_Enabled: 1
-  m_EditorHideFlags: 0
-  m_Script: {fileID: 11500000, guid: 5f7201a12d95ffc409449d95f23cf332, type: 3}
   m_Name: 
   m_EditorClassIdentifier: 
 --- !u!114 &8587246508841551039 stripped
@@ -3587,6 +3575,12 @@
       objectReference: {fileID: 0}
     m_RemovedComponents: []
   m_SourcePrefab: {fileID: 100100000, guid: c8b49360e1a1c6045944338fc97aabd2, type: 3}
+--- !u!224 &5858727195896284233 stripped
+RectTransform:
+  m_CorrespondingSourceObject: {fileID: 4183651651856864320, guid: c8b49360e1a1c6045944338fc97aabd2,
+    type: 3}
+  m_PrefabInstance: {fileID: 7728511602671357961}
+  m_PrefabAsset: {fileID: 0}
 --- !u!114 &1832935117388202042 stripped
 MonoBehaviour:
   m_CorrespondingSourceObject: {fileID: 8227747343382171699, guid: c8b49360e1a1c6045944338fc97aabd2,
@@ -3599,12 +3593,6 @@
   m_Script: {fileID: 11500000, guid: c7af4b78605637f42a71fc8c7c2e2901, type: 3}
   m_Name: 
   m_EditorClassIdentifier: 
---- !u!224 &5858727195896284233 stripped
-RectTransform:
-  m_CorrespondingSourceObject: {fileID: 4183651651856864320, guid: c8b49360e1a1c6045944338fc97aabd2,
-    type: 3}
-  m_PrefabInstance: {fileID: 7728511602671357961}
-  m_PrefabAsset: {fileID: 0}
 --- !u!1001 &8068974727528867043
 PrefabInstance:
   m_ObjectHideFlags: 0
@@ -3878,6 +3866,36 @@
       propertyPath: m_Pivot.y
       value: 0.5
       objectReference: {fileID: 0}
+    - target: {fileID: 8887718195483736180, guid: 3c54abc70f262c64d821e77c9c70dc93,
+        type: 3}
+      propertyPath: m_AnchorMin.y
+      value: 0
+      objectReference: {fileID: 0}
+    - target: {fileID: 8887718195483736180, guid: 3c54abc70f262c64d821e77c9c70dc93,
+        type: 3}
+      propertyPath: m_AnchorMax.y
+      value: 0
+      objectReference: {fileID: 0}
+    - target: {fileID: 8887718195483736180, guid: 3c54abc70f262c64d821e77c9c70dc93,
+        type: 3}
+      propertyPath: m_AnchoredPosition.x
+      value: 0
+      objectReference: {fileID: 0}
+    - target: {fileID: 8887718195483736180, guid: 3c54abc70f262c64d821e77c9c70dc93,
+        type: 3}
+      propertyPath: m_AnchoredPosition.y
+      value: 0
+      objectReference: {fileID: 0}
+    - target: {fileID: 8887718195483736180, guid: 3c54abc70f262c64d821e77c9c70dc93,
+        type: 3}
+      propertyPath: m_SizeDelta.x
+      value: 0
+      objectReference: {fileID: 0}
+    - target: {fileID: 8887718195483736180, guid: 3c54abc70f262c64d821e77c9c70dc93,
+        type: 3}
+      propertyPath: m_SizeDelta.y
+      value: 0
+      objectReference: {fileID: 0}
     - target: {fileID: 618371300287911593, guid: 3c54abc70f262c64d821e77c9c70dc93,
         type: 3}
       propertyPath: m_AnchorMin.y
@@ -3904,42 +3922,30 @@
       value: 0
       objectReference: {fileID: 0}
     - target: {fileID: 618371300287911593, guid: 3c54abc70f262c64d821e77c9c70dc93,
-        type: 3}
-      propertyPath: m_SizeDelta.y
-      value: 0
-      objectReference: {fileID: 0}
-    - target: {fileID: 8887718195483736180, guid: 3c54abc70f262c64d821e77c9c70dc93,
-        type: 3}
-      propertyPath: m_AnchorMin.y
-      value: 0
-      objectReference: {fileID: 0}
-    - target: {fileID: 8887718195483736180, guid: 3c54abc70f262c64d821e77c9c70dc93,
-        type: 3}
-      propertyPath: m_AnchorMax.y
-      value: 0
-      objectReference: {fileID: 0}
-    - target: {fileID: 8887718195483736180, guid: 3c54abc70f262c64d821e77c9c70dc93,
-        type: 3}
-      propertyPath: m_AnchoredPosition.x
-      value: 0
-      objectReference: {fileID: 0}
-    - target: {fileID: 8887718195483736180, guid: 3c54abc70f262c64d821e77c9c70dc93,
-        type: 3}
-      propertyPath: m_AnchoredPosition.y
-      value: 0
-      objectReference: {fileID: 0}
-    - target: {fileID: 8887718195483736180, guid: 3c54abc70f262c64d821e77c9c70dc93,
-        type: 3}
-      propertyPath: m_SizeDelta.x
-      value: 0
-      objectReference: {fileID: 0}
-    - target: {fileID: 8887718195483736180, guid: 3c54abc70f262c64d821e77c9c70dc93,
         type: 3}
       propertyPath: m_SizeDelta.y
       value: 0
       objectReference: {fileID: 0}
     m_RemovedComponents: []
   m_SourcePrefab: {fileID: 100100000, guid: 3c54abc70f262c64d821e77c9c70dc93, type: 3}
+--- !u!224 &8735033633991698787 stripped
+RectTransform:
+  m_CorrespondingSourceObject: {fileID: 224979633078539924, guid: 3c54abc70f262c64d821e77c9c70dc93,
+    type: 3}
+  m_PrefabInstance: {fileID: 8801822609788518391}
+  m_PrefabAsset: {fileID: 0}
+--- !u!114 &9116065612801158685 stripped
+MonoBehaviour:
+  m_CorrespondingSourceObject: {fileID: 334566440375456234, guid: 3c54abc70f262c64d821e77c9c70dc93,
+    type: 3}
+  m_PrefabInstance: {fileID: 8801822609788518391}
+  m_PrefabAsset: {fileID: 0}
+  m_GameObject: {fileID: 0}
+  m_Enabled: 1
+  m_EditorHideFlags: 0
+  m_Script: {fileID: 11500000, guid: 9c428450c226d624cb57d5b27d99cd96, type: 3}
+  m_Name: 
+  m_EditorClassIdentifier: 
 --- !u!114 &162722399631721757 stripped
 MonoBehaviour:
   m_CorrespondingSourceObject: {fileID: 8675129351143848682, guid: 3c54abc70f262c64d821e77c9c70dc93,
@@ -3951,22 +3957,4 @@
   m_EditorHideFlags: 0
   m_Script: {fileID: 11500000, guid: 22579e341e5a89d4c82a176a57d99a3b, type: 3}
   m_Name: 
-  m_EditorClassIdentifier: 
---- !u!224 &8735033633991698787 stripped
-RectTransform:
-  m_CorrespondingSourceObject: {fileID: 224979633078539924, guid: 3c54abc70f262c64d821e77c9c70dc93,
-    type: 3}
-  m_PrefabInstance: {fileID: 8801822609788518391}
-  m_PrefabAsset: {fileID: 0}
---- !u!114 &9116065612801158685 stripped
-MonoBehaviour:
-  m_CorrespondingSourceObject: {fileID: 334566440375456234, guid: 3c54abc70f262c64d821e77c9c70dc93,
-    type: 3}
-  m_PrefabInstance: {fileID: 8801822609788518391}
-  m_PrefabAsset: {fileID: 0}
-  m_GameObject: {fileID: 0}
-  m_Enabled: 1
-  m_EditorHideFlags: 0
-  m_Script: {fileID: 11500000, guid: 9c428450c226d624cb57d5b27d99cd96, type: 3}
-  m_Name: 
   m_EditorClassIdentifier: 
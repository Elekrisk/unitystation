%YAML 1.1
%TAG !u! tag:unity3d.com,2011:
--- !u!1 &1856013830592554
GameObject:
  m_ObjectHideFlags: 0
  m_CorrespondingSourceObject: {fileID: 0}
  m_PrefabInstance: {fileID: 0}
  m_PrefabAsset: {fileID: 0}
  serializedVersion: 6
  m_Component:
  - component: {fileID: 4244501537706558}
  - component: {fileID: 114354710356312186}
  m_Layer: 0
  m_Name: Managers
  m_TagString: Untagged
  m_Icon: {fileID: 0}
  m_NavMeshLayer: 0
  m_StaticEditorFlags: 0
  m_IsActive: 1
--- !u!4 &4244501537706558
Transform:
  m_ObjectHideFlags: 0
  m_CorrespondingSourceObject: {fileID: 0}
  m_PrefabInstance: {fileID: 0}
  m_PrefabAsset: {fileID: 0}
  m_GameObject: {fileID: 1856013830592554}
  m_LocalRotation: {x: 0, y: 0, z: 0, w: 1}
  m_LocalPosition: {x: 0, y: 0, z: 0}
  m_LocalScale: {x: 1, y: 1, z: 1}
  m_Children:
  - {fileID: 4931836722776088}
  - {fileID: 4275372777489054}
  - {fileID: 4629170224419808}
  - {fileID: 4646995138993998}
  - {fileID: 1301485444049305454}
  - {fileID: 224582159650461670}
  - {fileID: 4503573660594256}
  - {fileID: 4472156715354816}
  - {fileID: 4951290424323630}
  - {fileID: 4528744056322606}
  - {fileID: 4508349874118178}
  - {fileID: 4517229325027054}
  - {fileID: 4266888786283748}
  - {fileID: 4637464727519376}
  - {fileID: 4067831875969682}
  - {fileID: 4341117916031160}
  - {fileID: 4742497414384692}
  - {fileID: 4421105379308220}
  - {fileID: 4654617057091670}
  - {fileID: 4286186307607580}
  - {fileID: 1339788488903748599}
  - {fileID: 2193058437821141874}
  - {fileID: 8449364861745370238}
  - {fileID: 4781060931557326121}
  - {fileID: 1827854514243002667}
  - {fileID: 2316081311828578137}
  - {fileID: 7185725797354002564}
  m_Father: {fileID: 0}
  m_RootOrder: 0
  m_LocalEulerAnglesHint: {x: 0, y: 0, z: 0}
--- !u!114 &114354710356312186
MonoBehaviour:
  m_ObjectHideFlags: 0
  m_CorrespondingSourceObject: {fileID: 0}
  m_PrefabInstance: {fileID: 0}
  m_PrefabAsset: {fileID: 0}
  m_GameObject: {fileID: 1856013830592554}
  m_Enabled: 1
  m_EditorHideFlags: 0
  m_Script: {fileID: 11500000, guid: 44381d5260d14ca1aa712b1df6babc60, type: 3}
  m_Name: 
  m_EditorClassIdentifier: 
  serverIP: play.unitystation.org
  UIParent: {fileID: 1241466016374566}
--- !u!1 &2287475957715393347
GameObject:
  m_ObjectHideFlags: 0
  m_CorrespondingSourceObject: {fileID: 0}
  m_PrefabInstance: {fileID: 0}
  m_PrefabAsset: {fileID: 0}
  serializedVersion: 6
  m_Component:
  - component: {fileID: 1339788488903748599}
  - component: {fileID: 5443219667450891474}
  - component: {fileID: 7140480175778290481}
  m_Layer: 0
  m_Name: SnapshotCamera
  m_TagString: Untagged
  m_Icon: {fileID: 0}
  m_NavMeshLayer: 0
  m_StaticEditorFlags: 0
  m_IsActive: 1
--- !u!4 &1339788488903748599
Transform:
  m_ObjectHideFlags: 0
  m_CorrespondingSourceObject: {fileID: 0}
  m_PrefabInstance: {fileID: 0}
  m_PrefabAsset: {fileID: 0}
  m_GameObject: {fileID: 2287475957715393347}
  m_LocalRotation: {x: 0, y: 0, z: 0, w: 1}
  m_LocalPosition: {x: 0, y: 0, z: 0}
  m_LocalScale: {x: 1, y: 1, z: 1}
  m_Children: []
  m_Father: {fileID: 4244501537706558}
<<<<<<< HEAD
  m_RootOrder: 19
=======
  m_RootOrder: 21
>>>>>>> 90abff99
  m_LocalEulerAnglesHint: {x: 0, y: 0, z: 0}
--- !u!20 &5443219667450891474
Camera:
  m_ObjectHideFlags: 0
  m_CorrespondingSourceObject: {fileID: 0}
  m_PrefabInstance: {fileID: 0}
  m_PrefabAsset: {fileID: 0}
  m_GameObject: {fileID: 2287475957715393347}
  m_Enabled: 0
  serializedVersion: 2
  m_ClearFlags: 2
  m_BackGroundColor: {r: 0, g: 0, b: 0, a: 0}
  m_projectionMatrixMode: 1
  m_GateFitMode: 2
  m_FOVAxisMode: 0
  m_SensorSize: {x: 36, y: 24}
  m_LensShift: {x: 0, y: 0}
  m_FocalLength: 50
  m_NormalizedViewPortRect:
    serializedVersion: 2
    x: 0
    y: 0
    width: 1
    height: 1
  near clip plane: 0.01
  far clip plane: 1000
  field of view: 60
  orthographic: 1
  orthographic size: 1
  m_Depth: 0
  m_CullingMask:
    serializedVersion: 2
    m_Bits: 4294967295
  m_RenderingPath: -1
  m_TargetTexture: {fileID: 0}
  m_TargetDisplay: 0
  m_TargetEye: 3
  m_HDR: 0
  m_AllowMSAA: 0
  m_AllowDynamicResolution: 0
  m_ForceIntoRT: 0
  m_OcclusionCulling: 1
  m_StereoConvergence: 10
  m_StereoSeparation: 0.022
--- !u!114 &7140480175778290481
MonoBehaviour:
  m_ObjectHideFlags: 0
  m_CorrespondingSourceObject: {fileID: 0}
  m_PrefabInstance: {fileID: 0}
  m_PrefabAsset: {fileID: 0}
  m_GameObject: {fileID: 2287475957715393347}
  m_Enabled: 1
  m_EditorHideFlags: 0
  m_Script: {fileID: 11500000, guid: dff27241e0ca476499651da6c30bcd72, type: 3}
  m_Name: 
  m_EditorClassIdentifier: 
--- !u!1001 &490588192012690380
PrefabInstance:
  m_ObjectHideFlags: 0
  serializedVersion: 2
  m_Modification:
    m_TransformParent: {fileID: 4244501537706558}
    m_Modifications:
    - target: {fileID: 1774880439545786559, guid: 8662ed4b11864147ca7cd8e242d7b247,
        type: 3}
      propertyPath: m_Name
      value: CargoManager
      objectReference: {fileID: 0}
    - target: {fileID: 1774880439545786558, guid: 8662ed4b11864147ca7cd8e242d7b247,
        type: 3}
      propertyPath: m_LocalPosition.x
      value: 0
      objectReference: {fileID: 0}
    - target: {fileID: 1774880439545786558, guid: 8662ed4b11864147ca7cd8e242d7b247,
        type: 3}
      propertyPath: m_LocalPosition.y
      value: 0
      objectReference: {fileID: 0}
    - target: {fileID: 1774880439545786558, guid: 8662ed4b11864147ca7cd8e242d7b247,
        type: 3}
      propertyPath: m_LocalPosition.z
      value: 0
      objectReference: {fileID: 0}
    - target: {fileID: 1774880439545786558, guid: 8662ed4b11864147ca7cd8e242d7b247,
        type: 3}
      propertyPath: m_LocalRotation.x
      value: 0
      objectReference: {fileID: 0}
    - target: {fileID: 1774880439545786558, guid: 8662ed4b11864147ca7cd8e242d7b247,
        type: 3}
      propertyPath: m_LocalRotation.y
      value: 0
      objectReference: {fileID: 0}
    - target: {fileID: 1774880439545786558, guid: 8662ed4b11864147ca7cd8e242d7b247,
        type: 3}
      propertyPath: m_LocalRotation.z
      value: 0
      objectReference: {fileID: 0}
    - target: {fileID: 1774880439545786558, guid: 8662ed4b11864147ca7cd8e242d7b247,
        type: 3}
      propertyPath: m_LocalRotation.w
      value: 1
      objectReference: {fileID: 0}
    - target: {fileID: 1774880439545786558, guid: 8662ed4b11864147ca7cd8e242d7b247,
        type: 3}
      propertyPath: m_RootOrder
<<<<<<< HEAD
      value: 20
=======
      value: 22
>>>>>>> 90abff99
      objectReference: {fileID: 0}
    - target: {fileID: 1774880439545786558, guid: 8662ed4b11864147ca7cd8e242d7b247,
        type: 3}
      propertyPath: m_LocalEulerAnglesHint.x
      value: 0
      objectReference: {fileID: 0}
    - target: {fileID: 1774880439545786558, guid: 8662ed4b11864147ca7cd8e242d7b247,
        type: 3}
      propertyPath: m_LocalEulerAnglesHint.y
      value: 0
      objectReference: {fileID: 0}
    - target: {fileID: 1774880439545786558, guid: 8662ed4b11864147ca7cd8e242d7b247,
        type: 3}
      propertyPath: m_LocalEulerAnglesHint.z
      value: 0
      objectReference: {fileID: 0}
    - target: {fileID: 1774880439545786545, guid: 8662ed4b11864147ca7cd8e242d7b247,
        type: 3}
      propertyPath: Supplies.Array.data[0].Supplies.Array.size
      value: 1
      objectReference: {fileID: 0}
    - target: {fileID: 1774880439545786545, guid: 8662ed4b11864147ca7cd8e242d7b247,
        type: 3}
      propertyPath: Supplies.Array.data[0].Supplies.Array.data[0].Items.Array.size
      value: 1
      objectReference: {fileID: 0}
    - target: {fileID: 1774880439545786545, guid: 8662ed4b11864147ca7cd8e242d7b247,
        type: 3}
      propertyPath: Supplies.Array.data[1].Supplies.Array.size
      value: 2
      objectReference: {fileID: 0}
    - target: {fileID: 1774880439545786545, guid: 8662ed4b11864147ca7cd8e242d7b247,
        type: 3}
      propertyPath: Supplies.Array.data[1].Supplies.Array.data[0].Items.Array.size
      value: 1
      objectReference: {fileID: 0}
    - target: {fileID: 1774880439545786545, guid: 8662ed4b11864147ca7cd8e242d7b247,
        type: 3}
      propertyPath: Supplies.Array.data[1].Supplies.Array.data[1].Items.Array.size
      value: 1
      objectReference: {fileID: 0}
    - target: {fileID: 1774880439545786545, guid: 8662ed4b11864147ca7cd8e242d7b247,
        type: 3}
      propertyPath: Supplies.Array.data[2].Supplies.Array.size
      value: 3
      objectReference: {fileID: 0}
    - target: {fileID: 1774880439545786545, guid: 8662ed4b11864147ca7cd8e242d7b247,
        type: 3}
      propertyPath: Supplies.Array.data[2].Supplies.Array.data[0].Items.Array.size
      value: 1
      objectReference: {fileID: 0}
    - target: {fileID: 1774880439545786545, guid: 8662ed4b11864147ca7cd8e242d7b247,
        type: 3}
      propertyPath: Supplies.Array.data[2].Supplies.Array.data[1].Items.Array.size
      value: 1
      objectReference: {fileID: 0}
    - target: {fileID: 1774880439545786545, guid: 8662ed4b11864147ca7cd8e242d7b247,
        type: 3}
      propertyPath: Supplies.Array.data[2].Supplies.Array.data[2].Items.Array.size
      value: 1
      objectReference: {fileID: 0}
    - target: {fileID: 1774880439545786545, guid: 8662ed4b11864147ca7cd8e242d7b247,
        type: 3}
      propertyPath: CurrentCart.Array.size
      value: 0
      objectReference: {fileID: 0}
    - target: {fileID: 1774880439545786545, guid: 8662ed4b11864147ca7cd8e242d7b247,
        type: 3}
      propertyPath: Credits
      value: 1000
      objectReference: {fileID: 0}
    - target: {fileID: 1774880439545786545, guid: 8662ed4b11864147ca7cd8e242d7b247,
        type: 3}
      propertyPath: Supplies.Array.data[0].CategoryName
      value: Kitchen
      objectReference: {fileID: 0}
    - target: {fileID: 1774880439545786545, guid: 8662ed4b11864147ca7cd8e242d7b247,
        type: 3}
      propertyPath: Supplies.Array.data[0].Supplies.Array.data[0].OrderName
      value: beer
      objectReference: {fileID: 0}
    - target: {fileID: 1774880439545786545, guid: 8662ed4b11864147ca7cd8e242d7b247,
        type: 3}
      propertyPath: Supplies.Array.data[0].Supplies.Array.data[0].CreditsCost
      value: 100
      objectReference: {fileID: 0}
    - target: {fileID: 1774880439545786545, guid: 8662ed4b11864147ca7cd8e242d7b247,
        type: 3}
      propertyPath: Supplies.Array.data[0].Supplies.Array.data[0].Crate
      value: 
      objectReference: {fileID: 1501407896951118, guid: f2cd419b41c964ba0a7a26218ec7a38c,
        type: 3}
    - target: {fileID: 1774880439545786545, guid: 8662ed4b11864147ca7cd8e242d7b247,
        type: 3}
      propertyPath: Supplies.Array.data[0].Supplies.Array.data[0].Items.Array.data[0]
      value: 
      objectReference: {fileID: 1110193000772614, guid: 0a444092780864964b48a63b1a16cd34,
        type: 3}
    - target: {fileID: 1774880439545786545, guid: 8662ed4b11864147ca7cd8e242d7b247,
        type: 3}
      propertyPath: Supplies.Array.data[1].CategoryName
      value: Security
      objectReference: {fileID: 0}
    - target: {fileID: 1774880439545786545, guid: 8662ed4b11864147ca7cd8e242d7b247,
        type: 3}
      propertyPath: Supplies.Array.data[1].Supplies.Array.data[0].OrderName
      value: Baton
      objectReference: {fileID: 0}
    - target: {fileID: 1774880439545786545, guid: 8662ed4b11864147ca7cd8e242d7b247,
        type: 3}
      propertyPath: Supplies.Array.data[1].Supplies.Array.data[0].CreditsCost
      value: 100
      objectReference: {fileID: 0}
    - target: {fileID: 1774880439545786545, guid: 8662ed4b11864147ca7cd8e242d7b247,
        type: 3}
      propertyPath: Supplies.Array.data[1].Supplies.Array.data[0].Crate
      value: 
      objectReference: {fileID: 1501407896951118, guid: f2cd419b41c964ba0a7a26218ec7a38c,
        type: 3}
    - target: {fileID: 1774880439545786545, guid: 8662ed4b11864147ca7cd8e242d7b247,
        type: 3}
      propertyPath: Supplies.Array.data[1].Supplies.Array.data[0].Items.Array.data[0]
      value: 
      objectReference: {fileID: 1000011622113908, guid: b3c9185918b6a40848954ead4b67f0e4,
        type: 3}
    - target: {fileID: 1774880439545786545, guid: 8662ed4b11864147ca7cd8e242d7b247,
        type: 3}
      propertyPath: Supplies.Array.data[1].Supplies.Array.data[1].OrderName
      value: LaserGun
      objectReference: {fileID: 0}
    - target: {fileID: 1774880439545786545, guid: 8662ed4b11864147ca7cd8e242d7b247,
        type: 3}
      propertyPath: Supplies.Array.data[1].Supplies.Array.data[1].CreditsCost
      value: 100
      objectReference: {fileID: 0}
    - target: {fileID: 1774880439545786545, guid: 8662ed4b11864147ca7cd8e242d7b247,
        type: 3}
      propertyPath: Supplies.Array.data[1].Supplies.Array.data[1].Crate
      value: 
      objectReference: {fileID: 1501407896951118, guid: f2cd419b41c964ba0a7a26218ec7a38c,
        type: 3}
    - target: {fileID: 1774880439545786545, guid: 8662ed4b11864147ca7cd8e242d7b247,
        type: 3}
      propertyPath: Supplies.Array.data[1].Supplies.Array.data[1].Items.Array.data[0]
      value: 
      objectReference: {fileID: 1907860461332556, guid: 7c935e73269835f438b96b96b6f4403b,
        type: 3}
    - target: {fileID: 1774880439545786545, guid: 8662ed4b11864147ca7cd8e242d7b247,
        type: 3}
      propertyPath: Supplies.Array.data[2].CategoryName
      value: Medical
      objectReference: {fileID: 0}
    - target: {fileID: 1774880439545786545, guid: 8662ed4b11864147ca7cd8e242d7b247,
        type: 3}
      propertyPath: Supplies.Array.data[2].Supplies.Array.data[0].OrderName
      value: Shit
      objectReference: {fileID: 0}
    - target: {fileID: 1774880439545786545, guid: 8662ed4b11864147ca7cd8e242d7b247,
        type: 3}
      propertyPath: Supplies.Array.data[2].Supplies.Array.data[0].CreditsCost
      value: 100
      objectReference: {fileID: 0}
    - target: {fileID: 1774880439545786545, guid: 8662ed4b11864147ca7cd8e242d7b247,
        type: 3}
      propertyPath: Supplies.Array.data[2].Supplies.Array.data[0].Crate
      value: 
      objectReference: {fileID: 1501407896951118, guid: f2cd419b41c964ba0a7a26218ec7a38c,
        type: 3}
    - target: {fileID: 1774880439545786545, guid: 8662ed4b11864147ca7cd8e242d7b247,
        type: 3}
      propertyPath: Supplies.Array.data[2].Supplies.Array.data[0].Items.Array.data[0]
      value: 
      objectReference: {fileID: 1110193000772614, guid: 0a444092780864964b48a63b1a16cd34,
        type: 3}
    - target: {fileID: 1774880439545786545, guid: 8662ed4b11864147ca7cd8e242d7b247,
        type: 3}
      propertyPath: Supplies.Array.data[2].Supplies.Array.data[1].OrderName
      value: Cum
      objectReference: {fileID: 0}
    - target: {fileID: 1774880439545786545, guid: 8662ed4b11864147ca7cd8e242d7b247,
        type: 3}
      propertyPath: Supplies.Array.data[2].Supplies.Array.data[1].CreditsCost
      value: 100
      objectReference: {fileID: 0}
    - target: {fileID: 1774880439545786545, guid: 8662ed4b11864147ca7cd8e242d7b247,
        type: 3}
      propertyPath: Supplies.Array.data[2].Supplies.Array.data[1].Crate
      value: 
      objectReference: {fileID: 1501407896951118, guid: f2cd419b41c964ba0a7a26218ec7a38c,
        type: 3}
    - target: {fileID: 1774880439545786545, guid: 8662ed4b11864147ca7cd8e242d7b247,
        type: 3}
      propertyPath: Supplies.Array.data[2].Supplies.Array.data[1].Items.Array.data[0]
      value: 
      objectReference: {fileID: 1110193000772614, guid: 0a444092780864964b48a63b1a16cd34,
        type: 3}
    - target: {fileID: 1774880439545786545, guid: 8662ed4b11864147ca7cd8e242d7b247,
        type: 3}
      propertyPath: Supplies.Array.data[2].Supplies.Array.data[2].OrderName
      value: Piss
      objectReference: {fileID: 0}
    - target: {fileID: 1774880439545786545, guid: 8662ed4b11864147ca7cd8e242d7b247,
        type: 3}
      propertyPath: Supplies.Array.data[2].Supplies.Array.data[2].CreditsCost
      value: 100
      objectReference: {fileID: 0}
    - target: {fileID: 1774880439545786545, guid: 8662ed4b11864147ca7cd8e242d7b247,
        type: 3}
      propertyPath: Supplies.Array.data[2].Supplies.Array.data[2].Crate
      value: 
      objectReference: {fileID: 1501407896951118, guid: f2cd419b41c964ba0a7a26218ec7a38c,
        type: 3}
    - target: {fileID: 1774880439545786545, guid: 8662ed4b11864147ca7cd8e242d7b247,
        type: 3}
      propertyPath: Supplies.Array.data[2].Supplies.Array.data[2].Items.Array.data[0]
      value: 
      objectReference: {fileID: 1110193000772614, guid: 0a444092780864964b48a63b1a16cd34,
        type: 3}
    m_RemovedComponents: []
  m_SourcePrefab: {fileID: 100100000, guid: 8662ed4b11864147ca7cd8e242d7b247, type: 3}
--- !u!4 &2193058437821141874 stripped
Transform:
  m_CorrespondingSourceObject: {fileID: 1774880439545786558, guid: 8662ed4b11864147ca7cd8e242d7b247,
    type: 3}
  m_PrefabInstance: {fileID: 490588192012690380}
  m_PrefabAsset: {fileID: 0}
--- !u!1001 &494487930260614581
PrefabInstance:
  m_ObjectHideFlags: 0
  serializedVersion: 2
  m_Modification:
    m_TransformParent: {fileID: 4244501537706558}
    m_Modifications:
    - target: {fileID: 4937488567126331549, guid: 76a3c52c40aef2dd2b992b72c64ab279,
        type: 3}
      propertyPath: m_Name
      value: SecurityRecordsManager
      objectReference: {fileID: 0}
    - target: {fileID: 4937488567126331548, guid: 76a3c52c40aef2dd2b992b72c64ab279,
        type: 3}
      propertyPath: m_LocalPosition.x
      value: 0
      objectReference: {fileID: 0}
    - target: {fileID: 4937488567126331548, guid: 76a3c52c40aef2dd2b992b72c64ab279,
        type: 3}
      propertyPath: m_LocalPosition.y
      value: 0
      objectReference: {fileID: 0}
    - target: {fileID: 4937488567126331548, guid: 76a3c52c40aef2dd2b992b72c64ab279,
        type: 3}
      propertyPath: m_LocalPosition.z
      value: 0
      objectReference: {fileID: 0}
    - target: {fileID: 4937488567126331548, guid: 76a3c52c40aef2dd2b992b72c64ab279,
        type: 3}
      propertyPath: m_LocalRotation.x
      value: 0
      objectReference: {fileID: 0}
    - target: {fileID: 4937488567126331548, guid: 76a3c52c40aef2dd2b992b72c64ab279,
        type: 3}
      propertyPath: m_LocalRotation.y
      value: 0
      objectReference: {fileID: 0}
    - target: {fileID: 4937488567126331548, guid: 76a3c52c40aef2dd2b992b72c64ab279,
        type: 3}
      propertyPath: m_LocalRotation.z
      value: 0
      objectReference: {fileID: 0}
    - target: {fileID: 4937488567126331548, guid: 76a3c52c40aef2dd2b992b72c64ab279,
        type: 3}
      propertyPath: m_LocalRotation.w
      value: 1
      objectReference: {fileID: 0}
    - target: {fileID: 4937488567126331548, guid: 76a3c52c40aef2dd2b992b72c64ab279,
        type: 3}
      propertyPath: m_RootOrder
<<<<<<< HEAD
      value: 22
=======
      value: 24
>>>>>>> 90abff99
      objectReference: {fileID: 0}
    - target: {fileID: 4937488567126331548, guid: 76a3c52c40aef2dd2b992b72c64ab279,
        type: 3}
      propertyPath: m_LocalEulerAnglesHint.x
      value: 0
      objectReference: {fileID: 0}
    - target: {fileID: 4937488567126331548, guid: 76a3c52c40aef2dd2b992b72c64ab279,
        type: 3}
      propertyPath: m_LocalEulerAnglesHint.y
      value: 0
      objectReference: {fileID: 0}
    - target: {fileID: 4937488567126331548, guid: 76a3c52c40aef2dd2b992b72c64ab279,
        type: 3}
      propertyPath: m_LocalEulerAnglesHint.z
      value: 0
      objectReference: {fileID: 0}
    m_RemovedComponents: []
  m_SourcePrefab: {fileID: 100100000, guid: 76a3c52c40aef2dd2b992b72c64ab279, type: 3}
--- !u!4 &4781060931557326121 stripped
Transform:
  m_CorrespondingSourceObject: {fileID: 4937488567126331548, guid: 76a3c52c40aef2dd2b992b72c64ab279,
    type: 3}
  m_PrefabInstance: {fileID: 494487930260614581}
  m_PrefabAsset: {fileID: 0}
--- !u!1001 &1175807222125721818
PrefabInstance:
  m_ObjectHideFlags: 0
  serializedVersion: 2
  m_Modification:
    m_TransformParent: {fileID: 4244501537706558}
    m_Modifications:
    - target: {fileID: 3214005698536688363, guid: 7b0d6f254076370d68c18fd0c6c4fcdb,
        type: 3}
      propertyPath: m_Name
      value: IdConsoleManager
      objectReference: {fileID: 0}
    - target: {fileID: 652064887025441265, guid: 7b0d6f254076370d68c18fd0c6c4fcdb,
        type: 3}
      propertyPath: m_LocalPosition.x
      value: 0
      objectReference: {fileID: 0}
    - target: {fileID: 652064887025441265, guid: 7b0d6f254076370d68c18fd0c6c4fcdb,
        type: 3}
      propertyPath: m_LocalPosition.y
      value: 0
      objectReference: {fileID: 0}
    - target: {fileID: 652064887025441265, guid: 7b0d6f254076370d68c18fd0c6c4fcdb,
        type: 3}
      propertyPath: m_LocalPosition.z
      value: 0
      objectReference: {fileID: 0}
    - target: {fileID: 652064887025441265, guid: 7b0d6f254076370d68c18fd0c6c4fcdb,
        type: 3}
      propertyPath: m_LocalRotation.x
      value: 0
      objectReference: {fileID: 0}
    - target: {fileID: 652064887025441265, guid: 7b0d6f254076370d68c18fd0c6c4fcdb,
        type: 3}
      propertyPath: m_LocalRotation.y
      value: 0
      objectReference: {fileID: 0}
    - target: {fileID: 652064887025441265, guid: 7b0d6f254076370d68c18fd0c6c4fcdb,
        type: 3}
      propertyPath: m_LocalRotation.z
      value: 0
      objectReference: {fileID: 0}
    - target: {fileID: 652064887025441265, guid: 7b0d6f254076370d68c18fd0c6c4fcdb,
        type: 3}
      propertyPath: m_LocalRotation.w
      value: 1
      objectReference: {fileID: 0}
    - target: {fileID: 652064887025441265, guid: 7b0d6f254076370d68c18fd0c6c4fcdb,
        type: 3}
      propertyPath: m_RootOrder
<<<<<<< HEAD
      value: 23
=======
      value: 25
>>>>>>> 90abff99
      objectReference: {fileID: 0}
    - target: {fileID: 652064887025441265, guid: 7b0d6f254076370d68c18fd0c6c4fcdb,
        type: 3}
      propertyPath: m_LocalEulerAnglesHint.x
      value: 0
      objectReference: {fileID: 0}
    - target: {fileID: 652064887025441265, guid: 7b0d6f254076370d68c18fd0c6c4fcdb,
        type: 3}
      propertyPath: m_LocalEulerAnglesHint.y
      value: 0
      objectReference: {fileID: 0}
    - target: {fileID: 652064887025441265, guid: 7b0d6f254076370d68c18fd0c6c4fcdb,
        type: 3}
      propertyPath: m_LocalEulerAnglesHint.z
      value: 0
      objectReference: {fileID: 0}
    - target: {fileID: 2793437567000925579, guid: 7b0d6f254076370d68c18fd0c6c4fcdb,
        type: 3}
      propertyPath: IgnoredJobs.Array.data[1]
      value: 1
      objectReference: {fileID: 0}
    - target: {fileID: 2793437567000925579, guid: 7b0d6f254076370d68c18fd0c6c4fcdb,
        type: 3}
      propertyPath: IgnoredJobs.Array.data[2]
      value: 16
      objectReference: {fileID: 0}
    - target: {fileID: 2793437567000925579, guid: 7b0d6f254076370d68c18fd0c6c4fcdb,
        type: 3}
      propertyPath: IgnoredJobs.Array.data[3]
      value: 36
      objectReference: {fileID: 0}
    m_RemovedComponents: []
  m_SourcePrefab: {fileID: 100100000, guid: 7b0d6f254076370d68c18fd0c6c4fcdb, type: 3}
--- !u!4 &1827854514243002667 stripped
Transform:
  m_CorrespondingSourceObject: {fileID: 652064887025441265, guid: 7b0d6f254076370d68c18fd0c6c4fcdb,
    type: 3}
  m_PrefabInstance: {fileID: 1175807222125721818}
  m_PrefabAsset: {fileID: 0}
--- !u!1001 &1619409924590060901
PrefabInstance:
  m_ObjectHideFlags: 0
  serializedVersion: 2
  m_Modification:
    m_TransformParent: {fileID: 4244501537706558}
    m_Modifications:
    - target: {fileID: 1619851609188458847, guid: c57e7208006a74d41b962f3e1c68162d,
        type: 3}
      propertyPath: m_Name
      value: SpriteManager
      objectReference: {fileID: 0}
    - target: {fileID: 1614890711234778757, guid: c57e7208006a74d41b962f3e1c68162d,
        type: 3}
      propertyPath: m_LocalPosition.x
      value: 0
      objectReference: {fileID: 0}
    - target: {fileID: 1614890711234778757, guid: c57e7208006a74d41b962f3e1c68162d,
        type: 3}
      propertyPath: m_LocalPosition.y
      value: 0
      objectReference: {fileID: 0}
    - target: {fileID: 1614890711234778757, guid: c57e7208006a74d41b962f3e1c68162d,
        type: 3}
      propertyPath: m_LocalPosition.z
      value: 0
      objectReference: {fileID: 0}
    - target: {fileID: 1614890711234778757, guid: c57e7208006a74d41b962f3e1c68162d,
        type: 3}
      propertyPath: m_LocalRotation.x
      value: -0
      objectReference: {fileID: 0}
    - target: {fileID: 1614890711234778757, guid: c57e7208006a74d41b962f3e1c68162d,
        type: 3}
      propertyPath: m_LocalRotation.y
      value: -0
      objectReference: {fileID: 0}
    - target: {fileID: 1614890711234778757, guid: c57e7208006a74d41b962f3e1c68162d,
        type: 3}
      propertyPath: m_LocalRotation.z
      value: -0
      objectReference: {fileID: 0}
    - target: {fileID: 1614890711234778757, guid: c57e7208006a74d41b962f3e1c68162d,
        type: 3}
      propertyPath: m_LocalRotation.w
      value: 1
      objectReference: {fileID: 0}
    - target: {fileID: 1614890711234778757, guid: c57e7208006a74d41b962f3e1c68162d,
        type: 3}
      propertyPath: m_RootOrder
      value: 2
      objectReference: {fileID: 0}
    - target: {fileID: 1614890711234778757, guid: c57e7208006a74d41b962f3e1c68162d,
        type: 3}
      propertyPath: m_LocalEulerAnglesHint.x
      value: 0
      objectReference: {fileID: 0}
    - target: {fileID: 1614890711234778757, guid: c57e7208006a74d41b962f3e1c68162d,
        type: 3}
      propertyPath: m_LocalEulerAnglesHint.y
      value: 0
      objectReference: {fileID: 0}
    - target: {fileID: 1614890711234778757, guid: c57e7208006a74d41b962f3e1c68162d,
        type: 3}
      propertyPath: m_LocalEulerAnglesHint.z
      value: 0
      objectReference: {fileID: 0}
    m_RemovedComponents: []
  m_SourcePrefab: {fileID: 100100000, guid: c57e7208006a74d41b962f3e1c68162d, type: 3}
--- !u!4 &4629170224419808 stripped
Transform:
  m_CorrespondingSourceObject: {fileID: 1614890711234778757, guid: c57e7208006a74d41b962f3e1c68162d,
    type: 3}
  m_PrefabInstance: {fileID: 1619409924590060901}
  m_PrefabAsset: {fileID: 0}
--- !u!1001 &1739982321899691832
PrefabInstance:
  m_ObjectHideFlags: 0
  serializedVersion: 2
  m_Modification:
    m_TransformParent: {fileID: 4244501537706558}
    m_Modifications:
    - target: {fileID: 1738859837388910328, guid: ea4ed459a6c768d49bd8657bc68e00c5,
        type: 3}
      propertyPath: m_Name
      value: NetworkTabManager
      objectReference: {fileID: 0}
    - target: {fileID: 1744425729064555276, guid: ea4ed459a6c768d49bd8657bc68e00c5,
        type: 3}
      propertyPath: m_LocalPosition.x
      value: 0
      objectReference: {fileID: 0}
    - target: {fileID: 1744425729064555276, guid: ea4ed459a6c768d49bd8657bc68e00c5,
        type: 3}
      propertyPath: m_LocalPosition.y
      value: 0
      objectReference: {fileID: 0}
    - target: {fileID: 1744425729064555276, guid: ea4ed459a6c768d49bd8657bc68e00c5,
        type: 3}
      propertyPath: m_LocalPosition.z
      value: 0
      objectReference: {fileID: 0}
    - target: {fileID: 1744425729064555276, guid: ea4ed459a6c768d49bd8657bc68e00c5,
        type: 3}
      propertyPath: m_LocalRotation.x
      value: 0
      objectReference: {fileID: 0}
    - target: {fileID: 1744425729064555276, guid: ea4ed459a6c768d49bd8657bc68e00c5,
        type: 3}
      propertyPath: m_LocalRotation.y
      value: 0
      objectReference: {fileID: 0}
    - target: {fileID: 1744425729064555276, guid: ea4ed459a6c768d49bd8657bc68e00c5,
        type: 3}
      propertyPath: m_LocalRotation.z
      value: 0
      objectReference: {fileID: 0}
    - target: {fileID: 1744425729064555276, guid: ea4ed459a6c768d49bd8657bc68e00c5,
        type: 3}
      propertyPath: m_LocalRotation.w
      value: 1
      objectReference: {fileID: 0}
    - target: {fileID: 1744425729064555276, guid: ea4ed459a6c768d49bd8657bc68e00c5,
        type: 3}
      propertyPath: m_RootOrder
<<<<<<< HEAD
      value: 15
=======
      value: 17
>>>>>>> 90abff99
      objectReference: {fileID: 0}
    - target: {fileID: 1744425729064555276, guid: ea4ed459a6c768d49bd8657bc68e00c5,
        type: 3}
      propertyPath: m_LocalEulerAnglesHint.x
      value: 0
      objectReference: {fileID: 0}
    - target: {fileID: 1744425729064555276, guid: ea4ed459a6c768d49bd8657bc68e00c5,
        type: 3}
      propertyPath: m_LocalEulerAnglesHint.y
      value: 0
      objectReference: {fileID: 0}
    - target: {fileID: 1744425729064555276, guid: ea4ed459a6c768d49bd8657bc68e00c5,
        type: 3}
      propertyPath: m_LocalEulerAnglesHint.z
      value: 0
      objectReference: {fileID: 0}
    m_RemovedComponents: []
  m_SourcePrefab: {fileID: 100100000, guid: ea4ed459a6c768d49bd8657bc68e00c5, type: 3}
--- !u!4 &4742497414384692 stripped
Transform:
  m_CorrespondingSourceObject: {fileID: 1744425729064555276, guid: ea4ed459a6c768d49bd8657bc68e00c5,
    type: 3}
  m_PrefabInstance: {fileID: 1739982321899691832}
  m_PrefabAsset: {fileID: 0}
--- !u!1001 &1746077745979528595
PrefabInstance:
  m_ObjectHideFlags: 0
  serializedVersion: 2
  m_Modification:
    m_TransformParent: {fileID: 4244501537706558}
    m_Modifications:
    - target: {fileID: 1747091150534678965, guid: 2e82228ceb49c524786400bb6a1c198b,
        type: 3}
      propertyPath: m_Name
      value: KeyboardInputManager
      objectReference: {fileID: 0}
    - target: {fileID: 1744215847053107027, guid: 2e82228ceb49c524786400bb6a1c198b,
        type: 3}
      propertyPath: m_LocalPosition.x
      value: 551.5
      objectReference: {fileID: 0}
    - target: {fileID: 1744215847053107027, guid: 2e82228ceb49c524786400bb6a1c198b,
        type: 3}
      propertyPath: m_LocalPosition.y
      value: 267.5
      objectReference: {fileID: 0}
    - target: {fileID: 1744215847053107027, guid: 2e82228ceb49c524786400bb6a1c198b,
        type: 3}
      propertyPath: m_LocalPosition.z
      value: 0
      objectReference: {fileID: 0}
    - target: {fileID: 1744215847053107027, guid: 2e82228ceb49c524786400bb6a1c198b,
        type: 3}
      propertyPath: m_LocalRotation.x
      value: -0
      objectReference: {fileID: 0}
    - target: {fileID: 1744215847053107027, guid: 2e82228ceb49c524786400bb6a1c198b,
        type: 3}
      propertyPath: m_LocalRotation.y
      value: -0
      objectReference: {fileID: 0}
    - target: {fileID: 1744215847053107027, guid: 2e82228ceb49c524786400bb6a1c198b,
        type: 3}
      propertyPath: m_LocalRotation.z
      value: -0
      objectReference: {fileID: 0}
    - target: {fileID: 1744215847053107027, guid: 2e82228ceb49c524786400bb6a1c198b,
        type: 3}
      propertyPath: m_LocalRotation.w
      value: 1
      objectReference: {fileID: 0}
    - target: {fileID: 1744215847053107027, guid: 2e82228ceb49c524786400bb6a1c198b,
        type: 3}
      propertyPath: m_RootOrder
      value: 7
      objectReference: {fileID: 0}
    - target: {fileID: 1744215847053107027, guid: 2e82228ceb49c524786400bb6a1c198b,
        type: 3}
      propertyPath: m_LocalEulerAnglesHint.x
      value: 0
      objectReference: {fileID: 0}
    - target: {fileID: 1744215847053107027, guid: 2e82228ceb49c524786400bb6a1c198b,
        type: 3}
      propertyPath: m_LocalEulerAnglesHint.y
      value: 0
      objectReference: {fileID: 0}
    - target: {fileID: 1744215847053107027, guid: 2e82228ceb49c524786400bb6a1c198b,
        type: 3}
      propertyPath: m_LocalEulerAnglesHint.z
      value: 0
      objectReference: {fileID: 0}
    m_RemovedComponents: []
  m_SourcePrefab: {fileID: 100100000, guid: 2e82228ceb49c524786400bb6a1c198b, type: 3}
--- !u!4 &4472156715354816 stripped
Transform:
  m_CorrespondingSourceObject: {fileID: 1744215847053107027, guid: 2e82228ceb49c524786400bb6a1c198b,
    type: 3}
  m_PrefabInstance: {fileID: 1746077745979528595}
  m_PrefabAsset: {fileID: 0}
--- !u!1001 &2506998766219838527
PrefabInstance:
  m_ObjectHideFlags: 0
  serializedVersion: 2
  m_Modification:
    m_TransformParent: {fileID: 4244501537706558}
    m_Modifications:
    - target: {fileID: 8132406591557002375, guid: e26940c892108fd489280c2ea6a658bf,
        type: 3}
      propertyPath: m_Name
      value: Resource Tracker
      objectReference: {fileID: 0}
    - target: {fileID: 211380796749433702, guid: e26940c892108fd489280c2ea6a658bf,
        type: 3}
      propertyPath: m_LocalPosition.x
      value: 2.8227558
      objectReference: {fileID: 0}
    - target: {fileID: 211380796749433702, guid: e26940c892108fd489280c2ea6a658bf,
        type: 3}
      propertyPath: m_LocalPosition.y
      value: -0.16122223
      objectReference: {fileID: 0}
    - target: {fileID: 211380796749433702, guid: e26940c892108fd489280c2ea6a658bf,
        type: 3}
      propertyPath: m_LocalPosition.z
      value: -0.023416582
      objectReference: {fileID: 0}
    - target: {fileID: 211380796749433702, guid: e26940c892108fd489280c2ea6a658bf,
        type: 3}
      propertyPath: m_LocalRotation.x
      value: 0
      objectReference: {fileID: 0}
    - target: {fileID: 211380796749433702, guid: e26940c892108fd489280c2ea6a658bf,
        type: 3}
      propertyPath: m_LocalRotation.y
      value: 0
      objectReference: {fileID: 0}
    - target: {fileID: 211380796749433702, guid: e26940c892108fd489280c2ea6a658bf,
        type: 3}
      propertyPath: m_LocalRotation.z
      value: 0
      objectReference: {fileID: 0}
    - target: {fileID: 211380796749433702, guid: e26940c892108fd489280c2ea6a658bf,
        type: 3}
      propertyPath: m_LocalRotation.w
      value: 1
      objectReference: {fileID: 0}
    - target: {fileID: 211380796749433702, guid: e26940c892108fd489280c2ea6a658bf,
        type: 3}
      propertyPath: m_RootOrder
<<<<<<< HEAD
      value: 24
=======
      value: 26
>>>>>>> 90abff99
      objectReference: {fileID: 0}
    - target: {fileID: 211380796749433702, guid: e26940c892108fd489280c2ea6a658bf,
        type: 3}
      propertyPath: m_LocalEulerAnglesHint.x
      value: 0
      objectReference: {fileID: 0}
    - target: {fileID: 211380796749433702, guid: e26940c892108fd489280c2ea6a658bf,
        type: 3}
      propertyPath: m_LocalEulerAnglesHint.y
      value: 0
      objectReference: {fileID: 0}
    - target: {fileID: 211380796749433702, guid: e26940c892108fd489280c2ea6a658bf,
        type: 3}
      propertyPath: m_LocalEulerAnglesHint.z
      value: 0
      objectReference: {fileID: 0}
    m_RemovedComponents: []
  m_SourcePrefab: {fileID: 100100000, guid: e26940c892108fd489280c2ea6a658bf, type: 3}
--- !u!4 &2316081311828578137 stripped
Transform:
  m_CorrespondingSourceObject: {fileID: 211380796749433702, guid: e26940c892108fd489280c2ea6a658bf,
    type: 3}
  m_PrefabInstance: {fileID: 2506998766219838527}
  m_PrefabAsset: {fileID: 0}
--- !u!1001 &2902091203977137966
PrefabInstance:
  m_ObjectHideFlags: 0
  serializedVersion: 2
  m_Modification:
    m_TransformParent: {fileID: 4244501537706558}
    m_Modifications:
    - target: {fileID: 2901866870043926476, guid: 7b3768d434fc0084187a594c13e9c60f,
        type: 3}
      propertyPath: m_Name
      value: StringManager
      objectReference: {fileID: 0}
    - target: {fileID: 2906728087508430712, guid: 7b3768d434fc0084187a594c13e9c60f,
        type: 3}
      propertyPath: m_LocalPosition.x
      value: 0
      objectReference: {fileID: 0}
    - target: {fileID: 2906728087508430712, guid: 7b3768d434fc0084187a594c13e9c60f,
        type: 3}
      propertyPath: m_LocalPosition.y
      value: 0
      objectReference: {fileID: 0}
    - target: {fileID: 2906728087508430712, guid: 7b3768d434fc0084187a594c13e9c60f,
        type: 3}
      propertyPath: m_LocalPosition.z
      value: 0
      objectReference: {fileID: 0}
    - target: {fileID: 2906728087508430712, guid: 7b3768d434fc0084187a594c13e9c60f,
        type: 3}
      propertyPath: m_LocalRotation.x
      value: 0
      objectReference: {fileID: 0}
    - target: {fileID: 2906728087508430712, guid: 7b3768d434fc0084187a594c13e9c60f,
        type: 3}
      propertyPath: m_LocalRotation.y
      value: 0
      objectReference: {fileID: 0}
    - target: {fileID: 2906728087508430712, guid: 7b3768d434fc0084187a594c13e9c60f,
        type: 3}
      propertyPath: m_LocalRotation.z
      value: 0
      objectReference: {fileID: 0}
    - target: {fileID: 2906728087508430712, guid: 7b3768d434fc0084187a594c13e9c60f,
        type: 3}
      propertyPath: m_LocalRotation.w
      value: 1
      objectReference: {fileID: 0}
    - target: {fileID: 2906728087508430712, guid: 7b3768d434fc0084187a594c13e9c60f,
        type: 3}
      propertyPath: m_RootOrder
<<<<<<< HEAD
      value: 17
=======
      value: 19
>>>>>>> 90abff99
      objectReference: {fileID: 0}
    - target: {fileID: 2906728087508430712, guid: 7b3768d434fc0084187a594c13e9c60f,
        type: 3}
      propertyPath: m_LocalEulerAnglesHint.x
      value: 0
      objectReference: {fileID: 0}
    - target: {fileID: 2906728087508430712, guid: 7b3768d434fc0084187a594c13e9c60f,
        type: 3}
      propertyPath: m_LocalEulerAnglesHint.y
      value: 0
      objectReference: {fileID: 0}
    - target: {fileID: 2906728087508430712, guid: 7b3768d434fc0084187a594c13e9c60f,
        type: 3}
      propertyPath: m_LocalEulerAnglesHint.z
      value: 0
      objectReference: {fileID: 0}
    m_RemovedComponents: []
  m_SourcePrefab: {fileID: 100100000, guid: 7b3768d434fc0084187a594c13e9c60f, type: 3}
--- !u!4 &4654617057091670 stripped
Transform:
  m_CorrespondingSourceObject: {fileID: 2906728087508430712, guid: 7b3768d434fc0084187a594c13e9c60f,
    type: 3}
  m_PrefabInstance: {fileID: 2902091203977137966}
  m_PrefabAsset: {fileID: 0}
--- !u!1001 &2919557987363010172
PrefabInstance:
  m_ObjectHideFlags: 0
  serializedVersion: 2
  m_Modification:
    m_TransformParent: {fileID: 4244501537706558}
    m_Modifications:
    - target: {fileID: 2920527550438430692, guid: 8ade74bde5193e44ba1122195399606e,
        type: 3}
      propertyPath: m_Name
      value: NetworkManager
      objectReference: {fileID: 0}
    - target: {fileID: 2924057578287968402, guid: 8ade74bde5193e44ba1122195399606e,
        type: 3}
      propertyPath: m_LocalPosition.x
      value: 0
      objectReference: {fileID: 0}
    - target: {fileID: 2924057578287968402, guid: 8ade74bde5193e44ba1122195399606e,
        type: 3}
      propertyPath: m_LocalPosition.y
      value: 0
      objectReference: {fileID: 0}
    - target: {fileID: 2924057578287968402, guid: 8ade74bde5193e44ba1122195399606e,
        type: 3}
      propertyPath: m_LocalPosition.z
      value: 0
      objectReference: {fileID: 0}
    - target: {fileID: 2924057578287968402, guid: 8ade74bde5193e44ba1122195399606e,
        type: 3}
      propertyPath: m_LocalRotation.x
      value: 0
      objectReference: {fileID: 0}
    - target: {fileID: 2924057578287968402, guid: 8ade74bde5193e44ba1122195399606e,
        type: 3}
      propertyPath: m_LocalRotation.y
      value: 0
      objectReference: {fileID: 0}
    - target: {fileID: 2924057578287968402, guid: 8ade74bde5193e44ba1122195399606e,
        type: 3}
      propertyPath: m_LocalRotation.z
      value: 0
      objectReference: {fileID: 0}
    - target: {fileID: 2924057578287968402, guid: 8ade74bde5193e44ba1122195399606e,
        type: 3}
      propertyPath: m_LocalRotation.w
      value: 1
      objectReference: {fileID: 0}
    - target: {fileID: 2924057578287968402, guid: 8ade74bde5193e44ba1122195399606e,
        type: 3}
      propertyPath: m_RootOrder
<<<<<<< HEAD
      value: 10
=======
      value: 12
>>>>>>> 90abff99
      objectReference: {fileID: 0}
    - target: {fileID: 2924057578287968402, guid: 8ade74bde5193e44ba1122195399606e,
        type: 3}
      propertyPath: m_LocalEulerAnglesHint.x
      value: 0
      objectReference: {fileID: 0}
    - target: {fileID: 2924057578287968402, guid: 8ade74bde5193e44ba1122195399606e,
        type: 3}
      propertyPath: m_LocalEulerAnglesHint.y
      value: 0
      objectReference: {fileID: 0}
    - target: {fileID: 2924057578287968402, guid: 8ade74bde5193e44ba1122195399606e,
        type: 3}
      propertyPath: m_LocalEulerAnglesHint.z
      value: 0
      objectReference: {fileID: 0}
    m_RemovedComponents: []
  m_SourcePrefab: {fileID: 100100000, guid: 8ade74bde5193e44ba1122195399606e, type: 3}
--- !u!4 &4517229325027054 stripped
Transform:
  m_CorrespondingSourceObject: {fileID: 2924057578287968402, guid: 8ade74bde5193e44ba1122195399606e,
    type: 3}
  m_PrefabInstance: {fileID: 2919557987363010172}
  m_PrefabAsset: {fileID: 0}
--- !u!1001 &3243085186191229634
PrefabInstance:
  m_ObjectHideFlags: 0
  serializedVersion: 2
  m_Modification:
    m_TransformParent: {fileID: 4244501537706558}
    m_Modifications:
    - target: {fileID: 5669476246233476200, guid: 00d518dc9edfe41fa8c05c26c9eabd3e,
        type: 3}
      propertyPath: m_Name
      value: ScriptableObjectSingletons
      objectReference: {fileID: 0}
    - target: {fileID: 5672586379165948486, guid: 00d518dc9edfe41fa8c05c26c9eabd3e,
        type: 3}
      propertyPath: m_LocalPosition.x
      value: 0
      objectReference: {fileID: 0}
    - target: {fileID: 5672586379165948486, guid: 00d518dc9edfe41fa8c05c26c9eabd3e,
        type: 3}
      propertyPath: m_LocalPosition.y
      value: 0
      objectReference: {fileID: 0}
    - target: {fileID: 5672586379165948486, guid: 00d518dc9edfe41fa8c05c26c9eabd3e,
        type: 3}
      propertyPath: m_LocalPosition.z
      value: 0
      objectReference: {fileID: 0}
    - target: {fileID: 5672586379165948486, guid: 00d518dc9edfe41fa8c05c26c9eabd3e,
        type: 3}
      propertyPath: m_LocalRotation.x
      value: 0
      objectReference: {fileID: 0}
    - target: {fileID: 5672586379165948486, guid: 00d518dc9edfe41fa8c05c26c9eabd3e,
        type: 3}
      propertyPath: m_LocalRotation.y
      value: 0
      objectReference: {fileID: 0}
    - target: {fileID: 5672586379165948486, guid: 00d518dc9edfe41fa8c05c26c9eabd3e,
        type: 3}
      propertyPath: m_LocalRotation.z
      value: 0
      objectReference: {fileID: 0}
    - target: {fileID: 5672586379165948486, guid: 00d518dc9edfe41fa8c05c26c9eabd3e,
        type: 3}
      propertyPath: m_LocalRotation.w
      value: 1
      objectReference: {fileID: 0}
    - target: {fileID: 5672586379165948486, guid: 00d518dc9edfe41fa8c05c26c9eabd3e,
        type: 3}
      propertyPath: m_RootOrder
      value: 25
      objectReference: {fileID: 0}
    - target: {fileID: 5672586379165948486, guid: 00d518dc9edfe41fa8c05c26c9eabd3e,
        type: 3}
      propertyPath: m_LocalEulerAnglesHint.x
      value: 0
      objectReference: {fileID: 0}
    - target: {fileID: 5672586379165948486, guid: 00d518dc9edfe41fa8c05c26c9eabd3e,
        type: 3}
      propertyPath: m_LocalEulerAnglesHint.y
      value: 0
      objectReference: {fileID: 0}
    - target: {fileID: 5672586379165948486, guid: 00d518dc9edfe41fa8c05c26c9eabd3e,
        type: 3}
      propertyPath: m_LocalEulerAnglesHint.z
      value: 0
      objectReference: {fileID: 0}
    m_RemovedComponents: []
  m_SourcePrefab: {fileID: 100100000, guid: 00d518dc9edfe41fa8c05c26c9eabd3e, type: 3}
--- !u!4 &7185725797354002564 stripped
Transform:
  m_CorrespondingSourceObject: {fileID: 5672586379165948486, guid: 00d518dc9edfe41fa8c05c26c9eabd3e,
    type: 3}
  m_PrefabInstance: {fileID: 3243085186191229634}
  m_PrefabAsset: {fileID: 0}
--- !u!1001 &3510530640522861598
PrefabInstance:
  m_ObjectHideFlags: 0
  serializedVersion: 2
  m_Modification:
    m_TransformParent: {fileID: 4244501537706558}
    m_Modifications:
    - target: {fileID: 3509183530732651330, guid: 0e33dd4d78f4413498442a5599fd2bf3,
        type: 3}
      propertyPath: m_Name
      value: Synth
      objectReference: {fileID: 0}
    - target: {fileID: 3510702410302321830, guid: 0e33dd4d78f4413498442a5599fd2bf3,
        type: 3}
      propertyPath: m_LocalPosition.x
      value: 0
      objectReference: {fileID: 0}
    - target: {fileID: 3510702410302321830, guid: 0e33dd4d78f4413498442a5599fd2bf3,
        type: 3}
      propertyPath: m_LocalPosition.y
      value: 0
      objectReference: {fileID: 0}
    - target: {fileID: 3510702410302321830, guid: 0e33dd4d78f4413498442a5599fd2bf3,
        type: 3}
      propertyPath: m_LocalPosition.z
      value: 0
      objectReference: {fileID: 0}
    - target: {fileID: 3510702410302321830, guid: 0e33dd4d78f4413498442a5599fd2bf3,
        type: 3}
      propertyPath: m_LocalRotation.x
      value: 0
      objectReference: {fileID: 0}
    - target: {fileID: 3510702410302321830, guid: 0e33dd4d78f4413498442a5599fd2bf3,
        type: 3}
      propertyPath: m_LocalRotation.y
      value: 0
      objectReference: {fileID: 0}
    - target: {fileID: 3510702410302321830, guid: 0e33dd4d78f4413498442a5599fd2bf3,
        type: 3}
      propertyPath: m_LocalRotation.z
      value: 0
      objectReference: {fileID: 0}
    - target: {fileID: 3510702410302321830, guid: 0e33dd4d78f4413498442a5599fd2bf3,
        type: 3}
      propertyPath: m_LocalRotation.w
      value: 1
      objectReference: {fileID: 0}
    - target: {fileID: 3510702410302321830, guid: 0e33dd4d78f4413498442a5599fd2bf3,
        type: 3}
      propertyPath: m_RootOrder
<<<<<<< HEAD
      value: 14
=======
      value: 16
>>>>>>> 90abff99
      objectReference: {fileID: 0}
    - target: {fileID: 3510702410302321830, guid: 0e33dd4d78f4413498442a5599fd2bf3,
        type: 3}
      propertyPath: m_LocalEulerAnglesHint.x
      value: 0
      objectReference: {fileID: 0}
    - target: {fileID: 3510702410302321830, guid: 0e33dd4d78f4413498442a5599fd2bf3,
        type: 3}
      propertyPath: m_LocalEulerAnglesHint.y
      value: 0
      objectReference: {fileID: 0}
    - target: {fileID: 3510702410302321830, guid: 0e33dd4d78f4413498442a5599fd2bf3,
        type: 3}
      propertyPath: m_LocalEulerAnglesHint.z
      value: 0
      objectReference: {fileID: 0}
    m_RemovedComponents: []
  m_SourcePrefab: {fileID: 100100000, guid: 0e33dd4d78f4413498442a5599fd2bf3, type: 3}
--- !u!4 &4341117916031160 stripped
Transform:
  m_CorrespondingSourceObject: {fileID: 3510702410302321830, guid: 0e33dd4d78f4413498442a5599fd2bf3,
    type: 3}
  m_PrefabInstance: {fileID: 3510530640522861598}
  m_PrefabAsset: {fileID: 0}
--- !u!1001 &4359428298941331291
PrefabInstance:
  m_ObjectHideFlags: 0
  serializedVersion: 2
  m_Modification:
    m_TransformParent: {fileID: 4244501537706558}
    m_Modifications:
    - target: {fileID: 4357665704867537349, guid: ba59c3071094d674e909fcd89878c815,
        type: 3}
      propertyPath: m_Name
      value: DatabaseAPI
      objectReference: {fileID: 0}
    - target: {fileID: 4355112815448229351, guid: ba59c3071094d674e909fcd89878c815,
        type: 3}
      propertyPath: m_LocalPosition.x
      value: 0
      objectReference: {fileID: 0}
    - target: {fileID: 4355112815448229351, guid: ba59c3071094d674e909fcd89878c815,
        type: 3}
      propertyPath: m_LocalPosition.y
      value: 0
      objectReference: {fileID: 0}
    - target: {fileID: 4355112815448229351, guid: ba59c3071094d674e909fcd89878c815,
        type: 3}
      propertyPath: m_LocalPosition.z
      value: 0
      objectReference: {fileID: 0}
    - target: {fileID: 4355112815448229351, guid: ba59c3071094d674e909fcd89878c815,
        type: 3}
      propertyPath: m_LocalRotation.x
      value: 0
      objectReference: {fileID: 0}
    - target: {fileID: 4355112815448229351, guid: ba59c3071094d674e909fcd89878c815,
        type: 3}
      propertyPath: m_LocalRotation.y
      value: 0
      objectReference: {fileID: 0}
    - target: {fileID: 4355112815448229351, guid: ba59c3071094d674e909fcd89878c815,
        type: 3}
      propertyPath: m_LocalRotation.z
      value: 0
      objectReference: {fileID: 0}
    - target: {fileID: 4355112815448229351, guid: ba59c3071094d674e909fcd89878c815,
        type: 3}
      propertyPath: m_LocalRotation.w
      value: 1
      objectReference: {fileID: 0}
    - target: {fileID: 4355112815448229351, guid: ba59c3071094d674e909fcd89878c815,
        type: 3}
      propertyPath: m_RootOrder
<<<<<<< HEAD
      value: 16
=======
      value: 18
>>>>>>> 90abff99
      objectReference: {fileID: 0}
    - target: {fileID: 4355112815448229351, guid: ba59c3071094d674e909fcd89878c815,
        type: 3}
      propertyPath: m_LocalEulerAnglesHint.x
      value: 0
      objectReference: {fileID: 0}
    - target: {fileID: 4355112815448229351, guid: ba59c3071094d674e909fcd89878c815,
        type: 3}
      propertyPath: m_LocalEulerAnglesHint.y
      value: 0
      objectReference: {fileID: 0}
    - target: {fileID: 4355112815448229351, guid: ba59c3071094d674e909fcd89878c815,
        type: 3}
      propertyPath: m_LocalEulerAnglesHint.z
      value: 0
      objectReference: {fileID: 0}
    m_RemovedComponents: []
  m_SourcePrefab: {fileID: 100100000, guid: ba59c3071094d674e909fcd89878c815, type: 3}
--- !u!4 &4421105379308220 stripped
Transform:
  m_CorrespondingSourceObject: {fileID: 4355112815448229351, guid: ba59c3071094d674e909fcd89878c815,
    type: 3}
  m_PrefabInstance: {fileID: 4359428298941331291}
  m_PrefabAsset: {fileID: 0}
--- !u!1001 &4659963113825773106
PrefabInstance:
  m_ObjectHideFlags: 0
  serializedVersion: 2
  m_Modification:
    m_TransformParent: {fileID: 4244501537706558}
    m_Modifications:
    - target: {fileID: 4660828658949317422, guid: 95d5db796ce82b546bc1ef5df9fce21c,
        type: 3}
      propertyPath: m_Name
      value: AtmosManager
      objectReference: {fileID: 0}
    - target: {fileID: 4658051877073353262, guid: 95d5db796ce82b546bc1ef5df9fce21c,
        type: 3}
      propertyPath: m_LocalPosition.x
      value: 0
      objectReference: {fileID: 0}
    - target: {fileID: 4658051877073353262, guid: 95d5db796ce82b546bc1ef5df9fce21c,
        type: 3}
      propertyPath: m_LocalPosition.y
      value: 0
      objectReference: {fileID: 0}
    - target: {fileID: 4658051877073353262, guid: 95d5db796ce82b546bc1ef5df9fce21c,
        type: 3}
      propertyPath: m_LocalPosition.z
      value: 0
      objectReference: {fileID: 0}
    - target: {fileID: 4658051877073353262, guid: 95d5db796ce82b546bc1ef5df9fce21c,
        type: 3}
      propertyPath: m_LocalRotation.x
      value: 0
      objectReference: {fileID: 0}
    - target: {fileID: 4658051877073353262, guid: 95d5db796ce82b546bc1ef5df9fce21c,
        type: 3}
      propertyPath: m_LocalRotation.y
      value: 0
      objectReference: {fileID: 0}
    - target: {fileID: 4658051877073353262, guid: 95d5db796ce82b546bc1ef5df9fce21c,
        type: 3}
      propertyPath: m_LocalRotation.z
      value: 0
      objectReference: {fileID: 0}
    - target: {fileID: 4658051877073353262, guid: 95d5db796ce82b546bc1ef5df9fce21c,
        type: 3}
      propertyPath: m_LocalRotation.w
      value: 1
      objectReference: {fileID: 0}
    - target: {fileID: 4658051877073353262, guid: 95d5db796ce82b546bc1ef5df9fce21c,
        type: 3}
      propertyPath: m_RootOrder
<<<<<<< HEAD
      value: 18
=======
      value: 20
>>>>>>> 90abff99
      objectReference: {fileID: 0}
    - target: {fileID: 4658051877073353262, guid: 95d5db796ce82b546bc1ef5df9fce21c,
        type: 3}
      propertyPath: m_LocalEulerAnglesHint.x
      value: 0
      objectReference: {fileID: 0}
    - target: {fileID: 4658051877073353262, guid: 95d5db796ce82b546bc1ef5df9fce21c,
        type: 3}
      propertyPath: m_LocalEulerAnglesHint.y
      value: 0
      objectReference: {fileID: 0}
    - target: {fileID: 4658051877073353262, guid: 95d5db796ce82b546bc1ef5df9fce21c,
        type: 3}
      propertyPath: m_LocalEulerAnglesHint.z
      value: 0
      objectReference: {fileID: 0}
    - target: {fileID: 4700803371900741226, guid: 95d5db796ce82b546bc1ef5df9fce21c,
        type: 3}
      propertyPath: Speed
      value: 0.01
      objectReference: {fileID: 0}
    m_RemovedComponents: []
  m_SourcePrefab: {fileID: 100100000, guid: 95d5db796ce82b546bc1ef5df9fce21c, type: 3}
--- !u!4 &4286186307607580 stripped
Transform:
  m_CorrespondingSourceObject: {fileID: 4658051877073353262, guid: 95d5db796ce82b546bc1ef5df9fce21c,
    type: 3}
  m_PrefabInstance: {fileID: 4659963113825773106}
  m_PrefabAsset: {fileID: 0}
--- !u!1001 &5283342253946005874
PrefabInstance:
  m_ObjectHideFlags: 0
  serializedVersion: 2
  m_Modification:
    m_TransformParent: {fileID: 4244501537706558}
    m_Modifications:
    - target: {fileID: 5283991351623406510, guid: 5aef927be75afa244bf4b0636f6ace29,
        type: 3}
      propertyPath: m_Name
      value: GameManager
      objectReference: {fileID: 0}
    - target: {fileID: 5278977029013452348, guid: 5aef927be75afa244bf4b0636f6ace29,
        type: 3}
      propertyPath: m_LocalPosition.x
      value: 0
      objectReference: {fileID: 0}
    - target: {fileID: 5278977029013452348, guid: 5aef927be75afa244bf4b0636f6ace29,
        type: 3}
      propertyPath: m_LocalPosition.y
      value: 0
      objectReference: {fileID: 0}
    - target: {fileID: 5278977029013452348, guid: 5aef927be75afa244bf4b0636f6ace29,
        type: 3}
      propertyPath: m_LocalPosition.z
      value: 0
      objectReference: {fileID: 0}
    - target: {fileID: 5278977029013452348, guid: 5aef927be75afa244bf4b0636f6ace29,
        type: 3}
      propertyPath: m_LocalRotation.x
      value: -0
      objectReference: {fileID: 0}
    - target: {fileID: 5278977029013452348, guid: 5aef927be75afa244bf4b0636f6ace29,
        type: 3}
      propertyPath: m_LocalRotation.y
      value: -0
      objectReference: {fileID: 0}
    - target: {fileID: 5278977029013452348, guid: 5aef927be75afa244bf4b0636f6ace29,
        type: 3}
      propertyPath: m_LocalRotation.z
      value: -0
      objectReference: {fileID: 0}
    - target: {fileID: 5278977029013452348, guid: 5aef927be75afa244bf4b0636f6ace29,
        type: 3}
      propertyPath: m_LocalRotation.w
      value: 1
      objectReference: {fileID: 0}
    - target: {fileID: 5278977029013452348, guid: 5aef927be75afa244bf4b0636f6ace29,
        type: 3}
      propertyPath: m_RootOrder
      value: 3
      objectReference: {fileID: 0}
    - target: {fileID: 5278977029013452348, guid: 5aef927be75afa244bf4b0636f6ace29,
        type: 3}
      propertyPath: m_LocalEulerAnglesHint.x
      value: 0
      objectReference: {fileID: 0}
    - target: {fileID: 5278977029013452348, guid: 5aef927be75afa244bf4b0636f6ace29,
        type: 3}
      propertyPath: m_LocalEulerAnglesHint.y
      value: 0
      objectReference: {fileID: 0}
    - target: {fileID: 5278977029013452348, guid: 5aef927be75afa244bf4b0636f6ace29,
        type: 3}
      propertyPath: m_LocalEulerAnglesHint.z
      value: 0
      objectReference: {fileID: 0}
    - target: {fileID: 5244294626086762232, guid: 5aef927be75afa244bf4b0636f6ace29,
        type: 3}
      propertyPath: gameManager
      value: 
      objectReference: {fileID: 114729471039765908}
    - target: {fileID: 5243784332070655206, guid: 5aef927be75afa244bf4b0636f6ace29,
        type: 3}
      propertyPath: roundTimer
      value: 
      objectReference: {fileID: 114270831423279126}
    - target: {fileID: 5243784332070655206, guid: 5aef927be75afa244bf4b0636f6ace29,
        type: 3}
      propertyPath: CentComm
      value: 
      objectReference: {fileID: 114078613131190154}
    m_RemovedComponents: []
  m_SourcePrefab: {fileID: 100100000, guid: 5aef927be75afa244bf4b0636f6ace29, type: 3}
--- !u!4 &4646995138993998 stripped
Transform:
  m_CorrespondingSourceObject: {fileID: 5278977029013452348, guid: 5aef927be75afa244bf4b0636f6ace29,
    type: 3}
  m_PrefabInstance: {fileID: 5283342253946005874}
  m_PrefabAsset: {fileID: 0}
<<<<<<< HEAD
--- !u!114 &114729471039765908 stripped
MonoBehaviour:
  m_CorrespondingSourceObject: {fileID: 5243784332070655206, guid: 5aef927be75afa244bf4b0636f6ace29,
    type: 3}
  m_PrefabInstance: {fileID: 5283342253946005874}
  m_PrefabAsset: {fileID: 0}
  m_GameObject: {fileID: 0}
  m_Enabled: 1
  m_EditorHideFlags: 0
  m_Script: {fileID: 11500000, guid: 9bdd149a73a974c77bd23df0cb28c844, type: 3}
  m_Name: 
  m_EditorClassIdentifier: 
=======
>>>>>>> 90abff99
--- !u!114 &114078613131190154 stripped
MonoBehaviour:
  m_CorrespondingSourceObject: {fileID: 5244294626086762232, guid: 5aef927be75afa244bf4b0636f6ace29,
    type: 3}
  m_PrefabInstance: {fileID: 5283342253946005874}
  m_PrefabAsset: {fileID: 0}
  m_GameObject: {fileID: 0}
  m_Enabled: 1
  m_EditorHideFlags: 0
  m_Script: {fileID: 11500000, guid: 720905f6b612243a6b1e6bbeaafda241, type: 3}
  m_Name: 
  m_EditorClassIdentifier: 
<<<<<<< HEAD
=======
--- !u!114 &114729471039765908 stripped
MonoBehaviour:
  m_CorrespondingSourceObject: {fileID: 5243784332070655206, guid: 5aef927be75afa244bf4b0636f6ace29,
    type: 3}
  m_PrefabInstance: {fileID: 5283342253946005874}
  m_PrefabAsset: {fileID: 0}
  m_GameObject: {fileID: 0}
  m_Enabled: 1
  m_EditorHideFlags: 0
  m_Script: {fileID: 11500000, guid: 9bdd149a73a974c77bd23df0cb28c844, type: 3}
  m_Name: 
  m_EditorClassIdentifier: 
>>>>>>> 90abff99
--- !u!1001 &5633077954628244695
PrefabInstance:
  m_ObjectHideFlags: 0
  serializedVersion: 2
  m_Modification:
    m_TransformParent: {fileID: 4244501537706558}
    m_Modifications:
    - target: {fileID: 5632578609949331691, guid: 2866138f543c57b4880ae338179b8d3e,
        type: 3}
      propertyPath: m_Name
      value: SoundManager
      objectReference: {fileID: 0}
    - target: {fileID: 5630492256413423177, guid: 2866138f543c57b4880ae338179b8d3e,
        type: 3}
      propertyPath: m_LocalPosition.x
      value: 1466.5907
      objectReference: {fileID: 0}
    - target: {fileID: 5630492256413423177, guid: 2866138f543c57b4880ae338179b8d3e,
        type: 3}
      propertyPath: m_LocalPosition.y
      value: 1598.2742
      objectReference: {fileID: 0}
    - target: {fileID: 5630492256413423177, guid: 2866138f543c57b4880ae338179b8d3e,
        type: 3}
      propertyPath: m_LocalPosition.z
      value: 0
      objectReference: {fileID: 0}
    - target: {fileID: 5630492256413423177, guid: 2866138f543c57b4880ae338179b8d3e,
        type: 3}
      propertyPath: m_LocalRotation.x
      value: -0
      objectReference: {fileID: 0}
    - target: {fileID: 5630492256413423177, guid: 2866138f543c57b4880ae338179b8d3e,
        type: 3}
      propertyPath: m_LocalRotation.y
      value: -0
      objectReference: {fileID: 0}
    - target: {fileID: 5630492256413423177, guid: 2866138f543c57b4880ae338179b8d3e,
        type: 3}
      propertyPath: m_LocalRotation.z
      value: -0
      objectReference: {fileID: 0}
    - target: {fileID: 5630492256413423177, guid: 2866138f543c57b4880ae338179b8d3e,
        type: 3}
      propertyPath: m_LocalRotation.w
      value: 1
      objectReference: {fileID: 0}
    - target: {fileID: 5630492256413423177, guid: 2866138f543c57b4880ae338179b8d3e,
        type: 3}
      propertyPath: m_RootOrder
      value: 1
      objectReference: {fileID: 0}
    - target: {fileID: 5630492256413423177, guid: 2866138f543c57b4880ae338179b8d3e,
        type: 3}
      propertyPath: m_LocalEulerAnglesHint.x
      value: 0
      objectReference: {fileID: 0}
    - target: {fileID: 5630492256413423177, guid: 2866138f543c57b4880ae338179b8d3e,
        type: 3}
      propertyPath: m_LocalEulerAnglesHint.y
      value: 0
      objectReference: {fileID: 0}
    - target: {fileID: 5630492256413423177, guid: 2866138f543c57b4880ae338179b8d3e,
        type: 3}
      propertyPath: m_LocalEulerAnglesHint.z
      value: 0
      objectReference: {fileID: 0}
    m_RemovedComponents: []
  m_SourcePrefab: {fileID: 100100000, guid: 2866138f543c57b4880ae338179b8d3e, type: 3}
--- !u!4 &4275372777489054 stripped
Transform:
  m_CorrespondingSourceObject: {fileID: 5630492256413423177, guid: 2866138f543c57b4880ae338179b8d3e,
    type: 3}
  m_PrefabInstance: {fileID: 5633077954628244695}
  m_PrefabAsset: {fileID: 0}
--- !u!1001 &6223971784035061600
PrefabInstance:
  m_ObjectHideFlags: 0
  serializedVersion: 2
  m_Modification:
    m_TransformParent: {fileID: 4244501537706558}
    m_Modifications:
    - target: {fileID: 6222779531835975300, guid: 15c31c3c357fb5c4aa611ea0b19dffe8,
        type: 3}
      propertyPath: m_Name
      value: KeybindManager
      objectReference: {fileID: 0}
    - target: {fileID: 6219025167626871118, guid: 15c31c3c357fb5c4aa611ea0b19dffe8,
        type: 3}
      propertyPath: m_LocalPosition.x
      value: 551.5
      objectReference: {fileID: 0}
    - target: {fileID: 6219025167626871118, guid: 15c31c3c357fb5c4aa611ea0b19dffe8,
        type: 3}
      propertyPath: m_LocalPosition.y
      value: 267.5
      objectReference: {fileID: 0}
    - target: {fileID: 6219025167626871118, guid: 15c31c3c357fb5c4aa611ea0b19dffe8,
        type: 3}
      propertyPath: m_LocalPosition.z
      value: 0
      objectReference: {fileID: 0}
    - target: {fileID: 6219025167626871118, guid: 15c31c3c357fb5c4aa611ea0b19dffe8,
        type: 3}
      propertyPath: m_LocalRotation.x
      value: -0
      objectReference: {fileID: 0}
    - target: {fileID: 6219025167626871118, guid: 15c31c3c357fb5c4aa611ea0b19dffe8,
        type: 3}
      propertyPath: m_LocalRotation.y
      value: -0
      objectReference: {fileID: 0}
    - target: {fileID: 6219025167626871118, guid: 15c31c3c357fb5c4aa611ea0b19dffe8,
        type: 3}
      propertyPath: m_LocalRotation.z
      value: -0
      objectReference: {fileID: 0}
    - target: {fileID: 6219025167626871118, guid: 15c31c3c357fb5c4aa611ea0b19dffe8,
        type: 3}
      propertyPath: m_LocalRotation.w
      value: 1
      objectReference: {fileID: 0}
    - target: {fileID: 6219025167626871118, guid: 15c31c3c357fb5c4aa611ea0b19dffe8,
        type: 3}
      propertyPath: m_RootOrder
      value: 8
      objectReference: {fileID: 0}
    - target: {fileID: 6219025167626871118, guid: 15c31c3c357fb5c4aa611ea0b19dffe8,
        type: 3}
      propertyPath: m_LocalEulerAnglesHint.x
      value: 0
      objectReference: {fileID: 0}
    - target: {fileID: 6219025167626871118, guid: 15c31c3c357fb5c4aa611ea0b19dffe8,
        type: 3}
      propertyPath: m_LocalEulerAnglesHint.y
      value: 0
      objectReference: {fileID: 0}
    - target: {fileID: 6219025167626871118, guid: 15c31c3c357fb5c4aa611ea0b19dffe8,
        type: 3}
      propertyPath: m_LocalEulerAnglesHint.z
      value: 0
      objectReference: {fileID: 0}
    m_RemovedComponents: []
  m_SourcePrefab: {fileID: 100100000, guid: 15c31c3c357fb5c4aa611ea0b19dffe8, type: 3}
--- !u!4 &4951290424323630 stripped
Transform:
  m_CorrespondingSourceObject: {fileID: 6219025167626871118, guid: 15c31c3c357fb5c4aa611ea0b19dffe8,
    type: 3}
  m_PrefabInstance: {fileID: 6223971784035061600}
  m_PrefabAsset: {fileID: 0}
--- !u!1001 &6628140087560819119
PrefabInstance:
  m_ObjectHideFlags: 0
  serializedVersion: 2
  m_Modification:
    m_TransformParent: {fileID: 4244501537706558}
    m_Modifications:
<<<<<<< HEAD
=======
    - target: {fileID: 6241655944566907599, guid: ed453b20f460eb34e9c7d687e1cff922,
        type: 3}
      propertyPath: m_Name
      value: InventoryManager
      objectReference: {fileID: 0}
    - target: {fileID: 6238987075006255555, guid: ed453b20f460eb34e9c7d687e1cff922,
        type: 3}
      propertyPath: m_LocalPosition.x
      value: 0
      objectReference: {fileID: 0}
    - target: {fileID: 6238987075006255555, guid: ed453b20f460eb34e9c7d687e1cff922,
        type: 3}
      propertyPath: m_LocalPosition.y
      value: 0
      objectReference: {fileID: 0}
    - target: {fileID: 6238987075006255555, guid: ed453b20f460eb34e9c7d687e1cff922,
        type: 3}
      propertyPath: m_LocalPosition.z
      value: 0
      objectReference: {fileID: 0}
    - target: {fileID: 6238987075006255555, guid: ed453b20f460eb34e9c7d687e1cff922,
        type: 3}
      propertyPath: m_LocalRotation.x
      value: 0
      objectReference: {fileID: 0}
    - target: {fileID: 6238987075006255555, guid: ed453b20f460eb34e9c7d687e1cff922,
        type: 3}
      propertyPath: m_LocalRotation.y
      value: 0
      objectReference: {fileID: 0}
    - target: {fileID: 6238987075006255555, guid: ed453b20f460eb34e9c7d687e1cff922,
        type: 3}
      propertyPath: m_LocalRotation.z
      value: 0
      objectReference: {fileID: 0}
    - target: {fileID: 6238987075006255555, guid: ed453b20f460eb34e9c7d687e1cff922,
        type: 3}
      propertyPath: m_LocalRotation.w
      value: 1
      objectReference: {fileID: 0}
    - target: {fileID: 6238987075006255555, guid: ed453b20f460eb34e9c7d687e1cff922,
        type: 3}
      propertyPath: m_RootOrder
      value: 11
      objectReference: {fileID: 0}
    - target: {fileID: 6238987075006255555, guid: ed453b20f460eb34e9c7d687e1cff922,
        type: 3}
      propertyPath: m_LocalEulerAnglesHint.x
      value: 0
      objectReference: {fileID: 0}
    - target: {fileID: 6238987075006255555, guid: ed453b20f460eb34e9c7d687e1cff922,
        type: 3}
      propertyPath: m_LocalEulerAnglesHint.y
      value: 0
      objectReference: {fileID: 0}
    - target: {fileID: 6238987075006255555, guid: ed453b20f460eb34e9c7d687e1cff922,
        type: 3}
      propertyPath: m_LocalEulerAnglesHint.z
      value: 0
      objectReference: {fileID: 0}
    m_RemovedComponents: []
  m_SourcePrefab: {fileID: 100100000, guid: ed453b20f460eb34e9c7d687e1cff922, type: 3}
--- !u!4 &4129075814513284 stripped
Transform:
  m_CorrespondingSourceObject: {fileID: 6238987075006255555, guid: ed453b20f460eb34e9c7d687e1cff922,
    type: 3}
  m_PrefabInstance: {fileID: 6240862011323640647}
  m_PrefabAsset: {fileID: 0}
--- !u!1001 &6628140087560819119
PrefabInstance:
  m_ObjectHideFlags: 0
  serializedVersion: 2
  m_Modification:
    m_TransformParent: {fileID: 4244501537706558}
    m_Modifications:
>>>>>>> 90abff99
    - target: {fileID: 6628527608031021475, guid: b3b8279323606414da464342bf877028,
        type: 3}
      propertyPath: m_Name
      value: EventManager
      objectReference: {fileID: 0}
    - target: {fileID: 6623656596496427905, guid: b3b8279323606414da464342bf877028,
        type: 3}
      propertyPath: m_LocalPosition.x
      value: 0
      objectReference: {fileID: 0}
    - target: {fileID: 6623656596496427905, guid: b3b8279323606414da464342bf877028,
        type: 3}
      propertyPath: m_LocalPosition.y
      value: 0
      objectReference: {fileID: 0}
    - target: {fileID: 6623656596496427905, guid: b3b8279323606414da464342bf877028,
        type: 3}
      propertyPath: m_LocalPosition.z
      value: 0
      objectReference: {fileID: 0}
    - target: {fileID: 6623656596496427905, guid: b3b8279323606414da464342bf877028,
        type: 3}
      propertyPath: m_LocalRotation.x
      value: -0
      objectReference: {fileID: 0}
    - target: {fileID: 6623656596496427905, guid: b3b8279323606414da464342bf877028,
        type: 3}
      propertyPath: m_LocalRotation.y
      value: -0
      objectReference: {fileID: 0}
    - target: {fileID: 6623656596496427905, guid: b3b8279323606414da464342bf877028,
        type: 3}
      propertyPath: m_LocalRotation.z
      value: -0
      objectReference: {fileID: 0}
    - target: {fileID: 6623656596496427905, guid: b3b8279323606414da464342bf877028,
        type: 3}
      propertyPath: m_LocalRotation.w
      value: 1
      objectReference: {fileID: 0}
    - target: {fileID: 6623656596496427905, guid: b3b8279323606414da464342bf877028,
        type: 3}
      propertyPath: m_RootOrder
      value: 9
      objectReference: {fileID: 0}
    - target: {fileID: 6623656596496427905, guid: b3b8279323606414da464342bf877028,
        type: 3}
      propertyPath: m_LocalEulerAnglesHint.x
      value: 0
      objectReference: {fileID: 0}
    - target: {fileID: 6623656596496427905, guid: b3b8279323606414da464342bf877028,
        type: 3}
      propertyPath: m_LocalEulerAnglesHint.y
      value: 0
      objectReference: {fileID: 0}
    - target: {fileID: 6623656596496427905, guid: b3b8279323606414da464342bf877028,
        type: 3}
      propertyPath: m_LocalEulerAnglesHint.z
      value: 0
      objectReference: {fileID: 0}
    m_RemovedComponents: []
  m_SourcePrefab: {fileID: 100100000, guid: b3b8279323606414da464342bf877028, type: 3}
--- !u!4 &4528744056322606 stripped
Transform:
  m_CorrespondingSourceObject: {fileID: 6623656596496427905, guid: b3b8279323606414da464342bf877028,
    type: 3}
  m_PrefabInstance: {fileID: 6628140087560819119}
  m_PrefabAsset: {fileID: 0}
--- !u!1001 &7021237713652392620
PrefabInstance:
  m_ObjectHideFlags: 0
  serializedVersion: 2
  m_Modification:
    m_TransformParent: {fileID: 4244501537706558}
    m_Modifications:
    - target: {fileID: 5262818789364984364, guid: 9d003d7e90a36044796da3bbccdda873,
        type: 3}
      propertyPath: m_Name
      value: VariableViewerManager
      objectReference: {fileID: 0}
    - target: {fileID: 1455329065959667410, guid: 9d003d7e90a36044796da3bbccdda873,
        type: 3}
      propertyPath: m_LocalPosition.x
      value: 0
      objectReference: {fileID: 0}
    - target: {fileID: 1455329065959667410, guid: 9d003d7e90a36044796da3bbccdda873,
        type: 3}
      propertyPath: m_LocalPosition.y
      value: 0
      objectReference: {fileID: 0}
    - target: {fileID: 1455329065959667410, guid: 9d003d7e90a36044796da3bbccdda873,
        type: 3}
      propertyPath: m_LocalPosition.z
      value: 0
      objectReference: {fileID: 0}
    - target: {fileID: 1455329065959667410, guid: 9d003d7e90a36044796da3bbccdda873,
        type: 3}
      propertyPath: m_LocalRotation.x
      value: 0
      objectReference: {fileID: 0}
    - target: {fileID: 1455329065959667410, guid: 9d003d7e90a36044796da3bbccdda873,
        type: 3}
      propertyPath: m_LocalRotation.y
      value: 0
      objectReference: {fileID: 0}
    - target: {fileID: 1455329065959667410, guid: 9d003d7e90a36044796da3bbccdda873,
        type: 3}
      propertyPath: m_LocalRotation.z
      value: 0
      objectReference: {fileID: 0}
    - target: {fileID: 1455329065959667410, guid: 9d003d7e90a36044796da3bbccdda873,
        type: 3}
      propertyPath: m_LocalRotation.w
      value: 1
      objectReference: {fileID: 0}
    - target: {fileID: 1455329065959667410, guid: 9d003d7e90a36044796da3bbccdda873,
        type: 3}
      propertyPath: m_RootOrder
<<<<<<< HEAD
      value: 21
=======
      value: 23
>>>>>>> 90abff99
      objectReference: {fileID: 0}
    - target: {fileID: 1455329065959667410, guid: 9d003d7e90a36044796da3bbccdda873,
        type: 3}
      propertyPath: m_LocalEulerAnglesHint.x
      value: 0
      objectReference: {fileID: 0}
    - target: {fileID: 1455329065959667410, guid: 9d003d7e90a36044796da3bbccdda873,
        type: 3}
      propertyPath: m_LocalEulerAnglesHint.y
      value: 0
      objectReference: {fileID: 0}
    - target: {fileID: 1455329065959667410, guid: 9d003d7e90a36044796da3bbccdda873,
        type: 3}
      propertyPath: m_LocalEulerAnglesHint.z
      value: 0
      objectReference: {fileID: 0}
    - target: {fileID: 8120370626428557006, guid: 9d003d7e90a36044796da3bbccdda873,
        type: 3}
      propertyPath: VariableViewer
      value: 
      objectReference: {fileID: 592550794269527084}
    - target: {fileID: 8120370626428557006, guid: 9d003d7e90a36044796da3bbccdda873,
        type: 3}
      propertyPath: BookshelfViewer
      value: 
      objectReference: {fileID: 8429040340566632236}
    m_RemovedComponents: []
  m_SourcePrefab: {fileID: 100100000, guid: 9d003d7e90a36044796da3bbccdda873, type: 3}
--- !u!4 &8449364861745370238 stripped
Transform:
  m_CorrespondingSourceObject: {fileID: 1455329065959667410, guid: 9d003d7e90a36044796da3bbccdda873,
    type: 3}
  m_PrefabInstance: {fileID: 7021237713652392620}
  m_PrefabAsset: {fileID: 0}
--- !u!1001 &7117460530604149325
PrefabInstance:
  m_ObjectHideFlags: 0
  serializedVersion: 2
  m_Modification:
    m_TransformParent: {fileID: 4244501537706558}
    m_Modifications:
    - target: {fileID: 7116752514419716337, guid: 907f83696aa72904c8e2d7537909612c,
        type: 3}
      propertyPath: m_Name
      value: PlayerManager
      objectReference: {fileID: 0}
    - target: {fileID: 7121960084367938671, guid: 907f83696aa72904c8e2d7537909612c,
        type: 3}
      propertyPath: m_LocalPosition.x
      value: 0
      objectReference: {fileID: 0}
    - target: {fileID: 7121960084367938671, guid: 907f83696aa72904c8e2d7537909612c,
        type: 3}
      propertyPath: m_LocalPosition.y
      value: 0
      objectReference: {fileID: 0}
    - target: {fileID: 7121960084367938671, guid: 907f83696aa72904c8e2d7537909612c,
        type: 3}
      propertyPath: m_LocalPosition.z
      value: 0
      objectReference: {fileID: 0}
    - target: {fileID: 7121960084367938671, guid: 907f83696aa72904c8e2d7537909612c,
        type: 3}
      propertyPath: m_LocalRotation.x
      value: 0
      objectReference: {fileID: 0}
    - target: {fileID: 7121960084367938671, guid: 907f83696aa72904c8e2d7537909612c,
        type: 3}
      propertyPath: m_LocalRotation.y
      value: 0
      objectReference: {fileID: 0}
    - target: {fileID: 7121960084367938671, guid: 907f83696aa72904c8e2d7537909612c,
        type: 3}
      propertyPath: m_LocalRotation.z
      value: 0
      objectReference: {fileID: 0}
    - target: {fileID: 7121960084367938671, guid: 907f83696aa72904c8e2d7537909612c,
        type: 3}
      propertyPath: m_LocalRotation.w
      value: 1
      objectReference: {fileID: 0}
    - target: {fileID: 7121960084367938671, guid: 907f83696aa72904c8e2d7537909612c,
        type: 3}
      propertyPath: m_RootOrder
      value: 10
      objectReference: {fileID: 0}
    - target: {fileID: 7121960084367938671, guid: 907f83696aa72904c8e2d7537909612c,
        type: 3}
      propertyPath: m_LocalEulerAnglesHint.x
      value: 0
      objectReference: {fileID: 0}
    - target: {fileID: 7121960084367938671, guid: 907f83696aa72904c8e2d7537909612c,
        type: 3}
      propertyPath: m_LocalEulerAnglesHint.y
      value: 0
      objectReference: {fileID: 0}
    - target: {fileID: 7121960084367938671, guid: 907f83696aa72904c8e2d7537909612c,
        type: 3}
      propertyPath: m_LocalEulerAnglesHint.z
      value: 0
      objectReference: {fileID: 0}
    m_RemovedComponents: []
  m_SourcePrefab: {fileID: 100100000, guid: 907f83696aa72904c8e2d7537909612c, type: 3}
--- !u!4 &4508349874118178 stripped
Transform:
  m_CorrespondingSourceObject: {fileID: 7121960084367938671, guid: 907f83696aa72904c8e2d7537909612c,
    type: 3}
  m_PrefabInstance: {fileID: 7117460530604149325}
  m_PrefabAsset: {fileID: 0}
--- !u!1001 &7580506349794183289
PrefabInstance:
  m_ObjectHideFlags: 0
  serializedVersion: 2
  m_Modification:
    m_TransformParent: {fileID: 4244501537706558}
    m_Modifications:
    - target: {fileID: 7014297586313391939, guid: 8e94465da3b56b14c83e43e786bfb7a6,
        type: 3}
      propertyPath: m_Name
      value: AntagManager
      objectReference: {fileID: 0}
    - target: {fileID: 8880131174147897111, guid: 8e94465da3b56b14c83e43e786bfb7a6,
        type: 3}
      propertyPath: m_LocalPosition.x
      value: 587.68176
      objectReference: {fileID: 0}
    - target: {fileID: 8880131174147897111, guid: 8e94465da3b56b14c83e43e786bfb7a6,
        type: 3}
      propertyPath: m_LocalPosition.y
      value: 307.48575
      objectReference: {fileID: 0}
    - target: {fileID: 8880131174147897111, guid: 8e94465da3b56b14c83e43e786bfb7a6,
        type: 3}
      propertyPath: m_LocalPosition.z
      value: 0
      objectReference: {fileID: 0}
    - target: {fileID: 8880131174147897111, guid: 8e94465da3b56b14c83e43e786bfb7a6,
        type: 3}
      propertyPath: m_LocalRotation.x
      value: -0
      objectReference: {fileID: 0}
    - target: {fileID: 8880131174147897111, guid: 8e94465da3b56b14c83e43e786bfb7a6,
        type: 3}
      propertyPath: m_LocalRotation.y
      value: -0
      objectReference: {fileID: 0}
    - target: {fileID: 8880131174147897111, guid: 8e94465da3b56b14c83e43e786bfb7a6,
        type: 3}
      propertyPath: m_LocalRotation.z
      value: -0
      objectReference: {fileID: 0}
    - target: {fileID: 8880131174147897111, guid: 8e94465da3b56b14c83e43e786bfb7a6,
        type: 3}
      propertyPath: m_LocalRotation.w
      value: 1
      objectReference: {fileID: 0}
    - target: {fileID: 8880131174147897111, guid: 8e94465da3b56b14c83e43e786bfb7a6,
        type: 3}
      propertyPath: m_RootOrder
      value: 4
      objectReference: {fileID: 0}
    - target: {fileID: 8880131174147897111, guid: 8e94465da3b56b14c83e43e786bfb7a6,
        type: 3}
      propertyPath: m_LocalEulerAnglesHint.x
      value: 0
      objectReference: {fileID: 0}
    - target: {fileID: 8880131174147897111, guid: 8e94465da3b56b14c83e43e786bfb7a6,
        type: 3}
      propertyPath: m_LocalEulerAnglesHint.y
      value: 0
      objectReference: {fileID: 0}
    - target: {fileID: 8880131174147897111, guid: 8e94465da3b56b14c83e43e786bfb7a6,
        type: 3}
      propertyPath: m_LocalEulerAnglesHint.z
      value: 0
      objectReference: {fileID: 0}
    m_RemovedComponents: []
  m_SourcePrefab: {fileID: 100100000, guid: 8e94465da3b56b14c83e43e786bfb7a6, type: 3}
--- !u!4 &1301485444049305454 stripped
Transform:
  m_CorrespondingSourceObject: {fileID: 8880131174147897111, guid: 8e94465da3b56b14c83e43e786bfb7a6,
    type: 3}
  m_PrefabInstance: {fileID: 7580506349794183289}
  m_PrefabAsset: {fileID: 0}
--- !u!1001 &7655113586678176061
PrefabInstance:
  m_ObjectHideFlags: 0
  serializedVersion: 2
  m_Modification:
    m_TransformParent: {fileID: 4244501537706558}
    m_Modifications:
    - target: {fileID: 7655984424050006147, guid: 8088dab41955c4344ba5ac9741165ddd,
        type: 3}
      propertyPath: m_Name
      value: ObjectManager
      objectReference: {fileID: 0}
    - target: {fileID: 7652621572367870317, guid: 8088dab41955c4344ba5ac9741165ddd,
        type: 3}
      propertyPath: m_LocalPosition.x
      value: 0
      objectReference: {fileID: 0}
    - target: {fileID: 7652621572367870317, guid: 8088dab41955c4344ba5ac9741165ddd,
        type: 3}
      propertyPath: m_LocalPosition.y
      value: 0
      objectReference: {fileID: 0}
    - target: {fileID: 7652621572367870317, guid: 8088dab41955c4344ba5ac9741165ddd,
        type: 3}
      propertyPath: m_LocalPosition.z
      value: 0
      objectReference: {fileID: 0}
    - target: {fileID: 7652621572367870317, guid: 8088dab41955c4344ba5ac9741165ddd,
        type: 3}
      propertyPath: m_LocalRotation.x
      value: 0
      objectReference: {fileID: 0}
    - target: {fileID: 7652621572367870317, guid: 8088dab41955c4344ba5ac9741165ddd,
        type: 3}
      propertyPath: m_LocalRotation.y
      value: 0
      objectReference: {fileID: 0}
    - target: {fileID: 7652621572367870317, guid: 8088dab41955c4344ba5ac9741165ddd,
        type: 3}
      propertyPath: m_LocalRotation.z
      value: 0
      objectReference: {fileID: 0}
    - target: {fileID: 7652621572367870317, guid: 8088dab41955c4344ba5ac9741165ddd,
        type: 3}
      propertyPath: m_LocalRotation.w
      value: 1
      objectReference: {fileID: 0}
    - target: {fileID: 7652621572367870317, guid: 8088dab41955c4344ba5ac9741165ddd,
        type: 3}
      propertyPath: m_RootOrder
      value: 6
      objectReference: {fileID: 0}
    - target: {fileID: 7652621572367870317, guid: 8088dab41955c4344ba5ac9741165ddd,
        type: 3}
      propertyPath: m_LocalEulerAnglesHint.x
      value: 0
      objectReference: {fileID: 0}
    - target: {fileID: 7652621572367870317, guid: 8088dab41955c4344ba5ac9741165ddd,
        type: 3}
      propertyPath: m_LocalEulerAnglesHint.y
      value: 0
      objectReference: {fileID: 0}
    - target: {fileID: 7652621572367870317, guid: 8088dab41955c4344ba5ac9741165ddd,
        type: 3}
      propertyPath: m_LocalEulerAnglesHint.z
      value: 0
      objectReference: {fileID: 0}
<<<<<<< HEAD
    m_RemovedComponents:
    - {fileID: 7757760290234618591, guid: 8088dab41955c4344ba5ac9741165ddd, type: 3}
=======
    m_RemovedComponents: []
>>>>>>> 90abff99
  m_SourcePrefab: {fileID: 100100000, guid: 8088dab41955c4344ba5ac9741165ddd, type: 3}
--- !u!4 &4503573660594256 stripped
Transform:
  m_CorrespondingSourceObject: {fileID: 7652621572367870317, guid: 8088dab41955c4344ba5ac9741165ddd,
    type: 3}
  m_PrefabInstance: {fileID: 7655113586678176061}
  m_PrefabAsset: {fileID: 0}
--- !u!1001 &7997422086359020840
PrefabInstance:
  m_ObjectHideFlags: 0
  serializedVersion: 2
  m_Modification:
    m_TransformParent: {fileID: 4244501537706558}
    m_Modifications:
    - target: {fileID: 7996566660215339404, guid: 735c298dc5d1d374d999bade0f6e7f71,
        type: 3}
      propertyPath: m_Name
      value: CraftingManager
      objectReference: {fileID: 0}
    - target: {fileID: 7994915962571585996, guid: 735c298dc5d1d374d999bade0f6e7f71,
        type: 3}
      propertyPath: m_LocalPosition.x
      value: 0
      objectReference: {fileID: 0}
    - target: {fileID: 7994915962571585996, guid: 735c298dc5d1d374d999bade0f6e7f71,
        type: 3}
      propertyPath: m_LocalPosition.y
      value: 0
      objectReference: {fileID: 0}
    - target: {fileID: 7994915962571585996, guid: 735c298dc5d1d374d999bade0f6e7f71,
        type: 3}
      propertyPath: m_LocalPosition.z
      value: 0
      objectReference: {fileID: 0}
    - target: {fileID: 7994915962571585996, guid: 735c298dc5d1d374d999bade0f6e7f71,
        type: 3}
      propertyPath: m_LocalRotation.x
      value: 0
      objectReference: {fileID: 0}
    - target: {fileID: 7994915962571585996, guid: 735c298dc5d1d374d999bade0f6e7f71,
        type: 3}
      propertyPath: m_LocalRotation.y
      value: 0
      objectReference: {fileID: 0}
    - target: {fileID: 7994915962571585996, guid: 735c298dc5d1d374d999bade0f6e7f71,
        type: 3}
      propertyPath: m_LocalRotation.z
      value: 0
      objectReference: {fileID: 0}
    - target: {fileID: 7994915962571585996, guid: 735c298dc5d1d374d999bade0f6e7f71,
        type: 3}
      propertyPath: m_LocalRotation.w
      value: 1
      objectReference: {fileID: 0}
    - target: {fileID: 7994915962571585996, guid: 735c298dc5d1d374d999bade0f6e7f71,
        type: 3}
      propertyPath: m_RootOrder
<<<<<<< HEAD
      value: 11
=======
      value: 13
>>>>>>> 90abff99
      objectReference: {fileID: 0}
    - target: {fileID: 7994915962571585996, guid: 735c298dc5d1d374d999bade0f6e7f71,
        type: 3}
      propertyPath: m_LocalEulerAnglesHint.x
      value: 0
      objectReference: {fileID: 0}
    - target: {fileID: 7994915962571585996, guid: 735c298dc5d1d374d999bade0f6e7f71,
        type: 3}
      propertyPath: m_LocalEulerAnglesHint.y
      value: 0
      objectReference: {fileID: 0}
    - target: {fileID: 7994915962571585996, guid: 735c298dc5d1d374d999bade0f6e7f71,
        type: 3}
      propertyPath: m_LocalEulerAnglesHint.z
      value: 0
      objectReference: {fileID: 0}
    - target: {fileID: 8028225034354838132, guid: 735c298dc5d1d374d999bade0f6e7f71,
        type: 3}
      propertyPath: techweb
      value: 
      objectReference: {fileID: 114132697322968044}
    - target: {fileID: 8028225034354838132, guid: 735c298dc5d1d374d999bade0f6e7f71,
        type: 3}
      propertyPath: designs
      value: 
      objectReference: {fileID: 114249993451222874}
    - target: {fileID: 8028225034354838132, guid: 735c298dc5d1d374d999bade0f6e7f71,
        type: 3}
      propertyPath: construction
      value: 
      objectReference: {fileID: 114025630962641706}
    - target: {fileID: 8028225034354838132, guid: 735c298dc5d1d374d999bade0f6e7f71,
        type: 3}
      propertyPath: deconstruction
      value: 
      objectReference: {fileID: 114920310630293518}
    m_RemovedComponents: []
  m_SourcePrefab: {fileID: 100100000, guid: 735c298dc5d1d374d999bade0f6e7f71, type: 3}
<<<<<<< HEAD
--- !u!114 &114920310630293518 stripped
=======
--- !u!4 &4266888786283748 stripped
Transform:
  m_CorrespondingSourceObject: {fileID: 7994915962571585996, guid: 735c298dc5d1d374d999bade0f6e7f71,
    type: 3}
  m_PrefabInstance: {fileID: 7997422086359020840}
  m_PrefabAsset: {fileID: 0}
--- !u!114 &114249993451222874 stripped
>>>>>>> 90abff99
MonoBehaviour:
  m_CorrespondingSourceObject: {fileID: 8028062986537714290, guid: 735c298dc5d1d374d999bade0f6e7f71,
    type: 3}
  m_PrefabInstance: {fileID: 7997422086359020840}
  m_PrefabAsset: {fileID: 0}
  m_GameObject: {fileID: 0}
  m_Enabled: 1
  m_EditorHideFlags: 0
  m_Script: {fileID: 11500000, guid: 0964b6137d3df4b4785958481d0e5db4, type: 3}
  m_Name: 
  m_EditorClassIdentifier: 
--- !u!114 &114025630962641706 stripped
MonoBehaviour:
  m_CorrespondingSourceObject: {fileID: 8028111324407635458, guid: 735c298dc5d1d374d999bade0f6e7f71,
    type: 3}
  m_PrefabInstance: {fileID: 7997422086359020840}
  m_PrefabAsset: {fileID: 0}
  m_GameObject: {fileID: 0}
  m_Enabled: 1
  m_EditorHideFlags: 0
  m_Script: {fileID: 11500000, guid: d1adfa82c125b4e27b0a897d3c7d38b4, type: 3}
  m_Name: 
  m_EditorClassIdentifier: 
--- !u!114 &114920310630293518 stripped
MonoBehaviour:
  m_CorrespondingSourceObject: {fileID: 8026762992845739302, guid: 735c298dc5d1d374d999bade0f6e7f71,
    type: 3}
  m_PrefabInstance: {fileID: 7997422086359020840}
  m_PrefabAsset: {fileID: 0}
  m_GameObject: {fileID: 0}
  m_Enabled: 1
  m_EditorHideFlags: 0
  m_Script: {fileID: 11500000, guid: 88089395c4b1d4419b37a8390bf9b277, type: 3}
  m_Name: 
  m_EditorClassIdentifier: 
--- !u!114 &114132697322968044 stripped
MonoBehaviour:
  m_CorrespondingSourceObject: {fileID: 8028218387555133124, guid: 735c298dc5d1d374d999bade0f6e7f71,
    type: 3}
  m_PrefabInstance: {fileID: 7997422086359020840}
  m_PrefabAsset: {fileID: 0}
  m_GameObject: {fileID: 0}
  m_Enabled: 1
  m_EditorHideFlags: 0
  m_Script: {fileID: 11500000, guid: 54e594b0284d84e408da2c6a641c97db, type: 3}
  m_Name: 
  m_EditorClassIdentifier: 
--- !u!114 &114132697322968044 stripped
MonoBehaviour:
  m_CorrespondingSourceObject: {fileID: 8028218387555133124, guid: 735c298dc5d1d374d999bade0f6e7f71,
    type: 3}
  m_PrefabInstance: {fileID: 7997422086359020840}
  m_PrefabAsset: {fileID: 0}
  m_GameObject: {fileID: 0}
  m_Enabled: 1
  m_EditorHideFlags: 0
  m_Script: {fileID: 11500000, guid: 54e594b0284d84e408da2c6a641c97db, type: 3}
  m_Name: 
  m_EditorClassIdentifier: 
--- !u!4 &4266888786283748 stripped
Transform:
  m_CorrespondingSourceObject: {fileID: 7994915962571585996, guid: 735c298dc5d1d374d999bade0f6e7f71,
    type: 3}
  m_PrefabInstance: {fileID: 7997422086359020840}
  m_PrefabAsset: {fileID: 0}
--- !u!1001 &8381462186426762255
PrefabInstance:
  m_ObjectHideFlags: 0
  serializedVersion: 2
  m_Modification:
    m_TransformParent: {fileID: 4244501537706558}
    m_Modifications:
    - target: {fileID: 8382687668761042059, guid: 44ceadf356616df4888bf31942afa269,
        type: 3}
      propertyPath: m_Name
      value: SteamManager
      objectReference: {fileID: 0}
    - target: {fileID: 8376861110999450783, guid: 44ceadf356616df4888bf31942afa269,
        type: 3}
      propertyPath: m_LocalPosition.x
      value: 0
      objectReference: {fileID: 0}
    - target: {fileID: 8376861110999450783, guid: 44ceadf356616df4888bf31942afa269,
        type: 3}
      propertyPath: m_LocalPosition.y
      value: 0
      objectReference: {fileID: 0}
    - target: {fileID: 8376861110999450783, guid: 44ceadf356616df4888bf31942afa269,
        type: 3}
      propertyPath: m_LocalPosition.z
      value: 0
      objectReference: {fileID: 0}
    - target: {fileID: 8376861110999450783, guid: 44ceadf356616df4888bf31942afa269,
        type: 3}
      propertyPath: m_LocalRotation.x
      value: 0
      objectReference: {fileID: 0}
    - target: {fileID: 8376861110999450783, guid: 44ceadf356616df4888bf31942afa269,
        type: 3}
      propertyPath: m_LocalRotation.y
      value: 0
      objectReference: {fileID: 0}
    - target: {fileID: 8376861110999450783, guid: 44ceadf356616df4888bf31942afa269,
        type: 3}
      propertyPath: m_LocalRotation.z
      value: 0
      objectReference: {fileID: 0}
    - target: {fileID: 8376861110999450783, guid: 44ceadf356616df4888bf31942afa269,
        type: 3}
      propertyPath: m_LocalRotation.w
      value: 1
      objectReference: {fileID: 0}
    - target: {fileID: 8376861110999450783, guid: 44ceadf356616df4888bf31942afa269,
        type: 3}
      propertyPath: m_RootOrder
<<<<<<< HEAD
      value: 12
=======
      value: 14
>>>>>>> 90abff99
      objectReference: {fileID: 0}
    - target: {fileID: 8376861110999450783, guid: 44ceadf356616df4888bf31942afa269,
        type: 3}
      propertyPath: m_LocalEulerAnglesHint.x
      value: 0
      objectReference: {fileID: 0}
    - target: {fileID: 8376861110999450783, guid: 44ceadf356616df4888bf31942afa269,
        type: 3}
      propertyPath: m_LocalEulerAnglesHint.y
      value: 0
      objectReference: {fileID: 0}
    - target: {fileID: 8376861110999450783, guid: 44ceadf356616df4888bf31942afa269,
        type: 3}
      propertyPath: m_LocalEulerAnglesHint.z
      value: 0
      objectReference: {fileID: 0}
    m_RemovedComponents: []
  m_SourcePrefab: {fileID: 100100000, guid: 44ceadf356616df4888bf31942afa269, type: 3}
--- !u!4 &4637464727519376 stripped
Transform:
  m_CorrespondingSourceObject: {fileID: 8376861110999450783, guid: 44ceadf356616df4888bf31942afa269,
    type: 3}
  m_PrefabInstance: {fileID: 8381462186426762255}
  m_PrefabAsset: {fileID: 0}
--- !u!1001 &8555692153146516017
PrefabInstance:
  m_ObjectHideFlags: 0
  serializedVersion: 2
  m_Modification:
    m_TransformParent: {fileID: 4244501537706558}
    m_Modifications:
    - target: {fileID: 8556704832668122391, guid: 2e51a3d610891a643ba27bbe15bda3fa,
        type: 3}
      propertyPath: m_Name
      value: UIManager
      objectReference: {fileID: 0}
    - target: {fileID: 8477477531144828375, guid: 2e51a3d610891a643ba27bbe15bda3fa,
        type: 3}
      propertyPath: m_LocalPosition.x
      value: 0
      objectReference: {fileID: 0}
    - target: {fileID: 8477477531144828375, guid: 2e51a3d610891a643ba27bbe15bda3fa,
        type: 3}
      propertyPath: m_LocalPosition.y
      value: 0
      objectReference: {fileID: 0}
    - target: {fileID: 8477477531144828375, guid: 2e51a3d610891a643ba27bbe15bda3fa,
        type: 3}
      propertyPath: m_LocalPosition.z
      value: 0
      objectReference: {fileID: 0}
    - target: {fileID: 8477477531144828375, guid: 2e51a3d610891a643ba27bbe15bda3fa,
        type: 3}
      propertyPath: m_LocalRotation.x
      value: 0
      objectReference: {fileID: 0}
    - target: {fileID: 8477477531144828375, guid: 2e51a3d610891a643ba27bbe15bda3fa,
        type: 3}
      propertyPath: m_LocalRotation.y
      value: 0
      objectReference: {fileID: 0}
    - target: {fileID: 8477477531144828375, guid: 2e51a3d610891a643ba27bbe15bda3fa,
        type: 3}
      propertyPath: m_LocalRotation.z
      value: 0
      objectReference: {fileID: 0}
    - target: {fileID: 8477477531144828375, guid: 2e51a3d610891a643ba27bbe15bda3fa,
        type: 3}
      propertyPath: m_LocalRotation.w
      value: 1
      objectReference: {fileID: 0}
    - target: {fileID: 8477477531144828375, guid: 2e51a3d610891a643ba27bbe15bda3fa,
        type: 3}
      propertyPath: m_RootOrder
<<<<<<< HEAD
      value: 4
=======
      value: 5
>>>>>>> 90abff99
      objectReference: {fileID: 0}
    - target: {fileID: 8477477531144828375, guid: 2e51a3d610891a643ba27bbe15bda3fa,
        type: 3}
      propertyPath: m_LocalEulerAnglesHint.x
      value: 0
      objectReference: {fileID: 0}
    - target: {fileID: 8477477531144828375, guid: 2e51a3d610891a643ba27bbe15bda3fa,
        type: 3}
      propertyPath: m_LocalEulerAnglesHint.y
      value: 0
      objectReference: {fileID: 0}
    - target: {fileID: 8477477531144828375, guid: 2e51a3d610891a643ba27bbe15bda3fa,
        type: 3}
      propertyPath: m_LocalEulerAnglesHint.z
      value: 0
      objectReference: {fileID: 0}
    - target: {fileID: 8477477531144828375, guid: 2e51a3d610891a643ba27bbe15bda3fa,
        type: 3}
      propertyPath: m_AnchoredPosition.x
      value: 0
      objectReference: {fileID: 0}
    - target: {fileID: 8477477531144828375, guid: 2e51a3d610891a643ba27bbe15bda3fa,
        type: 3}
      propertyPath: m_AnchoredPosition.y
      value: 0
      objectReference: {fileID: 0}
    - target: {fileID: 8477477531144828375, guid: 2e51a3d610891a643ba27bbe15bda3fa,
        type: 3}
      propertyPath: m_SizeDelta.x
      value: 0
      objectReference: {fileID: 0}
    - target: {fileID: 8477477531144828375, guid: 2e51a3d610891a643ba27bbe15bda3fa,
        type: 3}
      propertyPath: m_SizeDelta.y
      value: 0
      objectReference: {fileID: 0}
    - target: {fileID: 8477477531144828375, guid: 2e51a3d610891a643ba27bbe15bda3fa,
        type: 3}
      propertyPath: m_AnchorMin.x
      value: 0
      objectReference: {fileID: 0}
    - target: {fileID: 8477477531144828375, guid: 2e51a3d610891a643ba27bbe15bda3fa,
        type: 3}
      propertyPath: m_AnchorMin.y
      value: 0
      objectReference: {fileID: 0}
    - target: {fileID: 8477477531144828375, guid: 2e51a3d610891a643ba27bbe15bda3fa,
        type: 3}
      propertyPath: m_AnchorMax.x
      value: 0
      objectReference: {fileID: 0}
    - target: {fileID: 8477477531144828375, guid: 2e51a3d610891a643ba27bbe15bda3fa,
        type: 3}
      propertyPath: m_AnchorMax.y
      value: 0
      objectReference: {fileID: 0}
    - target: {fileID: 8477477531144828375, guid: 2e51a3d610891a643ba27bbe15bda3fa,
        type: 3}
      propertyPath: m_Pivot.x
      value: 0
      objectReference: {fileID: 0}
    - target: {fileID: 8477477531144828375, guid: 2e51a3d610891a643ba27bbe15bda3fa,
        type: 3}
      propertyPath: m_Pivot.y
      value: 0
      objectReference: {fileID: 0}
    - target: {fileID: 8587641789623873495, guid: 2e51a3d610891a643ba27bbe15bda3fa,
        type: 3}
      propertyPath: uiCanvases.Array.data[0]
      value: 
      objectReference: {fileID: 223560638589210080}
    - target: {fileID: 8587366065717414501, guid: 2e51a3d610891a643ba27bbe15bda3fa,
        type: 3}
      propertyPath: backGround
      value: 
      objectReference: {fileID: 0}
    - target: {fileID: 8587366065717414501, guid: 2e51a3d610891a643ba27bbe15bda3fa,
        type: 3}
      propertyPath: hudBottom
      value: 
      objectReference: {fileID: 224342957805719492}
    - target: {fileID: 8587366065717414501, guid: 2e51a3d610891a643ba27bbe15bda3fa,
        type: 3}
      propertyPath: hudRight
      value: 
      objectReference: {fileID: 224898205694248858}
    - target: {fileID: 8587366065717414501, guid: 2e51a3d610891a643ba27bbe15bda3fa,
        type: 3}
      propertyPath: jobSelectWindow
      value: 
      objectReference: {fileID: 1556327013454540}
    - target: {fileID: 8587366065717414501, guid: 2e51a3d610891a643ba27bbe15bda3fa,
        type: 3}
      propertyPath: panelRight
      value: 
      objectReference: {fileID: 224671506930490660}
    - target: {fileID: 8587366065717414501, guid: 2e51a3d610891a643ba27bbe15bda3fa,
        type: 3}
      propertyPath: parentScript
      value: 
      objectReference: {fileID: 114897689305174086}
    - target: {fileID: 8587366065717414501, guid: 2e51a3d610891a643ba27bbe15bda3fa,
        type: 3}
      propertyPath: nukeOpsGameMode
      value: 
      objectReference: {fileID: 1091980934480710}
    - target: {fileID: 8587366065717414501, guid: 2e51a3d610891a643ba27bbe15bda3fa,
        type: 3}
      propertyPath: uiAnimator
      value: 
      objectReference: {fileID: 95196708316319938}
    - target: {fileID: 8587246628279074065, guid: 2e51a3d610891a643ba27bbe15bda3fa,
        type: 3}
      propertyPath: zoomText
      value: 
      objectReference: {fileID: 0}
    - target: {fileID: 8587246628279074065, guid: 2e51a3d610891a643ba27bbe15bda3fa,
        type: 3}
      propertyPath: zoomSlider
      value: 
      objectReference: {fileID: 0}
    - target: {fileID: 8584949922202743415, guid: 2e51a3d610891a643ba27bbe15bda3fa,
        type: 3}
      propertyPath: actionControl
      value: 
      objectReference: {fileID: 114440094268174718}
    - target: {fileID: 8584949922202743415, guid: 2e51a3d610891a643ba27bbe15bda3fa,
        type: 3}
      propertyPath: dragAndDrop
      value: 
      objectReference: {fileID: 114250328422582282}
    - target: {fileID: 8584949922202743415, guid: 2e51a3d610891a643ba27bbe15bda3fa,
        type: 3}
      propertyPath: displayControl
      value: 
      objectReference: {fileID: 114735544628521044}
    - target: {fileID: 8584949922202743415, guid: 2e51a3d610891a643ba27bbe15bda3fa,
        type: 3}
      propertyPath: displayManager
      value: 
      objectReference: {fileID: 114421896026623462}
    - target: {fileID: 8584949922202743415, guid: 2e51a3d610891a643ba27bbe15bda3fa,
        type: 3}
      propertyPath: bottomBar
      value: 
      objectReference: {fileID: 1773735637013182}
    - target: {fileID: 8584949922202743415, guid: 2e51a3d610891a643ba27bbe15bda3fa,
        type: 3}
      propertyPath: hands
      value: 
      objectReference: {fileID: 114512505746380040}
    - target: {fileID: 8584949922202743415, guid: 2e51a3d610891a643ba27bbe15bda3fa,
        type: 3}
      propertyPath: intentControl
      value: 
      objectReference: {fileID: 114996552581981384}
    - target: {fileID: 8584949922202743415, guid: 2e51a3d610891a643ba27bbe15bda3fa,
        type: 3}
      propertyPath: inventorySlotCache
      value: 
      objectReference: {fileID: 0}
    - target: {fileID: 8584949922202743415, guid: 2e51a3d610891a643ba27bbe15bda3fa,
        type: 3}
      propertyPath: playerHealthUI
      value: 
      objectReference: {fileID: 114329156370059736}
    - target: {fileID: 8584949922202743415, guid: 2e51a3d610891a643ba27bbe15bda3fa,
        type: 3}
      propertyPath: playerListUIControl
      value: 
      objectReference: {fileID: 114827065861498824}
    - target: {fileID: 8584949922202743415, guid: 2e51a3d610891a643ba27bbe15bda3fa,
        type: 3}
      propertyPath: toolTip
      value: 
      objectReference: {fileID: 114819375966709390}
    - target: {fileID: 8584949922202743415, guid: 2e51a3d610891a643ba27bbe15bda3fa,
        type: 3}
      propertyPath: walkRunControl
      value: 
      objectReference: {fileID: 114928448129669528}
    - target: {fileID: 8584949922202743415, guid: 2e51a3d610891a643ba27bbe15bda3fa,
        type: 3}
      propertyPath: storageHandler
      value: 
      objectReference: {fileID: 114441105741538276}
    - target: {fileID: 8584949922202743415, guid: 2e51a3d610891a643ba27bbe15bda3fa,
        type: 3}
      propertyPath: zoneSelector
      value: 
      objectReference: {fileID: 114377087679206670}
<<<<<<< HEAD
    - target: {fileID: 8587813356692089403, guid: 2e51a3d610891a643ba27bbe15bda3fa,
        type: 3}
      propertyPath: dragDummy
      value: 
      objectReference: {fileID: 114054155586735276}
    - target: {fileID: 8587813356692089403, guid: 2e51a3d610891a643ba27bbe15bda3fa,
        type: 3}
      propertyPath: shadow
      value: 
      objectReference: {fileID: 114878525849743688}
    - target: {fileID: 8587732742572962793, guid: 2e51a3d610891a643ba27bbe15bda3fa,
        type: 3}
      propertyPath: heartMonitor
      value: 
      objectReference: {fileID: 114197445664717508}
    - target: {fileID: 8587732742572962793, guid: 2e51a3d610891a643ba27bbe15bda3fa,
        type: 3}
      propertyPath: overlayCrits
      value: 
      objectReference: {fileID: 114373244897153218}
    - target: {fileID: 8587720124485941055, guid: 2e51a3d610891a643ba27bbe15bda3fa,
        type: 3}
      propertyPath: selImg
      value: 
      objectReference: {fileID: 114886777557880474}
    - target: {fileID: 8587658629322085199, guid: 2e51a3d610891a643ba27bbe15bda3fa,
        type: 3}
      propertyPath: throwImage
      value: 
      objectReference: {fileID: 114210475391342448}
    - target: {fileID: 8587658629322085199, guid: 2e51a3d610891a643ba27bbe15bda3fa,
        type: 3}
      propertyPath: pullImage
      value: 
      objectReference: {fileID: 114371700451495408}
    - target: {fileID: 8587581819665217337, guid: 2e51a3d610891a643ba27bbe15bda3fa,
        type: 3}
      propertyPath: selector
      value: 
      objectReference: {fileID: 224945965584951848}
    - target: {fileID: 8587581819665217337, guid: 2e51a3d610891a643ba27bbe15bda3fa,
        type: 3}
      propertyPath: selectorRect
      value: 
      objectReference: {fileID: 224945965584951848}
    - target: {fileID: 8587581819665217337, guid: 2e51a3d610891a643ba27bbe15bda3fa,
        type: 3}
      propertyPath: rightHand
      value: 
      objectReference: {fileID: 224385011977710336}
    - target: {fileID: 8587581819665217337, guid: 2e51a3d610891a643ba27bbe15bda3fa,
        type: 3}
      propertyPath: leftHand
      value: 
      objectReference: {fileID: 224120010512819508}
    - target: {fileID: 8587271803756561913, guid: 2e51a3d610891a643ba27bbe15bda3fa,
=======
    - target: {fileID: 8588052409166595297, guid: 2e51a3d610891a643ba27bbe15bda3fa,
        type: 3}
      propertyPath: mainIngameMenu
      value: 
      objectReference: {fileID: 1928090117516068}
    - target: {fileID: 8588052409166595297, guid: 2e51a3d610891a643ba27bbe15bda3fa,
        type: 3}
      propertyPath: generalSettingsMenu
      value: 
      objectReference: {fileID: 0}
    - target: {fileID: 8588052409166595297, guid: 2e51a3d610891a643ba27bbe15bda3fa,
        type: 3}
      propertyPath: controlSettingsMenu
      value: 
      objectReference: {fileID: 0}
    - target: {fileID: 8587813356692089403, guid: 2e51a3d610891a643ba27bbe15bda3fa,
        type: 3}
      propertyPath: dragDummy
      value: 
      objectReference: {fileID: 114054155586735276}
    - target: {fileID: 8587813356692089403, guid: 2e51a3d610891a643ba27bbe15bda3fa,
        type: 3}
      propertyPath: shadow
      value: 
      objectReference: {fileID: 114878525849743688}
    - target: {fileID: 8587732742572962793, guid: 2e51a3d610891a643ba27bbe15bda3fa,
        type: 3}
      propertyPath: heartMonitor
      value: 
      objectReference: {fileID: 114197445664717508}
    - target: {fileID: 8587732742572962793, guid: 2e51a3d610891a643ba27bbe15bda3fa,
        type: 3}
      propertyPath: overlayCrits
      value: 
      objectReference: {fileID: 114373244897153218}
    - target: {fileID: 8587723967266190067, guid: 2e51a3d610891a643ba27bbe15bda3fa,
        type: 3}
      propertyPath: shroud
      value: 
      objectReference: {fileID: 224764007668439884}
    - target: {fileID: 8587723967266190067, guid: 2e51a3d610891a643ba27bbe15bda3fa,
        type: 3}
      propertyPath: shroudImg
      value: 
      objectReference: {fileID: 114621395524279694}
    - target: {fileID: 8587656394957240083, guid: 2e51a3d610891a643ba27bbe15bda3fa,
        type: 3}
      propertyPath: TabStorage
      value: 
      objectReference: {fileID: 224433938787789432}
    - target: {fileID: 8587656394957240083, guid: 2e51a3d610891a643ba27bbe15bda3fa,
        type: 3}
      propertyPath: TabStoragePopOut
      value: 
      objectReference: {fileID: 224593821798534752}
    - target: {fileID: 8587656394957240083, guid: 2e51a3d610891a643ba27bbe15bda3fa,
        type: 3}
      propertyPath: HeaderStorage
      value: 
      objectReference: {fileID: 224548370573280338}
    - target: {fileID: 8587656394957240083, guid: 2e51a3d610891a643ba27bbe15bda3fa,
>>>>>>> 90abff99
        type: 3}
      propertyPath: rolloutIcon
      value: 
      objectReference: {fileID: 224188083122147970}
    - target: {fileID: 8587656394957240083, guid: 2e51a3d610891a643ba27bbe15bda3fa,
        type: 3}
      propertyPath: canvas
      value: 
      objectReference: {fileID: 223560638589210080}
    - target: {fileID: 8587899766099089653, guid: 2e51a3d610891a643ba27bbe15bda3fa,
        type: 3}
      propertyPath: overlayCrits
      value: 
<<<<<<< HEAD
      objectReference: {fileID: 114188317122129664}
    - target: {fileID: 8588052409166595297, guid: 2e51a3d610891a643ba27bbe15bda3fa,
        type: 3}
      propertyPath: mainIngameMenu
      value: 
      objectReference: {fileID: 1928090117516068}
    - target: {fileID: 8588052409166595297, guid: 2e51a3d610891a643ba27bbe15bda3fa,
        type: 3}
      propertyPath: generalSettingsMenu
      value: 
      objectReference: {fileID: 0}
    - target: {fileID: 8588052409166595297, guid: 2e51a3d610891a643ba27bbe15bda3fa,
        type: 3}
      propertyPath: controlSettingsMenu
      value: 
      objectReference: {fileID: 0}
    - target: {fileID: 8587873032200342833, guid: 2e51a3d610891a643ba27bbe15bda3fa,
=======
      objectReference: {fileID: 114373244897153218}
    - target: {fileID: 8587899766099089653, guid: 2e51a3d610891a643ba27bbe15bda3fa,
        type: 3}
      propertyPath: pulseImg
      value: 
      objectReference: {fileID: 114647038496954814}
    - target: {fileID: 8587842331442576981, guid: 2e51a3d610891a643ba27bbe15bda3fa,
        type: 3}
      propertyPath: screen_Jobs
      value: 
      objectReference: {fileID: 1397058543955360}
    - target: {fileID: 8587842331442576981, guid: 2e51a3d610891a643ba27bbe15bda3fa,
        type: 3}
      propertyPath: title
      value: 
      objectReference: {fileID: 114026045847379638}
    - target: {fileID: 8587804922318738443, guid: 2e51a3d610891a643ba27bbe15bda3fa,
>>>>>>> 90abff99
        type: 3}
      propertyPath: m_Content
      value: 
<<<<<<< HEAD
      objectReference: {fileID: 224264904714827184}
    - target: {fileID: 8587873032200342833, guid: 2e51a3d610891a643ba27bbe15bda3fa,
=======
      objectReference: {fileID: 114087389822120136}
    - target: {fileID: 8587804922318738443, guid: 2e51a3d610891a643ba27bbe15bda3fa,
>>>>>>> 90abff99
        type: 3}
      propertyPath: m_Viewport
      value: 
<<<<<<< HEAD
      objectReference: {fileID: 224816160242944980}
    - target: {fileID: 8587873032200342833, guid: 2e51a3d610891a643ba27bbe15bda3fa,
        type: 3}
      propertyPath: m_VerticalScrollbar
      value: 
      objectReference: {fileID: 114110684352128754}
    - target: {fileID: 8587899766099089653, guid: 2e51a3d610891a643ba27bbe15bda3fa,
        type: 3}
      propertyPath: overlayCrits
      value: 
      objectReference: {fileID: 114373244897153218}
    - target: {fileID: 8587899766099089653, guid: 2e51a3d610891a643ba27bbe15bda3fa,
        type: 3}
      propertyPath: pulseImg
      value: 
      objectReference: {fileID: 114647038496954814}
    - target: {fileID: 8587842331442576981, guid: 2e51a3d610891a643ba27bbe15bda3fa,
        type: 3}
      propertyPath: screen_Jobs
      value: 
      objectReference: {fileID: 1397058543955360}
    - target: {fileID: 8587842331442576981, guid: 2e51a3d610891a643ba27bbe15bda3fa,
        type: 3}
      propertyPath: title
      value: 
      objectReference: {fileID: 114026045847379638}
    - target: {fileID: 8587804922318738443, guid: 2e51a3d610891a643ba27bbe15bda3fa,
=======
      objectReference: {fileID: 114306791186832160}
    - target: {fileID: 8587772745893247301, guid: 2e51a3d610891a643ba27bbe15bda3fa,
        type: 3}
      propertyPath: m_Delegates.Array.data[0].callback.m_PersistentCalls.m_Calls.Array.data[0].m_Target
      value: 
      objectReference: {fileID: 114717728226024040}
    - target: {fileID: 8587772745893247301, guid: 2e51a3d610891a643ba27bbe15bda3fa,
        type: 3}
      propertyPath: m_Delegates.Array.data[1].callback.m_PersistentCalls.m_Calls.Array.data[0].m_Target
      value: 
      objectReference: {fileID: 114717728226024040}
    - target: {fileID: 8587767363082927779, guid: 2e51a3d610891a643ba27bbe15bda3fa,
        type: 3}
      propertyPath: equipImgs.Array.data[0]
      value: 
      objectReference: {fileID: 114919201855916782}
    - target: {fileID: 8587767363082927779, guid: 2e51a3d610891a643ba27bbe15bda3fa,
>>>>>>> 90abff99
        type: 3}
      propertyPath: equipImgs.Array.data[1]
      value: 
<<<<<<< HEAD
      objectReference: {fileID: 114087389822120136}
    - target: {fileID: 8587804922318738443, guid: 2e51a3d610891a643ba27bbe15bda3fa,
=======
      objectReference: {fileID: 114885388788950808}
    - target: {fileID: 8587767363082927779, guid: 2e51a3d610891a643ba27bbe15bda3fa,
>>>>>>> 90abff99
        type: 3}
      propertyPath: equipImgs.Array.data[2]
      value: 
<<<<<<< HEAD
      objectReference: {fileID: 114306791186832160}
    - target: {fileID: 8587772745893247301, guid: 2e51a3d610891a643ba27bbe15bda3fa,
        type: 3}
      propertyPath: m_Delegates.Array.data[0].callback.m_PersistentCalls.m_Calls.Array.data[0].m_Target
      value: 
      objectReference: {fileID: 114717728226024040}
    - target: {fileID: 8587772745893247301, guid: 2e51a3d610891a643ba27bbe15bda3fa,
        type: 3}
      propertyPath: m_Delegates.Array.data[1].callback.m_PersistentCalls.m_Calls.Array.data[0].m_Target
      value: 
      objectReference: {fileID: 114717728226024040}
    - target: {fileID: 8587723967266190067, guid: 2e51a3d610891a643ba27bbe15bda3fa,
        type: 3}
      propertyPath: shroud
      value: 
      objectReference: {fileID: 224764007668439884}
    - target: {fileID: 8587723967266190067, guid: 2e51a3d610891a643ba27bbe15bda3fa,
        type: 3}
      propertyPath: shroudImg
      value: 
      objectReference: {fileID: 114621395524279694}
    - target: {fileID: 8587656394957240083, guid: 2e51a3d610891a643ba27bbe15bda3fa,
        type: 3}
      propertyPath: TabStorage
      value: 
      objectReference: {fileID: 224433938787789432}
    - target: {fileID: 8587656394957240083, guid: 2e51a3d610891a643ba27bbe15bda3fa,
        type: 3}
      propertyPath: TabStoragePopOut
      value: 
      objectReference: {fileID: 224593821798534752}
    - target: {fileID: 8587656394957240083, guid: 2e51a3d610891a643ba27bbe15bda3fa,
        type: 3}
      propertyPath: HeaderStorage
      value: 
      objectReference: {fileID: 224548370573280338}
    - target: {fileID: 8587656394957240083, guid: 2e51a3d610891a643ba27bbe15bda3fa,
        type: 3}
      propertyPath: rolloutIcon
      value: 
      objectReference: {fileID: 224188083122147970}
    - target: {fileID: 8587656394957240083, guid: 2e51a3d610891a643ba27bbe15bda3fa,
        type: 3}
      propertyPath: canvas
      value: 
      objectReference: {fileID: 223560638589210080}
    - target: {fileID: 8587589371997606637, guid: 2e51a3d610891a643ba27bbe15bda3fa,
        type: 3}
      propertyPath: m_Delegates.Array.data[0].callback.m_PersistentCalls.m_Calls.Array.data[0].m_Target
      value: 
      objectReference: {fileID: 114832571770848106}
    - target: {fileID: 8587589371997606637, guid: 2e51a3d610891a643ba27bbe15bda3fa,
        type: 3}
      propertyPath: m_Delegates.Array.data[1].callback.m_PersistentCalls.m_Calls.Array.data[0].m_Target
      value: 
      objectReference: {fileID: 114832571770848106}
    - target: {fileID: 8587274131661350187, guid: 2e51a3d610891a643ba27bbe15bda3fa,
=======
      objectReference: {fileID: 114863232197145572}
    - target: {fileID: 8587767363082927779, guid: 2e51a3d610891a643ba27bbe15bda3fa,
        type: 3}
      propertyPath: equipImgs.Array.data[3]
      value: 
      objectReference: {fileID: 114505960550761604}
    - target: {fileID: 8587767363082927779, guid: 2e51a3d610891a643ba27bbe15bda3fa,
        type: 3}
      propertyPath: equipImgs.Array.data[4]
      value: 
      objectReference: {fileID: 114569743010249526}
    - target: {fileID: 8587767363082927779, guid: 2e51a3d610891a643ba27bbe15bda3fa,
        type: 3}
      propertyPath: equipImgs.Array.data[5]
      value: 
      objectReference: {fileID: 114824664279345028}
    - target: {fileID: 8587767363082927779, guid: 2e51a3d610891a643ba27bbe15bda3fa,
        type: 3}
      propertyPath: equipImgs.Array.data[6]
      value: 
      objectReference: {fileID: 114229752001885804}
    - target: {fileID: 8587767363082927779, guid: 2e51a3d610891a643ba27bbe15bda3fa,
        type: 3}
      propertyPath: equipImgs.Array.data[7]
      value: 
      objectReference: {fileID: 114547989463140222}
    - target: {fileID: 8587767363082927779, guid: 2e51a3d610891a643ba27bbe15bda3fa,
        type: 3}
      propertyPath: equipImgs.Array.data[8]
      value: 
      objectReference: {fileID: 114087479996582822}
    - target: {fileID: 8587767363082927779, guid: 2e51a3d610891a643ba27bbe15bda3fa,
        type: 3}
      propertyPath: equipImgs.Array.data[9]
      value: 
      objectReference: {fileID: 114010076455791138}
    - target: {fileID: 8587767363082927779, guid: 2e51a3d610891a643ba27bbe15bda3fa,
        type: 3}
      propertyPath: equipImgs.Array.data[10]
      value: 
      objectReference: {fileID: 114902798441274010}
    - target: {fileID: 8587767363082927779, guid: 2e51a3d610891a643ba27bbe15bda3fa,
        type: 3}
      propertyPath: equipImgs.Array.data[11]
      value: 
      objectReference: {fileID: 114984775432292734}
    - target: {fileID: 8587767363082927779, guid: 2e51a3d610891a643ba27bbe15bda3fa,
        type: 3}
      propertyPath: equipImgs.Array.data[12]
      value: 
      objectReference: {fileID: 114684676781886246}
    - target: {fileID: 8587767363082927779, guid: 2e51a3d610891a643ba27bbe15bda3fa,
        type: 3}
      propertyPath: equipImgs.Array.data[13]
      value: 
      objectReference: {fileID: 114478591248300298}
    - target: {fileID: 8587767363082927779, guid: 2e51a3d610891a643ba27bbe15bda3fa,
        type: 3}
      propertyPath: equipImgs.Array.data[14]
      value: 
      objectReference: {fileID: 114089023755199470}
    - target: {fileID: 8587767363082927779, guid: 2e51a3d610891a643ba27bbe15bda3fa,
        type: 3}
      propertyPath: equipImgs.Array.data[15]
      value: 
      objectReference: {fileID: 114668695663126090}
    - target: {fileID: 8587767363082927779, guid: 2e51a3d610891a643ba27bbe15bda3fa,
        type: 3}
      propertyPath: equipImgs.Array.data[16]
      value: 
      objectReference: {fileID: 114023613865091396}
    - target: {fileID: 8587767363082927779, guid: 2e51a3d610891a643ba27bbe15bda3fa,
        type: 3}
      propertyPath: equipImgs.Array.data[17]
      value: 
      objectReference: {fileID: 114573393535867574}
    - target: {fileID: 8587720124485941055, guid: 2e51a3d610891a643ba27bbe15bda3fa,
        type: 3}
      propertyPath: selImg
      value: 
      objectReference: {fileID: 114886777557880474}
    - target: {fileID: 8587680224191465087, guid: 2e51a3d610891a643ba27bbe15bda3fa,
>>>>>>> 90abff99
        type: 3}
      propertyPath: nukeOpsCount
      value: 
<<<<<<< HEAD
      objectReference: {fileID: 114561067804505514}
    - target: {fileID: 8587274131661350187, guid: 2e51a3d610891a643ba27bbe15bda3fa,
=======
      objectReference: {fileID: 114094002198763116}
    - target: {fileID: 8587680224191465087, guid: 2e51a3d610891a643ba27bbe15bda3fa,
>>>>>>> 90abff99
        type: 3}
      propertyPath: nanoCount
      value: 
<<<<<<< HEAD
      objectReference: {fileID: 114171168080065718}
    - target: {fileID: 8587274131661350187, guid: 2e51a3d610891a643ba27bbe15bda3fa,
        type: 3}
      propertyPath: nukeOpsbtn
      value: 
      objectReference: {fileID: 114823591009617540}
    - target: {fileID: 8587955191864067267, guid: 2e51a3d610891a643ba27bbe15bda3fa,
=======
      objectReference: {fileID: 114928448129669528}
    - target: {fileID: 8587658629322085199, guid: 2e51a3d610891a643ba27bbe15bda3fa,
        type: 3}
      propertyPath: throwImage
      value: 
      objectReference: {fileID: 114210475391342448}
    - target: {fileID: 8587658629322085199, guid: 2e51a3d610891a643ba27bbe15bda3fa,
>>>>>>> 90abff99
        type: 3}
      propertyPath: pullImage
      value: 
<<<<<<< HEAD
      objectReference: {fileID: 114986867525342648}
    - target: {fileID: 8587955191864067267, guid: 2e51a3d610891a643ba27bbe15bda3fa,
        type: 3}
      propertyPath: m_HandleRect
      value: 
      objectReference: {fileID: 224599716051025124}
    - target: {fileID: 8587955191864067267, guid: 2e51a3d610891a643ba27bbe15bda3fa,
        type: 3}
      propertyPath: m_Value
      value: -0.000000074560404
      objectReference: {fileID: 0}
    - target: {fileID: 8587955191864067267, guid: 2e51a3d610891a643ba27bbe15bda3fa,
        type: 3}
      propertyPath: m_Size
      value: 0.41528565
      objectReference: {fileID: 0}
    - target: {fileID: 8587767363082927779, guid: 2e51a3d610891a643ba27bbe15bda3fa,
        type: 3}
      propertyPath: equipImgs.Array.data[0]
      value: 
      objectReference: {fileID: 114919201855916782}
    - target: {fileID: 8587767363082927779, guid: 2e51a3d610891a643ba27bbe15bda3fa,
        type: 3}
      propertyPath: equipImgs.Array.data[1]
      value: 
      objectReference: {fileID: 114885388788950808}
    - target: {fileID: 8587767363082927779, guid: 2e51a3d610891a643ba27bbe15bda3fa,
        type: 3}
      propertyPath: equipImgs.Array.data[2]
      value: 
      objectReference: {fileID: 114863232197145572}
    - target: {fileID: 8587767363082927779, guid: 2e51a3d610891a643ba27bbe15bda3fa,
=======
      objectReference: {fileID: 114371700451495408}
    - target: {fileID: 8587589371997606637, guid: 2e51a3d610891a643ba27bbe15bda3fa,
        type: 3}
      propertyPath: m_Delegates.Array.data[0].callback.m_PersistentCalls.m_Calls.Array.data[0].m_Target
      value: 
      objectReference: {fileID: 114832571770848106}
    - target: {fileID: 8587589371997606637, guid: 2e51a3d610891a643ba27bbe15bda3fa,
        type: 3}
      propertyPath: m_Delegates.Array.data[1].callback.m_PersistentCalls.m_Calls.Array.data[0].m_Target
      value: 
      objectReference: {fileID: 114832571770848106}
    - target: {fileID: 8587581819665217337, guid: 2e51a3d610891a643ba27bbe15bda3fa,
        type: 3}
      propertyPath: selector
      value: 
      objectReference: {fileID: 224945965584951848}
    - target: {fileID: 8587581819665217337, guid: 2e51a3d610891a643ba27bbe15bda3fa,
        type: 3}
      propertyPath: selectorRect
      value: 
      objectReference: {fileID: 224945965584951848}
    - target: {fileID: 8587581819665217337, guid: 2e51a3d610891a643ba27bbe15bda3fa,
        type: 3}
      propertyPath: rightHand
      value: 
      objectReference: {fileID: 224385011977710336}
    - target: {fileID: 8587581819665217337, guid: 2e51a3d610891a643ba27bbe15bda3fa,
        type: 3}
      propertyPath: leftHand
      value: 
      objectReference: {fileID: 224120010512819508}
    - target: {fileID: 8587371247483696527, guid: 2e51a3d610891a643ba27bbe15bda3fa,
>>>>>>> 90abff99
        type: 3}
      propertyPath: equipImgs.Array.data[3]
      value: 
<<<<<<< HEAD
      objectReference: {fileID: 114505960550761604}
    - target: {fileID: 8587767363082927779, guid: 2e51a3d610891a643ba27bbe15bda3fa,
=======
      objectReference: {fileID: 114538328717407174}
    - target: {fileID: 8587371247483696527, guid: 2e51a3d610891a643ba27bbe15bda3fa,
>>>>>>> 90abff99
        type: 3}
      propertyPath: equipImgs.Array.data[4]
      value: 
<<<<<<< HEAD
      objectReference: {fileID: 114569743010249526}
    - target: {fileID: 8587767363082927779, guid: 2e51a3d610891a643ba27bbe15bda3fa,
        type: 3}
      propertyPath: equipImgs.Array.data[5]
      value: 
      objectReference: {fileID: 114824664279345028}
    - target: {fileID: 8587767363082927779, guid: 2e51a3d610891a643ba27bbe15bda3fa,
        type: 3}
      propertyPath: equipImgs.Array.data[6]
      value: 
      objectReference: {fileID: 114229752001885804}
    - target: {fileID: 8587767363082927779, guid: 2e51a3d610891a643ba27bbe15bda3fa,
        type: 3}
      propertyPath: equipImgs.Array.data[7]
      value: 
      objectReference: {fileID: 114547989463140222}
    - target: {fileID: 8587767363082927779, guid: 2e51a3d610891a643ba27bbe15bda3fa,
        type: 3}
      propertyPath: equipImgs.Array.data[8]
      value: 
      objectReference: {fileID: 114087479996582822}
    - target: {fileID: 8587767363082927779, guid: 2e51a3d610891a643ba27bbe15bda3fa,
        type: 3}
      propertyPath: equipImgs.Array.data[9]
      value: 
      objectReference: {fileID: 114010076455791138}
    - target: {fileID: 8587767363082927779, guid: 2e51a3d610891a643ba27bbe15bda3fa,
        type: 3}
      propertyPath: equipImgs.Array.data[10]
      value: 
      objectReference: {fileID: 114902798441274010}
    - target: {fileID: 8587767363082927779, guid: 2e51a3d610891a643ba27bbe15bda3fa,
        type: 3}
      propertyPath: equipImgs.Array.data[11]
      value: 
      objectReference: {fileID: 114984775432292734}
    - target: {fileID: 8587767363082927779, guid: 2e51a3d610891a643ba27bbe15bda3fa,
        type: 3}
      propertyPath: equipImgs.Array.data[12]
      value: 
      objectReference: {fileID: 114684676781886246}
    - target: {fileID: 8587767363082927779, guid: 2e51a3d610891a643ba27bbe15bda3fa,
        type: 3}
      propertyPath: equipImgs.Array.data[13]
      value: 
      objectReference: {fileID: 114478591248300298}
    - target: {fileID: 8587767363082927779, guid: 2e51a3d610891a643ba27bbe15bda3fa,
        type: 3}
      propertyPath: equipImgs.Array.data[14]
      value: 
      objectReference: {fileID: 114089023755199470}
    - target: {fileID: 8587767363082927779, guid: 2e51a3d610891a643ba27bbe15bda3fa,
        type: 3}
      propertyPath: equipImgs.Array.data[15]
      value: 
      objectReference: {fileID: 114668695663126090}
    - target: {fileID: 8587767363082927779, guid: 2e51a3d610891a643ba27bbe15bda3fa,
        type: 3}
      propertyPath: equipImgs.Array.data[16]
      value: 
      objectReference: {fileID: 114023613865091396}
    - target: {fileID: 8587767363082927779, guid: 2e51a3d610891a643ba27bbe15bda3fa,
        type: 3}
      propertyPath: equipImgs.Array.data[17]
      value: 
      objectReference: {fileID: 114573393535867574}
    - target: {fileID: 8587680224191465087, guid: 2e51a3d610891a643ba27bbe15bda3fa,
        type: 3}
      propertyPath: m_TargetGraphic
      value: 
      objectReference: {fileID: 114094002198763116}
    - target: {fileID: 8587680224191465087, guid: 2e51a3d610891a643ba27bbe15bda3fa,
        type: 3}
      propertyPath: m_OnClick.m_PersistentCalls.m_Calls.Array.data[0].m_Target
      value: 
      objectReference: {fileID: 114928448129669528}
    - target: {fileID: 8587371247483696527, guid: 2e51a3d610891a643ba27bbe15bda3fa,
        type: 3}
      propertyPath: m_TargetGraphic
      value: 
      objectReference: {fileID: 114538328717407174}
    - target: {fileID: 8587371247483696527, guid: 2e51a3d610891a643ba27bbe15bda3fa,
        type: 3}
      propertyPath: m_OnClick.m_PersistentCalls.m_Calls.Array.data[0].m_Target
      value: 
      objectReference: {fileID: 114292328245828754}
    - target: {fileID: 8587242834830271669, guid: 2e51a3d610891a643ba27bbe15bda3fa,
        type: 3}
      propertyPath: m_TargetGraphic
      value: 
      objectReference: {fileID: 114235664597109968}
    - target: {fileID: 8587242834830271669, guid: 2e51a3d610891a643ba27bbe15bda3fa,
        type: 3}
      propertyPath: m_OnClick.m_PersistentCalls.m_Calls.Array.data[0].m_Target
      value: 
      objectReference: {fileID: 114785705296021274}
    - target: {fileID: 8587268096460287891, guid: 2e51a3d610891a643ba27bbe15bda3fa,
=======
      objectReference: {fileID: 114292328245828754}
    - target: {fileID: 8587274131661350187, guid: 2e51a3d610891a643ba27bbe15bda3fa,
        type: 3}
      propertyPath: nukeOpsCount
      value: 
      objectReference: {fileID: 114561067804505514}
    - target: {fileID: 8587274131661350187, guid: 2e51a3d610891a643ba27bbe15bda3fa,
        type: 3}
      propertyPath: nanoCount
      value: 
      objectReference: {fileID: 114171168080065718}
    - target: {fileID: 8587274131661350187, guid: 2e51a3d610891a643ba27bbe15bda3fa,
        type: 3}
      propertyPath: nukeOpsbtn
      value: 
      objectReference: {fileID: 114823591009617540}
    - target: {fileID: 8587268096460287891, guid: 2e51a3d610891a643ba27bbe15bda3fa,
        type: 3}
      propertyPath: m_Delegates.Array.data[0].callback.m_PersistentCalls.m_Calls.Array.data[0].m_Target
      value: 
      objectReference: {fileID: 114639911821181044}
    - target: {fileID: 8587268096460287891, guid: 2e51a3d610891a643ba27bbe15bda3fa,
        type: 3}
      propertyPath: m_Delegates.Array.data[1].callback.m_PersistentCalls.m_Calls.Array.data[0].m_Target
      value: 
      objectReference: {fileID: 114639911821181044}
    - target: {fileID: 8264877638527953246, guid: 2e51a3d610891a643ba27bbe15bda3fa,
        type: 3}
      propertyPath: m_AnchorMin.y
      value: 1
      objectReference: {fileID: 0}
    - target: {fileID: 8264877638527953246, guid: 2e51a3d610891a643ba27bbe15bda3fa,
        type: 3}
      propertyPath: m_AnchorMax.y
      value: 1
      objectReference: {fileID: 0}
    - target: {fileID: 8264877638527953246, guid: 2e51a3d610891a643ba27bbe15bda3fa,
        type: 3}
      propertyPath: m_AnchoredPosition.x
      value: 12.5
      objectReference: {fileID: 0}
    - target: {fileID: 8264877638527953246, guid: 2e51a3d610891a643ba27bbe15bda3fa,
        type: 3}
      propertyPath: m_AnchoredPosition.y
      value: -112.74
      objectReference: {fileID: 0}
    - target: {fileID: 8264877638527953246, guid: 2e51a3d610891a643ba27bbe15bda3fa,
        type: 3}
      propertyPath: m_SizeDelta.x
      value: 25
      objectReference: {fileID: 0}
    - target: {fileID: 8264877638527953246, guid: 2e51a3d610891a643ba27bbe15bda3fa,
        type: 3}
      propertyPath: m_SizeDelta.y
      value: 225.48
      objectReference: {fileID: 0}
    - target: {fileID: 104110125398574979, guid: 2e51a3d610891a643ba27bbe15bda3fa,
        type: 3}
      propertyPath: m_AnchorMin.y
      value: 1
      objectReference: {fileID: 0}
    - target: {fileID: 104110125398574979, guid: 2e51a3d610891a643ba27bbe15bda3fa,
        type: 3}
      propertyPath: m_AnchorMax.y
      value: 1
      objectReference: {fileID: 0}
    - target: {fileID: 104110125398574979, guid: 2e51a3d610891a643ba27bbe15bda3fa,
        type: 3}
      propertyPath: m_AnchoredPosition.x
      value: 12.5
      objectReference: {fileID: 0}
    - target: {fileID: 104110125398574979, guid: 2e51a3d610891a643ba27bbe15bda3fa,
        type: 3}
      propertyPath: m_AnchoredPosition.y
      value: -338.22
      objectReference: {fileID: 0}
    - target: {fileID: 104110125398574979, guid: 2e51a3d610891a643ba27bbe15bda3fa,
        type: 3}
      propertyPath: m_SizeDelta.x
      value: 25
      objectReference: {fileID: 0}
    - target: {fileID: 104110125398574979, guid: 2e51a3d610891a643ba27bbe15bda3fa,
        type: 3}
      propertyPath: m_SizeDelta.y
      value: 225.48
      objectReference: {fileID: 0}
    - target: {fileID: 8587982995157980437, guid: 2e51a3d610891a643ba27bbe15bda3fa,
        type: 3}
      propertyPath: m_TargetGraphic
      value: 
      objectReference: {fileID: 114046717823149574}
    - target: {fileID: 8587942048822190709, guid: 2e51a3d610891a643ba27bbe15bda3fa,
        type: 3}
      propertyPath: m_TargetGraphic
      value: 
      objectReference: {fileID: 114977326077396850}
    - target: {fileID: 8587942048822190709, guid: 2e51a3d610891a643ba27bbe15bda3fa,
        type: 3}
      propertyPath: m_OnClick.m_PersistentCalls.m_Calls.Array.data[0].m_Target
      value: 
      objectReference: {fileID: 114377087679206670}
    - target: {fileID: 8587880544588208097, guid: 2e51a3d610891a643ba27bbe15bda3fa,
        type: 3}
      propertyPath: m_TargetGraphic
      value: 
      objectReference: {fileID: 114139568002836122}
    - target: {fileID: 8587880544588208097, guid: 2e51a3d610891a643ba27bbe15bda3fa,
        type: 3}
      propertyPath: m_OnClick.m_PersistentCalls.m_Calls.Array.data[0].m_Target
      value: 
      objectReference: {fileID: 114377087679206670}
    - target: {fileID: 8587876057778880273, guid: 2e51a3d610891a643ba27bbe15bda3fa,
>>>>>>> 90abff99
        type: 3}
      propertyPath: m_TargetGraphic
      value: 
<<<<<<< HEAD
      objectReference: {fileID: 114639911821181044}
    - target: {fileID: 8587268096460287891, guid: 2e51a3d610891a643ba27bbe15bda3fa,
=======
      objectReference: {fileID: 114438320041012462}
    - target: {fileID: 8587876057778880273, guid: 2e51a3d610891a643ba27bbe15bda3fa,
        type: 3}
      propertyPath: m_OnClick.m_PersistentCalls.m_Calls.Array.data[0].m_Target
      value: 
      objectReference: {fileID: 114377087679206670}
    - target: {fileID: 8587895492673258831, guid: 2e51a3d610891a643ba27bbe15bda3fa,
>>>>>>> 90abff99
        type: 3}
      propertyPath: m_Delegates.Array.data[1].callback.m_PersistentCalls.m_Calls.Array.data[0].m_Target
      value: 
<<<<<<< HEAD
      objectReference: {fileID: 114639911821181044}
    - target: {fileID: 8477836155876284289, guid: 2e51a3d610891a643ba27bbe15bda3fa,
=======
      objectReference: {fileID: 114600116059676036}
    - target: {fileID: 8587895492673258831, guid: 2e51a3d610891a643ba27bbe15bda3fa,
>>>>>>> 90abff99
        type: 3}
      propertyPath: m_AnchoredPosition.y
      value: 409.30014
      objectReference: {fileID: 0}
    - target: {fileID: 8477280510218430949, guid: 2e51a3d610891a643ba27bbe15bda3fa,
        type: 3}
      propertyPath: m_AnchorMax.x
      value: 1
      objectReference: {fileID: 0}
    - target: {fileID: 8477280510218430949, guid: 2e51a3d610891a643ba27bbe15bda3fa,
        type: 3}
      propertyPath: m_AnchorMax.y
      value: 1
      objectReference: {fileID: 0}
    - target: {fileID: 8477280510218430949, guid: 2e51a3d610891a643ba27bbe15bda3fa,
        type: 3}
      propertyPath: m_SizeDelta.x
      value: -17
      objectReference: {fileID: 0}
    - target: {fileID: 8264877638527953246, guid: 2e51a3d610891a643ba27bbe15bda3fa,
        type: 3}
      propertyPath: m_AnchorMin.y
      value: 1
      objectReference: {fileID: 0}
    - target: {fileID: 8264877638527953246, guid: 2e51a3d610891a643ba27bbe15bda3fa,
        type: 3}
      propertyPath: m_AnchorMax.y
      value: 1
      objectReference: {fileID: 0}
    - target: {fileID: 8264877638527953246, guid: 2e51a3d610891a643ba27bbe15bda3fa,
        type: 3}
      propertyPath: m_AnchoredPosition.x
      value: 12.5
      objectReference: {fileID: 0}
    - target: {fileID: 8264877638527953246, guid: 2e51a3d610891a643ba27bbe15bda3fa,
        type: 3}
      propertyPath: m_AnchoredPosition.y
      value: -112.74
      objectReference: {fileID: 0}
    - target: {fileID: 8264877638527953246, guid: 2e51a3d610891a643ba27bbe15bda3fa,
        type: 3}
      propertyPath: m_SizeDelta.x
      value: 25
      objectReference: {fileID: 0}
    - target: {fileID: 8264877638527953246, guid: 2e51a3d610891a643ba27bbe15bda3fa,
        type: 3}
      propertyPath: m_SizeDelta.y
      value: 225.48
      objectReference: {fileID: 0}
    - target: {fileID: 104110125398574979, guid: 2e51a3d610891a643ba27bbe15bda3fa,
        type: 3}
      propertyPath: m_AnchorMin.y
      value: 1
      objectReference: {fileID: 0}
    - target: {fileID: 104110125398574979, guid: 2e51a3d610891a643ba27bbe15bda3fa,
        type: 3}
      propertyPath: m_AnchorMax.y
      value: 1
      objectReference: {fileID: 0}
    - target: {fileID: 104110125398574979, guid: 2e51a3d610891a643ba27bbe15bda3fa,
        type: 3}
      propertyPath: m_AnchoredPosition.x
      value: 12.5
      objectReference: {fileID: 0}
    - target: {fileID: 104110125398574979, guid: 2e51a3d610891a643ba27bbe15bda3fa,
        type: 3}
      propertyPath: m_AnchoredPosition.y
      value: -338.22
      objectReference: {fileID: 0}
    - target: {fileID: 104110125398574979, guid: 2e51a3d610891a643ba27bbe15bda3fa,
        type: 3}
      propertyPath: m_SizeDelta.x
      value: 25
      objectReference: {fileID: 0}
    - target: {fileID: 104110125398574979, guid: 2e51a3d610891a643ba27bbe15bda3fa,
        type: 3}
      propertyPath: m_SizeDelta.y
      value: 225.48
      objectReference: {fileID: 0}
    - target: {fileID: 8587982995157980437, guid: 2e51a3d610891a643ba27bbe15bda3fa,
        type: 3}
      propertyPath: m_TargetGraphic
      value: 
<<<<<<< HEAD
      objectReference: {fileID: 114046717823149574}
    - target: {fileID: 8587942048822190709, guid: 2e51a3d610891a643ba27bbe15bda3fa,
        type: 3}
      propertyPath: m_TargetGraphic
      value: 
      objectReference: {fileID: 114977326077396850}
    - target: {fileID: 8587942048822190709, guid: 2e51a3d610891a643ba27bbe15bda3fa,
        type: 3}
      propertyPath: m_OnClick.m_PersistentCalls.m_Calls.Array.data[0].m_Target
      value: 
      objectReference: {fileID: 114377087679206670}
    - target: {fileID: 8587880544588208097, guid: 2e51a3d610891a643ba27bbe15bda3fa,
        type: 3}
      propertyPath: m_TargetGraphic
      value: 
      objectReference: {fileID: 114139568002836122}
    - target: {fileID: 8587880544588208097, guid: 2e51a3d610891a643ba27bbe15bda3fa,
        type: 3}
      propertyPath: m_OnClick.m_PersistentCalls.m_Calls.Array.data[0].m_Target
      value: 
      objectReference: {fileID: 114377087679206670}
    - target: {fileID: 8587876057778880273, guid: 2e51a3d610891a643ba27bbe15bda3fa,
=======
      objectReference: {fileID: 114785705296021274}
    - target: {fileID: 8587862934892169111, guid: 2e51a3d610891a643ba27bbe15bda3fa,
        type: 3}
      propertyPath: m_TargetGraphic
      value: 
      objectReference: {fileID: 114750292243133062}
    - target: {fileID: 8587862934892169111, guid: 2e51a3d610891a643ba27bbe15bda3fa,
        type: 3}
      propertyPath: m_OnClick.m_PersistentCalls.m_Calls.Array.data[0].m_Target
      value: 
      objectReference: {fileID: 114512505746380040}
    - target: {fileID: 8587834910684566483, guid: 2e51a3d610891a643ba27bbe15bda3fa,
        type: 3}
      propertyPath: m_TargetGraphic
      value: 
      objectReference: {fileID: 114473586048434482}
    - target: {fileID: 8587834910684566483, guid: 2e51a3d610891a643ba27bbe15bda3fa,
>>>>>>> 90abff99
        type: 3}
      propertyPath: m_OnClick.m_PersistentCalls.m_Calls.Array.data[0].m_Target
      value: 
<<<<<<< HEAD
      objectReference: {fileID: 114438320041012462}
    - target: {fileID: 8587876057778880273, guid: 2e51a3d610891a643ba27bbe15bda3fa,
=======
      objectReference: {fileID: 114377087679206670}
    - target: {fileID: 8587726775897843629, guid: 2e51a3d610891a643ba27bbe15bda3fa,
>>>>>>> 90abff99
        type: 3}
      propertyPath: m_TargetGraphic
      value: 
<<<<<<< HEAD
      objectReference: {fileID: 114377087679206670}
    - target: {fileID: 8587895492673258831, guid: 2e51a3d610891a643ba27bbe15bda3fa,
        type: 3}
      propertyPath: m_TargetGraphic
      value: 
      objectReference: {fileID: 114600116059676036}
    - target: {fileID: 8587895492673258831, guid: 2e51a3d610891a643ba27bbe15bda3fa,
        type: 3}
      propertyPath: m_OnClick.m_PersistentCalls.m_Calls.Array.data[0].m_Target
      value: 
      objectReference: {fileID: 114785705296021274}
    - target: {fileID: 8587862934892169111, guid: 2e51a3d610891a643ba27bbe15bda3fa,
        type: 3}
      propertyPath: m_TargetGraphic
      value: 
      objectReference: {fileID: 114750292243133062}
    - target: {fileID: 8587862934892169111, guid: 2e51a3d610891a643ba27bbe15bda3fa,
        type: 3}
      propertyPath: m_OnClick.m_PersistentCalls.m_Calls.Array.data[0].m_Target
      value: 
      objectReference: {fileID: 114512505746380040}
    - target: {fileID: 8587834910684566483, guid: 2e51a3d610891a643ba27bbe15bda3fa,
        type: 3}
      propertyPath: m_TargetGraphic
      value: 
      objectReference: {fileID: 114473586048434482}
    - target: {fileID: 8587834910684566483, guid: 2e51a3d610891a643ba27bbe15bda3fa,
=======
      objectReference: {fileID: 114135006300512306}
    - target: {fileID: 8587726775897843629, guid: 2e51a3d610891a643ba27bbe15bda3fa,
        type: 3}
      propertyPath: m_OnClick.m_PersistentCalls.m_Calls.Array.data[0].m_Target
      value: 
      objectReference: {fileID: 114377087679206670}
    - target: {fileID: 8587640178166096943, guid: 2e51a3d610891a643ba27bbe15bda3fa,
        type: 3}
      propertyPath: m_TargetGraphic
      value: 
      objectReference: {fileID: 114623168647775668}
    - target: {fileID: 8587640178166096943, guid: 2e51a3d610891a643ba27bbe15bda3fa,
        type: 3}
      propertyPath: m_OnClick.m_PersistentCalls.m_Calls.Array.data[0].m_Target
      value: 
      objectReference: {fileID: 114377087679206670}
    - target: {fileID: 8587595192223131631, guid: 2e51a3d610891a643ba27bbe15bda3fa,
        type: 3}
      propertyPath: m_TargetGraphic
      value: 
      objectReference: {fileID: 114619030163275910}
    - target: {fileID: 8587595192223131631, guid: 2e51a3d610891a643ba27bbe15bda3fa,
>>>>>>> 90abff99
        type: 3}
      propertyPath: m_OnClick.m_PersistentCalls.m_Calls.Array.data[0].m_Target
      value: 
      objectReference: {fileID: 114377087679206670}
<<<<<<< HEAD
    - target: {fileID: 8587726775897843629, guid: 2e51a3d610891a643ba27bbe15bda3fa,
        type: 3}
      propertyPath: m_TargetGraphic
      value: 
      objectReference: {fileID: 114135006300512306}
    - target: {fileID: 8587726775897843629, guid: 2e51a3d610891a643ba27bbe15bda3fa,
        type: 3}
      propertyPath: m_OnClick.m_PersistentCalls.m_Calls.Array.data[0].m_Target
      value: 
      objectReference: {fileID: 114377087679206670}
    - target: {fileID: 8587640178166096943, guid: 2e51a3d610891a643ba27bbe15bda3fa,
=======
    - target: {fileID: 8587566065838645205, guid: 2e51a3d610891a643ba27bbe15bda3fa,
        type: 3}
      propertyPath: m_TargetGraphic
      value: 
      objectReference: {fileID: 114862694383291930}
    - target: {fileID: 8587566065838645205, guid: 2e51a3d610891a643ba27bbe15bda3fa,
        type: 3}
      propertyPath: m_OnClick.m_PersistentCalls.m_Calls.Array.data[0].m_Target
      value: 
      objectReference: {fileID: 114512505746380040}
    - target: {fileID: 8587548596972835425, guid: 2e51a3d610891a643ba27bbe15bda3fa,
>>>>>>> 90abff99
        type: 3}
      propertyPath: m_TargetGraphic
      value: 
<<<<<<< HEAD
      objectReference: {fileID: 114623168647775668}
    - target: {fileID: 8587640178166096943, guid: 2e51a3d610891a643ba27bbe15bda3fa,
        type: 3}
      propertyPath: m_OnClick.m_PersistentCalls.m_Calls.Array.data[0].m_Target
      value: 
      objectReference: {fileID: 114377087679206670}
    - target: {fileID: 8587595192223131631, guid: 2e51a3d610891a643ba27bbe15bda3fa,
=======
      objectReference: {fileID: 114445223306499362}
    - target: {fileID: 8587548941531168961, guid: 2e51a3d610891a643ba27bbe15bda3fa,
>>>>>>> 90abff99
        type: 3}
      propertyPath: m_TargetGraphic
      value: 
      objectReference: {fileID: 114371700451495408}
    - target: {fileID: 8587548941531168961, guid: 2e51a3d610891a643ba27bbe15bda3fa,
        type: 3}
      propertyPath: m_OnClick.m_PersistentCalls.m_Calls.Array.data[0].m_Target
      value: 
<<<<<<< HEAD
      objectReference: {fileID: 114377087679206670}
    - target: {fileID: 8587566065838645205, guid: 2e51a3d610891a643ba27bbe15bda3fa,
        type: 3}
      propertyPath: m_TargetGraphic
      value: 
      objectReference: {fileID: 114862694383291930}
    - target: {fileID: 8587566065838645205, guid: 2e51a3d610891a643ba27bbe15bda3fa,
        type: 3}
      propertyPath: m_OnClick.m_PersistentCalls.m_Calls.Array.data[0].m_Target
      value: 
      objectReference: {fileID: 114512505746380040}
    - target: {fileID: 8587548596972835425, guid: 2e51a3d610891a643ba27bbe15bda3fa,
=======
      objectReference: {fileID: 114440094268174718}
    - target: {fileID: 8587518243862929903, guid: 2e51a3d610891a643ba27bbe15bda3fa,
        type: 3}
      propertyPath: m_TargetGraphic
      value: 
      objectReference: {fileID: 114811568457893574}
    - target: {fileID: 8587518243862929903, guid: 2e51a3d610891a643ba27bbe15bda3fa,
        type: 3}
      propertyPath: m_OnClick.m_PersistentCalls.m_Calls.Array.data[0].m_Target
      value: 
      objectReference: {fileID: 114873687107902260}
    - target: {fileID: 8587435653513543239, guid: 2e51a3d610891a643ba27bbe15bda3fa,
>>>>>>> 90abff99
        type: 3}
      propertyPath: m_Delegates.Array.data[0].callback.m_PersistentCalls.m_Calls.Array.data[0].m_Target
      value: 
<<<<<<< HEAD
      objectReference: {fileID: 114445223306499362}
    - target: {fileID: 8587548941531168961, guid: 2e51a3d610891a643ba27bbe15bda3fa,
=======
      objectReference: {fileID: 114227399728647860}
    - target: {fileID: 8587435653513543239, guid: 2e51a3d610891a643ba27bbe15bda3fa,
>>>>>>> 90abff99
        type: 3}
      propertyPath: m_TargetGraphic
      value: 
<<<<<<< HEAD
      objectReference: {fileID: 114371700451495408}
    - target: {fileID: 8587548941531168961, guid: 2e51a3d610891a643ba27bbe15bda3fa,
        type: 3}
      propertyPath: m_OnClick.m_PersistentCalls.m_Calls.Array.data[0].m_Target
      value: 
      objectReference: {fileID: 114440094268174718}
    - target: {fileID: 8587518243862929903, guid: 2e51a3d610891a643ba27bbe15bda3fa,
=======
      objectReference: {fileID: 114512505746380040}
    - target: {fileID: 8587374526379692317, guid: 2e51a3d610891a643ba27bbe15bda3fa,
        type: 3}
      propertyPath: m_TargetGraphic
      value: 
      objectReference: {fileID: 114124074369832178}
    - target: {fileID: 8587374526379692317, guid: 2e51a3d610891a643ba27bbe15bda3fa,
>>>>>>> 90abff99
        type: 3}
      propertyPath: m_OnClick.m_PersistentCalls.m_Calls.Array.data[0].m_Target
      value: 
<<<<<<< HEAD
      objectReference: {fileID: 114811568457893574}
    - target: {fileID: 8587518243862929903, guid: 2e51a3d610891a643ba27bbe15bda3fa,
        type: 3}
      propertyPath: m_OnClick.m_PersistentCalls.m_Calls.Array.data[0].m_Target
      value: 
      objectReference: {fileID: 114873687107902260}
    - target: {fileID: 8587435653513543239, guid: 2e51a3d610891a643ba27bbe15bda3fa,
        type: 3}
      propertyPath: m_TargetGraphic
      value: 
      objectReference: {fileID: 114227399728647860}
    - target: {fileID: 8587435653513543239, guid: 2e51a3d610891a643ba27bbe15bda3fa,
        type: 3}
      propertyPath: m_OnClick.m_PersistentCalls.m_Calls.Array.data[0].m_Target
      value: 
      objectReference: {fileID: 114512505746380040}
    - target: {fileID: 8587374526379692317, guid: 2e51a3d610891a643ba27bbe15bda3fa,
        type: 3}
      propertyPath: m_TargetGraphic
      value: 
      objectReference: {fileID: 114124074369832178}
    - target: {fileID: 8587374526379692317, guid: 2e51a3d610891a643ba27bbe15bda3fa,
        type: 3}
      propertyPath: m_OnClick.m_PersistentCalls.m_Calls.Array.data[0].m_Target
      value: 
      objectReference: {fileID: 114512505746380040}
    - target: {fileID: 8587324132693243341, guid: 2e51a3d610891a643ba27bbe15bda3fa,
        type: 3}
      propertyPath: m_TargetGraphic
      value: 
      objectReference: {fileID: 114202073441999856}
    - target: {fileID: 8587324132693243341, guid: 2e51a3d610891a643ba27bbe15bda3fa,
        type: 3}
      propertyPath: m_OnClick.m_PersistentCalls.m_Calls.Array.data[0].m_Target
      value: 
      objectReference: {fileID: 114440094268174718}
    - target: {fileID: 8587315560513717599, guid: 2e51a3d610891a643ba27bbe15bda3fa,
        type: 3}
      propertyPath: m_TargetGraphic
      value: 
      objectReference: {fileID: 114594973552461206}
=======
      objectReference: {fileID: 114512505746380040}
    - target: {fileID: 8587324132693243341, guid: 2e51a3d610891a643ba27bbe15bda3fa,
        type: 3}
      propertyPath: m_TargetGraphic
      value: 
      objectReference: {fileID: 114202073441999856}
    - target: {fileID: 8587324132693243341, guid: 2e51a3d610891a643ba27bbe15bda3fa,
        type: 3}
      propertyPath: m_OnClick.m_PersistentCalls.m_Calls.Array.data[0].m_Target
      value: 
      objectReference: {fileID: 114440094268174718}
    - target: {fileID: 8587315560513717599, guid: 2e51a3d610891a643ba27bbe15bda3fa,
        type: 3}
      propertyPath: m_TargetGraphic
      value: 
      objectReference: {fileID: 114594973552461206}
    - target: {fileID: 8587242834830271669, guid: 2e51a3d610891a643ba27bbe15bda3fa,
        type: 3}
      propertyPath: m_TargetGraphic
      value: 
      objectReference: {fileID: 114235664597109968}
    - target: {fileID: 8587242834830271669, guid: 2e51a3d610891a643ba27bbe15bda3fa,
        type: 3}
      propertyPath: m_OnClick.m_PersistentCalls.m_Calls.Array.data[0].m_Target
      value: 
      objectReference: {fileID: 114785705296021274}
    - target: {fileID: 8587271803756561913, guid: 2e51a3d610891a643ba27bbe15bda3fa,
        type: 3}
      propertyPath: nameList
      value: 
      objectReference: {fileID: 114016090460978448}
    - target: {fileID: 8587271803756561913, guid: 2e51a3d610891a643ba27bbe15bda3fa,
        type: 3}
      propertyPath: window
      value: 
      objectReference: {fileID: 1301679347078100}
    - target: {fileID: 8587271803756561913, guid: 2e51a3d610891a643ba27bbe15bda3fa,
        type: 3}
      propertyPath: scrollRect
      value: 
      objectReference: {fileID: 114188317122129664}
>>>>>>> 90abff99
    - target: {fileID: 8587263463318373477, guid: 2e51a3d610891a643ba27bbe15bda3fa,
        type: 3}
      propertyPath: m_TargetGraphic
      value: 
      objectReference: {fileID: 114940065963970238}
    - target: {fileID: 8587263463318373477, guid: 2e51a3d610891a643ba27bbe15bda3fa,
        type: 3}
      propertyPath: m_OnClick.m_PersistentCalls.m_Calls.Array.data[0].m_Target
      value: 
      objectReference: {fileID: 114377087679206670}
    - target: {fileID: 8584963200282539701, guid: 2e51a3d610891a643ba27bbe15bda3fa,
<<<<<<< HEAD
        type: 3}
      propertyPath: m_TargetGraphic
      value: 
      objectReference: {fileID: 114210475391342448}
    - target: {fileID: 8584963200282539701, guid: 2e51a3d610891a643ba27bbe15bda3fa,
        type: 3}
      propertyPath: m_OnClick.m_PersistentCalls.m_Calls.Array.data[0].m_Target
      value: 
      objectReference: {fileID: 114440094268174718}
    - target: {fileID: 8584969255758743089, guid: 2e51a3d610891a643ba27bbe15bda3fa,
        type: 3}
      propertyPath: m_TargetGraphic
      value: 
      objectReference: {fileID: 114475059519142982}
=======
        type: 3}
      propertyPath: m_TargetGraphic
      value: 
      objectReference: {fileID: 114210475391342448}
    - target: {fileID: 8584963200282539701, guid: 2e51a3d610891a643ba27bbe15bda3fa,
        type: 3}
      propertyPath: m_OnClick.m_PersistentCalls.m_Calls.Array.data[0].m_Target
      value: 
      objectReference: {fileID: 114440094268174718}
>>>>>>> 90abff99
    - target: {fileID: 8584969255758743089, guid: 2e51a3d610891a643ba27bbe15bda3fa,
        type: 3}
      propertyPath: m_OnClick.m_PersistentCalls.m_Calls.Array.data[0].m_Target
      value: 
<<<<<<< HEAD
      objectReference: {fileID: 114377087679206670}
    - target: {fileID: 8584898546096187937, guid: 2e51a3d610891a643ba27bbe15bda3fa,
        type: 3}
      propertyPath: m_TargetGraphic
      value: 
      objectReference: {fileID: 114296689247686648}
    - target: {fileID: 8584898546096187937, guid: 2e51a3d610891a643ba27bbe15bda3fa,
        type: 3}
      propertyPath: m_OnClick.m_PersistentCalls.m_Calls.Array.data[0].m_Target
      value: 
      objectReference: {fileID: 114440094268174718}
    - target: {fileID: 8477495159653326549, guid: 2e51a3d610891a643ba27bbe15bda3fa,
        type: 3}
      propertyPath: m_AnchorMax.x
      value: 0
      objectReference: {fileID: 0}
    - target: {fileID: 8477495159653326549, guid: 2e51a3d610891a643ba27bbe15bda3fa,
        type: 3}
      propertyPath: m_AnchorMax.y
      value: 0
      objectReference: {fileID: 0}
    - target: {fileID: 8477495159653326549, guid: 2e51a3d610891a643ba27bbe15bda3fa,
        type: 3}
      propertyPath: m_AnchorMin.y
      value: 0
      objectReference: {fileID: 0}
=======
      objectReference: {fileID: 114475059519142982}
    - target: {fileID: 8584969255758743089, guid: 2e51a3d610891a643ba27bbe15bda3fa,
        type: 3}
      propertyPath: m_OnClick.m_PersistentCalls.m_Calls.Array.data[0].m_Target
      value: 
      objectReference: {fileID: 114377087679206670}
    - target: {fileID: 8584898546096187937, guid: 2e51a3d610891a643ba27bbe15bda3fa,
        type: 3}
      propertyPath: m_TargetGraphic
      value: 
      objectReference: {fileID: 114296689247686648}
    - target: {fileID: 8584898546096187937, guid: 2e51a3d610891a643ba27bbe15bda3fa,
        type: 3}
      propertyPath: m_OnClick.m_PersistentCalls.m_Calls.Array.data[0].m_Target
      value: 
      objectReference: {fileID: 114440094268174718}
>>>>>>> 90abff99
    - target: {fileID: 8587846072417712687, guid: 2e51a3d610891a643ba27bbe15bda3fa,
        type: 3}
      propertyPath: m_Delegates.Array.data[0].callback.m_PersistentCalls.m_Calls.Array.data[0].m_Target
      value: 
      objectReference: {fileID: 114156773735388028}
    - target: {fileID: 8587712180830150811, guid: 2e51a3d610891a643ba27bbe15bda3fa,
        type: 3}
      propertyPath: m_Delegates.Array.data[0].callback.m_PersistentCalls.m_Calls.Array.data[0].m_Target
      value: 
      objectReference: {fileID: 114560397626894216}
    - target: {fileID: 8587325279653405807, guid: 2e51a3d610891a643ba27bbe15bda3fa,
        type: 3}
      propertyPath: m_TargetGraphic
      value: 
      objectReference: {fileID: 114244863900357630}
    - target: {fileID: 8587325279653405807, guid: 2e51a3d610891a643ba27bbe15bda3fa,
        type: 3}
      propertyPath: m_OnClick.m_PersistentCalls.m_Calls.Array.data[0].m_Target
      value: 
      objectReference: {fileID: 114006731871561424}
    - target: {fileID: 8587325279653405807, guid: 2e51a3d610891a643ba27bbe15bda3fa,
        type: 3}
      propertyPath: m_OnClick.m_PersistentCalls.m_Calls.Array.data[0].m_Arguments.m_ObjectArgument
      value: 
      objectReference: {fileID: 1928090117516068}
<<<<<<< HEAD
    - target: {fileID: 8588059157291847653, guid: 2e51a3d610891a643ba27bbe15bda3fa,
        type: 3}
=======
    - target: {fileID: 8477280510218430949, guid: 2e51a3d610891a643ba27bbe15bda3fa,
        type: 3}
      propertyPath: m_AnchorMax.x
      value: 0
      objectReference: {fileID: 0}
    - target: {fileID: 8477280510218430949, guid: 2e51a3d610891a643ba27bbe15bda3fa,
        type: 3}
      propertyPath: m_AnchorMax.y
      value: 0
      objectReference: {fileID: 0}
    - target: {fileID: 8477280510218430949, guid: 2e51a3d610891a643ba27bbe15bda3fa,
        type: 3}
      propertyPath: m_SizeDelta.x
      value: 0
      objectReference: {fileID: 0}
    - target: {fileID: 8588059157291847653, guid: 2e51a3d610891a643ba27bbe15bda3fa,
        type: 3}
>>>>>>> 90abff99
      propertyPath: m_Content
      value: 
      objectReference: {fileID: 224652079256797148}
    - target: {fileID: 8588059157291847653, guid: 2e51a3d610891a643ba27bbe15bda3fa,
<<<<<<< HEAD
        type: 3}
      propertyPath: m_Viewport
      value: 
      objectReference: {fileID: 224253814974175500}
    - target: {fileID: 8588059157291847653, guid: 2e51a3d610891a643ba27bbe15bda3fa,
        type: 3}
      propertyPath: m_VerticalScrollbar
      value: 
      objectReference: {fileID: 114068858891787322}
    - target: {fileID: 8587936300914301945, guid: 2e51a3d610891a643ba27bbe15bda3fa,
=======
>>>>>>> 90abff99
        type: 3}
      propertyPath: m_Viewport
      value: 
<<<<<<< HEAD
      objectReference: {fileID: 114376758976852888}
    - target: {fileID: 8587936300914301945, guid: 2e51a3d610891a643ba27bbe15bda3fa,
=======
      objectReference: {fileID: 224253814974175500}
    - target: {fileID: 8588059157291847653, guid: 2e51a3d610891a643ba27bbe15bda3fa,
>>>>>>> 90abff99
        type: 3}
      propertyPath: m_VerticalScrollbar
      value: 
<<<<<<< HEAD
      objectReference: {fileID: 114006731871561424}
    - target: {fileID: 8587936300914301945, guid: 2e51a3d610891a643ba27bbe15bda3fa,
        type: 3}
      propertyPath: m_OnClick.m_PersistentCalls.m_Calls.Array.data[0].m_Arguments.m_ObjectArgument
      value: 
      objectReference: {fileID: 0}
    - target: {fileID: 8587694863715101079, guid: 2e51a3d610891a643ba27bbe15bda3fa,
        type: 3}
      propertyPath: m_Content
      value: 
      objectReference: {fileID: 224176010443375700}
    - target: {fileID: 8587694863715101079, guid: 2e51a3d610891a643ba27bbe15bda3fa,
        type: 3}
      propertyPath: m_Viewport
      value: 
      objectReference: {fileID: 224300729811520398}
    - target: {fileID: 8587694863715101079, guid: 2e51a3d610891a643ba27bbe15bda3fa,
        type: 3}
      propertyPath: m_VerticalScrollbar
      value: 
      objectReference: {fileID: 114088500797173310}
    - target: {fileID: 8587629737928240965, guid: 2e51a3d610891a643ba27bbe15bda3fa,
        type: 3}
      propertyPath: m_TargetGraphic
      value: 
      objectReference: {fileID: 114208804381300410}
    - target: {fileID: 8587629737928240965, guid: 2e51a3d610891a643ba27bbe15bda3fa,
        type: 3}
      propertyPath: m_OnClick.m_PersistentCalls.m_Calls.Array.data[0].m_Target
      value: 
      objectReference: {fileID: 114006731871561424}
    - target: {fileID: 8584921845228815445, guid: 2e51a3d610891a643ba27bbe15bda3fa,
        type: 3}
      propertyPath: m_Content
      value: 
      objectReference: {fileID: 224238833055825148}
    - target: {fileID: 8584921845228815445, guid: 2e51a3d610891a643ba27bbe15bda3fa,
        type: 3}
      propertyPath: m_Viewport
      value: 
      objectReference: {fileID: 224255863509144548}
    - target: {fileID: 8584921845228815445, guid: 2e51a3d610891a643ba27bbe15bda3fa,
        type: 3}
      propertyPath: m_VerticalScrollbar
      value: 
      objectReference: {fileID: 114897793867991922}
    - target: {fileID: 8584870221617818599, guid: 2e51a3d610891a643ba27bbe15bda3fa,
        type: 3}
      propertyPath: m_TargetGraphic
      value: 
      objectReference: {fileID: 114155794559971928}
    - target: {fileID: 8584870221617818599, guid: 2e51a3d610891a643ba27bbe15bda3fa,
        type: 3}
      propertyPath: m_OnClick.m_PersistentCalls.m_Calls.Array.data[0].m_Target
      value: 
      objectReference: {fileID: 114006731871561424}
    - target: {fileID: 8587992490429709835, guid: 2e51a3d610891a643ba27bbe15bda3fa,
        type: 3}
      propertyPath: m_TargetGraphic
      value: 
      objectReference: {fileID: 114830941221878796}
    - target: {fileID: 8587992490429709835, guid: 2e51a3d610891a643ba27bbe15bda3fa,
        type: 3}
      propertyPath: m_HandleRect
      value: 
      objectReference: {fileID: 224082241428792102}
    - target: {fileID: 8588010781543353359, guid: 2e51a3d610891a643ba27bbe15bda3fa,
        type: 3}
      propertyPath: m_TargetGraphic
      value: 
      objectReference: {fileID: 114874368983860994}
    - target: {fileID: 8588010781543353359, guid: 2e51a3d610891a643ba27bbe15bda3fa,
        type: 3}
      propertyPath: m_HandleRect
      value: 
      objectReference: {fileID: 224515721671932438}
    - target: {fileID: 8584949688256391491, guid: 2e51a3d610891a643ba27bbe15bda3fa,
        type: 3}
      propertyPath: m_TargetGraphic
      value: 
      objectReference: {fileID: 114991812042981714}
    - target: {fileID: 8584949688256391491, guid: 2e51a3d610891a643ba27bbe15bda3fa,
        type: 3}
      propertyPath: m_HandleRect
      value: 
      objectReference: {fileID: 224789847387135018}
    - target: {fileID: 8587775600395333715, guid: 2e51a3d610891a643ba27bbe15bda3fa,
        type: 3}
      propertyPath: m_TargetGraphic
      value: 
      objectReference: {fileID: 114442347035838072}
    - target: {fileID: 8587775600395333715, guid: 2e51a3d610891a643ba27bbe15bda3fa,
        type: 3}
      propertyPath: m_OnClick.m_PersistentCalls.m_Calls.Array.data[0].m_Target
      value: 
      objectReference: {fileID: 114699049006164702}
    - target: {fileID: 8587581208096307155, guid: 2e51a3d610891a643ba27bbe15bda3fa,
        type: 3}
      propertyPath: m_TargetGraphic
      value: 
      objectReference: {fileID: 114986969916795332}
    - target: {fileID: 8587581208096307155, guid: 2e51a3d610891a643ba27bbe15bda3fa,
        type: 3}
      propertyPath: m_OnClick.m_PersistentCalls.m_Calls.Array.data[0].m_Target
      value: 
      objectReference: {fileID: 114699049006164702}
    - target: {fileID: 8587542106646048145, guid: 2e51a3d610891a643ba27bbe15bda3fa,
        type: 3}
      propertyPath: m_TargetGraphic
      value: 
      objectReference: {fileID: 114682958116671070}
    - target: {fileID: 8587542106646048145, guid: 2e51a3d610891a643ba27bbe15bda3fa,
=======
      objectReference: {fileID: 114068858891787322}
    - target: {fileID: 8587936300914301945, guid: 2e51a3d610891a643ba27bbe15bda3fa,
        type: 3}
      propertyPath: m_TargetGraphic
      value: 
      objectReference: {fileID: 114376758976852888}
    - target: {fileID: 8587936300914301945, guid: 2e51a3d610891a643ba27bbe15bda3fa,
        type: 3}
      propertyPath: m_OnClick.m_PersistentCalls.m_Calls.Array.data[0].m_Target
      value: 
      objectReference: {fileID: 114006731871561424}
    - target: {fileID: 8587936300914301945, guid: 2e51a3d610891a643ba27bbe15bda3fa,
        type: 3}
      propertyPath: m_OnClick.m_PersistentCalls.m_Calls.Array.data[0].m_Arguments.m_ObjectArgument
      value: 
      objectReference: {fileID: 0}
    - target: {fileID: 8587873032200342833, guid: 2e51a3d610891a643ba27bbe15bda3fa,
        type: 3}
      propertyPath: m_Content
      value: 
      objectReference: {fileID: 224264904714827184}
    - target: {fileID: 8587873032200342833, guid: 2e51a3d610891a643ba27bbe15bda3fa,
        type: 3}
      propertyPath: m_Viewport
      value: 
      objectReference: {fileID: 224816160242944980}
    - target: {fileID: 8587873032200342833, guid: 2e51a3d610891a643ba27bbe15bda3fa,
        type: 3}
      propertyPath: m_VerticalScrollbar
      value: 
      objectReference: {fileID: 114110684352128754}
    - target: {fileID: 8587694863715101079, guid: 2e51a3d610891a643ba27bbe15bda3fa,
        type: 3}
      propertyPath: m_Content
      value: 
      objectReference: {fileID: 224176010443375700}
    - target: {fileID: 8587694863715101079, guid: 2e51a3d610891a643ba27bbe15bda3fa,
        type: 3}
      propertyPath: m_Viewport
      value: 
      objectReference: {fileID: 224300729811520398}
    - target: {fileID: 8587694863715101079, guid: 2e51a3d610891a643ba27bbe15bda3fa,
        type: 3}
      propertyPath: m_VerticalScrollbar
      value: 
      objectReference: {fileID: 114088500797173310}
    - target: {fileID: 8587629737928240965, guid: 2e51a3d610891a643ba27bbe15bda3fa,
        type: 3}
      propertyPath: m_TargetGraphic
      value: 
      objectReference: {fileID: 114208804381300410}
    - target: {fileID: 8587629737928240965, guid: 2e51a3d610891a643ba27bbe15bda3fa,
        type: 3}
      propertyPath: m_OnClick.m_PersistentCalls.m_Calls.Array.data[0].m_Target
      value: 
      objectReference: {fileID: 114006731871561424}
    - target: {fileID: 8584921845228815445, guid: 2e51a3d610891a643ba27bbe15bda3fa,
        type: 3}
      propertyPath: m_Content
      value: 
      objectReference: {fileID: 224238833055825148}
    - target: {fileID: 8584921845228815445, guid: 2e51a3d610891a643ba27bbe15bda3fa,
        type: 3}
      propertyPath: m_Viewport
      value: 
      objectReference: {fileID: 224255863509144548}
    - target: {fileID: 8584921845228815445, guid: 2e51a3d610891a643ba27bbe15bda3fa,
        type: 3}
      propertyPath: m_VerticalScrollbar
      value: 
      objectReference: {fileID: 114897793867991922}
    - target: {fileID: 8584870221617818599, guid: 2e51a3d610891a643ba27bbe15bda3fa,
        type: 3}
      propertyPath: m_TargetGraphic
      value: 
      objectReference: {fileID: 114155794559971928}
    - target: {fileID: 8584870221617818599, guid: 2e51a3d610891a643ba27bbe15bda3fa,
        type: 3}
      propertyPath: m_OnClick.m_PersistentCalls.m_Calls.Array.data[0].m_Target
      value: 
      objectReference: {fileID: 114006731871561424}
    - target: {fileID: 8477836155876284289, guid: 2e51a3d610891a643ba27bbe15bda3fa,
        type: 3}
      propertyPath: m_AnchoredPosition.y
      value: 409.30008
      objectReference: {fileID: 0}
    - target: {fileID: 8587992490429709835, guid: 2e51a3d610891a643ba27bbe15bda3fa,
        type: 3}
      propertyPath: m_TargetGraphic
      value: 
      objectReference: {fileID: 114830941221878796}
    - target: {fileID: 8587992490429709835, guid: 2e51a3d610891a643ba27bbe15bda3fa,
        type: 3}
      propertyPath: m_HandleRect
      value: 
      objectReference: {fileID: 224082241428792102}
    - target: {fileID: 8588010781543353359, guid: 2e51a3d610891a643ba27bbe15bda3fa,
        type: 3}
      propertyPath: m_TargetGraphic
      value: 
      objectReference: {fileID: 114874368983860994}
    - target: {fileID: 8588010781543353359, guid: 2e51a3d610891a643ba27bbe15bda3fa,
        type: 3}
      propertyPath: m_HandleRect
      value: 
      objectReference: {fileID: 224515721671932438}
    - target: {fileID: 8587955191864067267, guid: 2e51a3d610891a643ba27bbe15bda3fa,
        type: 3}
      propertyPath: m_TargetGraphic
      value: 
      objectReference: {fileID: 114986867525342648}
    - target: {fileID: 8587955191864067267, guid: 2e51a3d610891a643ba27bbe15bda3fa,
>>>>>>> 90abff99
        type: 3}
      propertyPath: m_HandleRect
      value: 
<<<<<<< HEAD
      objectReference: {fileID: 114699049006164702}
    - target: {fileID: 8587413355005995109, guid: 2e51a3d610891a643ba27bbe15bda3fa,
        type: 3}
      propertyPath: m_TargetGraphic
      value: 
      objectReference: {fileID: 114353342695835324}
    - target: {fileID: 8587413355005995109, guid: 2e51a3d610891a643ba27bbe15bda3fa,
        type: 3}
      propertyPath: m_OnClick.m_PersistentCalls.m_Calls.Array.data[0].m_Target
      value: 
      objectReference: {fileID: 114699049006164702}
    - target: {fileID: 8587286704189450045, guid: 2e51a3d610891a643ba27bbe15bda3fa,
=======
      objectReference: {fileID: 224599716051025124}
    - target: {fileID: 8587955191864067267, guid: 2e51a3d610891a643ba27bbe15bda3fa,
        type: 3}
      propertyPath: m_Value
      value: 0.000000074560404
      objectReference: {fileID: 0}
    - target: {fileID: 8587955191864067267, guid: 2e51a3d610891a643ba27bbe15bda3fa,
        type: 3}
      propertyPath: m_Size
      value: 0
      objectReference: {fileID: 0}
    - target: {fileID: 8584949688256391491, guid: 2e51a3d610891a643ba27bbe15bda3fa,
        type: 3}
      propertyPath: m_TargetGraphic
      value: 
      objectReference: {fileID: 114991812042981714}
    - target: {fileID: 8584949688256391491, guid: 2e51a3d610891a643ba27bbe15bda3fa,
        type: 3}
      propertyPath: m_HandleRect
      value: 
      objectReference: {fileID: 224789847387135018}
    - target: {fileID: 8477495159653326549, guid: 2e51a3d610891a643ba27bbe15bda3fa,
        type: 3}
      propertyPath: m_AnchorMax.x
      value: 0
      objectReference: {fileID: 0}
    - target: {fileID: 8477495159653326549, guid: 2e51a3d610891a643ba27bbe15bda3fa,
        type: 3}
      propertyPath: m_AnchorMax.y
      value: 0
      objectReference: {fileID: 0}
    - target: {fileID: 8477495159653326549, guid: 2e51a3d610891a643ba27bbe15bda3fa,
        type: 3}
      propertyPath: m_AnchorMin.y
      value: 0
      objectReference: {fileID: 0}
    - target: {fileID: 8587775600395333715, guid: 2e51a3d610891a643ba27bbe15bda3fa,
>>>>>>> 90abff99
        type: 3}
      propertyPath: m_TargetGraphic
      value: 
      objectReference: {fileID: 114027424194340586}
    - target: {fileID: 8587286704189450045, guid: 2e51a3d610891a643ba27bbe15bda3fa,
        type: 3}
      propertyPath: m_OnClick.m_PersistentCalls.m_Calls.Array.data[0].m_Target
      value: 
      objectReference: {fileID: 114699049006164702}
<<<<<<< HEAD
    - target: {fileID: 8584871324690882967, guid: 2e51a3d610891a643ba27bbe15bda3fa,
        type: 3}
      propertyPath: m_Delegates.Array.data[0].callback.m_PersistentCalls.m_Calls.Array.data[0].m_Target
      value: 
      objectReference: {fileID: 0}
    - target: {fileID: 8584871324690882967, guid: 2e51a3d610891a643ba27bbe15bda3fa,
        type: 3}
      propertyPath: m_Delegates.Array.data[1].callback.m_PersistentCalls.m_Calls.Array.data[0].m_Target
      value: 
      objectReference: {fileID: 0}
    - target: {fileID: 8584877412516843119, guid: 2e51a3d610891a643ba27bbe15bda3fa,
        type: 3}
      propertyPath: m_TargetGraphic
      value: 
      objectReference: {fileID: 0}
    - target: {fileID: 8584877412516843119, guid: 2e51a3d610891a643ba27bbe15bda3fa,
        type: 3}
      propertyPath: m_OnClick.m_PersistentCalls.m_Calls.Array.data[0].m_Target
      value: 
      objectReference: {fileID: 0}
    - target: {fileID: 8584903456964334769, guid: 2e51a3d610891a643ba27bbe15bda3fa,
        type: 3}
      propertyPath: m_TargetGraphic
      value: 
      objectReference: {fileID: 0}
    - target: {fileID: 8584903456964334769, guid: 2e51a3d610891a643ba27bbe15bda3fa,
        type: 3}
      propertyPath: m_FillRect
      value: 
      objectReference: {fileID: 0}
    - target: {fileID: 8584903456964334769, guid: 2e51a3d610891a643ba27bbe15bda3fa,
=======
    - target: {fileID: 8587581208096307155, guid: 2e51a3d610891a643ba27bbe15bda3fa,
        type: 3}
      propertyPath: m_TargetGraphic
      value: 
      objectReference: {fileID: 114986969916795332}
    - target: {fileID: 8587581208096307155, guid: 2e51a3d610891a643ba27bbe15bda3fa,
        type: 3}
      propertyPath: m_OnClick.m_PersistentCalls.m_Calls.Array.data[0].m_Target
      value: 
      objectReference: {fileID: 114699049006164702}
    - target: {fileID: 8587542106646048145, guid: 2e51a3d610891a643ba27bbe15bda3fa,
        type: 3}
      propertyPath: m_TargetGraphic
      value: 
      objectReference: {fileID: 114682958116671070}
    - target: {fileID: 8587542106646048145, guid: 2e51a3d610891a643ba27bbe15bda3fa,
        type: 3}
      propertyPath: m_OnClick.m_PersistentCalls.m_Calls.Array.data[0].m_Target
      value: 
      objectReference: {fileID: 114699049006164702}
    - target: {fileID: 8587413355005995109, guid: 2e51a3d610891a643ba27bbe15bda3fa,
        type: 3}
      propertyPath: m_TargetGraphic
      value: 
      objectReference: {fileID: 114353342695835324}
    - target: {fileID: 8587413355005995109, guid: 2e51a3d610891a643ba27bbe15bda3fa,
        type: 3}
      propertyPath: m_OnClick.m_PersistentCalls.m_Calls.Array.data[0].m_Target
      value: 
      objectReference: {fileID: 114699049006164702}
    - target: {fileID: 8587286704189450045, guid: 2e51a3d610891a643ba27bbe15bda3fa,
>>>>>>> 90abff99
        type: 3}
      propertyPath: m_HandleRect
      value: 
<<<<<<< HEAD
      objectReference: {fileID: 0}
    - target: {fileID: 8584903456964334769, guid: 2e51a3d610891a643ba27bbe15bda3fa,
=======
      objectReference: {fileID: 114027424194340586}
    - target: {fileID: 8587286704189450045, guid: 2e51a3d610891a643ba27bbe15bda3fa,
>>>>>>> 90abff99
        type: 3}
      propertyPath: m_OnValueChanged.m_PersistentCalls.m_Calls.Array.data[0].m_Target
      value: 
<<<<<<< HEAD
      objectReference: {fileID: 0}
    - target: {fileID: 8584908913993401483, guid: 2e51a3d610891a643ba27bbe15bda3fa,
        type: 3}
      propertyPath: m_TargetGraphic
      value: 
      objectReference: {fileID: 0}
    - target: {fileID: 8584930648282770501, guid: 2e51a3d610891a643ba27bbe15bda3fa,
        type: 3}
      propertyPath: m_Delegates.Array.data[0].callback.m_PersistentCalls.m_Calls.Array.data[0].m_Target
      value: 
      objectReference: {fileID: 0}
    - target: {fileID: 8584930648282770501, guid: 2e51a3d610891a643ba27bbe15bda3fa,
=======
      objectReference: {fileID: 114699049006164702}
    - target: {fileID: 8584871324690882967, guid: 2e51a3d610891a643ba27bbe15bda3fa,
        type: 3}
      propertyPath: m_Delegates.Array.data[0].callback.m_PersistentCalls.m_Calls.Array.data[0].m_Target
      value: 
      objectReference: {fileID: 0}
    - target: {fileID: 8584871324690882967, guid: 2e51a3d610891a643ba27bbe15bda3fa,
        type: 3}
      propertyPath: m_Delegates.Array.data[1].callback.m_PersistentCalls.m_Calls.Array.data[0].m_Target
      value: 
      objectReference: {fileID: 0}
    - target: {fileID: 8584877412516843119, guid: 2e51a3d610891a643ba27bbe15bda3fa,
>>>>>>> 90abff99
        type: 3}
      propertyPath: m_Delegates.Array.data[1].callback.m_PersistentCalls.m_Calls.Array.data[0].m_Target
      value: 
      objectReference: {fileID: 0}
<<<<<<< HEAD
    - target: {fileID: 8587386488381735699, guid: 2e51a3d610891a643ba27bbe15bda3fa,
=======
    - target: {fileID: 8584877412516843119, guid: 2e51a3d610891a643ba27bbe15bda3fa,
        type: 3}
      propertyPath: m_OnClick.m_PersistentCalls.m_Calls.Array.data[0].m_Target
      value: 
      objectReference: {fileID: 0}
    - target: {fileID: 8584903456964334769, guid: 2e51a3d610891a643ba27bbe15bda3fa,
>>>>>>> 90abff99
        type: 3}
      propertyPath: m_TargetGraphic
      value: 
      objectReference: {fileID: 0}
<<<<<<< HEAD
    - target: {fileID: 8587390057344980535, guid: 2e51a3d610891a643ba27bbe15bda3fa,
        type: 3}
      propertyPath: m_TargetGraphic
      value: 
      objectReference: {fileID: 0}
    - target: {fileID: 8587390057344980535, guid: 2e51a3d610891a643ba27bbe15bda3fa,
        type: 3}
      propertyPath: m_FillRect
      value: 
      objectReference: {fileID: 0}
    - target: {fileID: 8587390057344980535, guid: 2e51a3d610891a643ba27bbe15bda3fa,
        type: 3}
      propertyPath: m_HandleRect
      value: 
      objectReference: {fileID: 0}
    - target: {fileID: 8587390057344980535, guid: 2e51a3d610891a643ba27bbe15bda3fa,
        type: 3}
      propertyPath: m_OnValueChanged.m_PersistentCalls.m_Calls.Array.data[0].m_Target
      value: 
      objectReference: {fileID: 114819668310204192}
    - target: {fileID: 8587462948823469029, guid: 2e51a3d610891a643ba27bbe15bda3fa,
        type: 3}
      propertyPath: KeybindItemTemplate
      value: 
      objectReference: {fileID: 0}
    - target: {fileID: 8587462948823469029, guid: 2e51a3d610891a643ba27bbe15bda3fa,
        type: 3}
      propertyPath: KeybindHeadingTemplate
      value: 
      objectReference: {fileID: 0}
    - target: {fileID: 8587462948823469029, guid: 2e51a3d610891a643ba27bbe15bda3fa,
        type: 3}
      propertyPath: KeyCapturePanel
      value: 
      objectReference: {fileID: 0}
    - target: {fileID: 8587471716408990299, guid: 2e51a3d610891a643ba27bbe15bda3fa,
=======
    - target: {fileID: 8584903456964334769, guid: 2e51a3d610891a643ba27bbe15bda3fa,
        type: 3}
      propertyPath: m_FillRect
      value: 
      objectReference: {fileID: 0}
    - target: {fileID: 8584903456964334769, guid: 2e51a3d610891a643ba27bbe15bda3fa,
        type: 3}
      propertyPath: m_HandleRect
      value: 
      objectReference: {fileID: 0}
    - target: {fileID: 8584903456964334769, guid: 2e51a3d610891a643ba27bbe15bda3fa,
        type: 3}
      propertyPath: m_OnValueChanged.m_PersistentCalls.m_Calls.Array.data[0].m_Target
      value: 
      objectReference: {fileID: 0}
    - target: {fileID: 8584908913993401483, guid: 2e51a3d610891a643ba27bbe15bda3fa,
        type: 3}
      propertyPath: m_TargetGraphic
      value: 
      objectReference: {fileID: 0}
    - target: {fileID: 8584930648282770501, guid: 2e51a3d610891a643ba27bbe15bda3fa,
        type: 3}
      propertyPath: m_Delegates.Array.data[0].callback.m_PersistentCalls.m_Calls.Array.data[0].m_Target
      value: 
      objectReference: {fileID: 0}
    - target: {fileID: 8584930648282770501, guid: 2e51a3d610891a643ba27bbe15bda3fa,
        type: 3}
      propertyPath: m_Delegates.Array.data[1].callback.m_PersistentCalls.m_Calls.Array.data[0].m_Target
      value: 
      objectReference: {fileID: 0}
    - target: {fileID: 8587386488381735699, guid: 2e51a3d610891a643ba27bbe15bda3fa,
        type: 3}
      propertyPath: m_TargetGraphic
      value: 
      objectReference: {fileID: 0}
    - target: {fileID: 8587390057344980535, guid: 2e51a3d610891a643ba27bbe15bda3fa,
>>>>>>> 90abff99
        type: 3}
      propertyPath: m_TargetGraphic
      value: 
      objectReference: {fileID: 0}
<<<<<<< HEAD
    - target: {fileID: 8587471716408990299, guid: 2e51a3d610891a643ba27bbe15bda3fa,
        type: 3}
      propertyPath: m_OnClick.m_PersistentCalls.m_Calls.Array.data[0].m_Target
      value: 
      objectReference: {fileID: 114006731871561424}
    - target: {fileID: 8587471716408990299, guid: 2e51a3d610891a643ba27bbe15bda3fa,
        type: 3}
      propertyPath: m_OnClick.m_PersistentCalls.m_Calls.Array.data[0].m_Arguments.m_ObjectArgument
      value: 
      objectReference: {fileID: 0}
    - target: {fileID: 8587476554701230387, guid: 2e51a3d610891a643ba27bbe15bda3fa,
        type: 3}
      propertyPath: m_TargetGraphic
      value: 
      objectReference: {fileID: 0}
    - target: {fileID: 8587476554701230387, guid: 2e51a3d610891a643ba27bbe15bda3fa,
        type: 3}
      propertyPath: graphic
      value: 
      objectReference: {fileID: 0}
    - target: {fileID: 8587496742315977697, guid: 2e51a3d610891a643ba27bbe15bda3fa,
=======
    - target: {fileID: 8587390057344980535, guid: 2e51a3d610891a643ba27bbe15bda3fa,
        type: 3}
      propertyPath: m_FillRect
      value: 
      objectReference: {fileID: 0}
    - target: {fileID: 8587390057344980535, guid: 2e51a3d610891a643ba27bbe15bda3fa,
        type: 3}
      propertyPath: m_HandleRect
      value: 
      objectReference: {fileID: 0}
    - target: {fileID: 8587390057344980535, guid: 2e51a3d610891a643ba27bbe15bda3fa,
        type: 3}
      propertyPath: m_OnValueChanged.m_PersistentCalls.m_Calls.Array.data[0].m_Target
      value: 
      objectReference: {fileID: 114819668310204192}
    - target: {fileID: 8587462948823469029, guid: 2e51a3d610891a643ba27bbe15bda3fa,
>>>>>>> 90abff99
        type: 3}
      propertyPath: KeybindItemTemplate
      value: 
      objectReference: {fileID: 0}
<<<<<<< HEAD
    - target: {fileID: 8587496742315977697, guid: 2e51a3d610891a643ba27bbe15bda3fa,
=======
    - target: {fileID: 8587462948823469029, guid: 2e51a3d610891a643ba27bbe15bda3fa,
>>>>>>> 90abff99
        type: 3}
      propertyPath: KeybindHeadingTemplate
      value: 
<<<<<<< HEAD
      objectReference: {fileID: 114006731871561424}
    - target: {fileID: 8587496742315977697, guid: 2e51a3d610891a643ba27bbe15bda3fa,
        type: 3}
      propertyPath: m_OnClick.m_PersistentCalls.m_Calls.Array.data[0].m_Arguments.m_ObjectArgument
      value: 
      objectReference: {fileID: 0}
    - target: {fileID: 8587514976544957393, guid: 2e51a3d610891a643ba27bbe15bda3fa,
        type: 3}
      propertyPath: m_TargetGraphic
      value: 
      objectReference: {fileID: 0}
    - target: {fileID: 8587514976544957393, guid: 2e51a3d610891a643ba27bbe15bda3fa,
        type: 3}
      propertyPath: m_OnClick.m_PersistentCalls.m_Calls.Array.data[0].m_Target
      value: 
      objectReference: {fileID: 114006731871561424}
    - target: {fileID: 8587514976544957393, guid: 2e51a3d610891a643ba27bbe15bda3fa,
=======
      objectReference: {fileID: 0}
    - target: {fileID: 8587462948823469029, guid: 2e51a3d610891a643ba27bbe15bda3fa,
        type: 3}
      propertyPath: KeyCapturePanel
      value: 
      objectReference: {fileID: 0}
    - target: {fileID: 8587471716408990299, guid: 2e51a3d610891a643ba27bbe15bda3fa,
        type: 3}
      propertyPath: m_TargetGraphic
      value: 
      objectReference: {fileID: 0}
    - target: {fileID: 8587471716408990299, guid: 2e51a3d610891a643ba27bbe15bda3fa,
        type: 3}
      propertyPath: m_OnClick.m_PersistentCalls.m_Calls.Array.data[0].m_Target
      value: 
      objectReference: {fileID: 114006731871561424}
    - target: {fileID: 8587471716408990299, guid: 2e51a3d610891a643ba27bbe15bda3fa,
        type: 3}
      propertyPath: m_OnClick.m_PersistentCalls.m_Calls.Array.data[0].m_Arguments.m_ObjectArgument
      value: 
      objectReference: {fileID: 0}
    - target: {fileID: 8587476554701230387, guid: 2e51a3d610891a643ba27bbe15bda3fa,
>>>>>>> 90abff99
        type: 3}
      propertyPath: m_OnClick.m_PersistentCalls.m_Calls.Array.data[0].m_Arguments.m_ObjectArgument
      value: 
      objectReference: {fileID: 0}
<<<<<<< HEAD
    - target: {fileID: 8587568327073103373, guid: 2e51a3d610891a643ba27bbe15bda3fa,
        type: 3}
      propertyPath: m_TargetGraphic
      value: 
      objectReference: {fileID: 0}
    - target: {fileID: 8587577632181124451, guid: 2e51a3d610891a643ba27bbe15bda3fa,
=======
    - target: {fileID: 8587476554701230387, guid: 2e51a3d610891a643ba27bbe15bda3fa,
        type: 3}
      propertyPath: graphic
      value: 
      objectReference: {fileID: 0}
    - target: {fileID: 8587496742315977697, guid: 2e51a3d610891a643ba27bbe15bda3fa,
>>>>>>> 90abff99
        type: 3}
      propertyPath: m_TargetGraphic
      value: 
      objectReference: {fileID: 0}
<<<<<<< HEAD
    - target: {fileID: 8587577632181124451, guid: 2e51a3d610891a643ba27bbe15bda3fa,
=======
    - target: {fileID: 8587496742315977697, guid: 2e51a3d610891a643ba27bbe15bda3fa,
>>>>>>> 90abff99
        type: 3}
      propertyPath: m_OnClick.m_PersistentCalls.m_Calls.Array.data[0].m_Target
      value: 
      objectReference: {fileID: 114006731871561424}
<<<<<<< HEAD
    - target: {fileID: 8587577632181124451, guid: 2e51a3d610891a643ba27bbe15bda3fa,
        type: 3}
      propertyPath: m_OnClick.m_PersistentCalls.m_Calls.Array.data[0].m_Arguments.m_ObjectArgument
      value: 
      objectReference: {fileID: 0}
    - target: {fileID: 8587642844880074803, guid: 2e51a3d610891a643ba27bbe15bda3fa,
=======
    - target: {fileID: 8587496742315977697, guid: 2e51a3d610891a643ba27bbe15bda3fa,
>>>>>>> 90abff99
        type: 3}
      propertyPath: m_OnClick.m_PersistentCalls.m_Calls.Array.data[0].m_Arguments.m_ObjectArgument
      value: 
      objectReference: {fileID: 0}
<<<<<<< HEAD
    - target: {fileID: 8587664419798168553, guid: 2e51a3d610891a643ba27bbe15bda3fa,
        type: 3}
      propertyPath: ActionText
      value: 
      objectReference: {fileID: 0}
    - target: {fileID: 8587696400968626679, guid: 2e51a3d610891a643ba27bbe15bda3fa,
=======
    - target: {fileID: 8587514976544957393, guid: 2e51a3d610891a643ba27bbe15bda3fa,
>>>>>>> 90abff99
        type: 3}
      propertyPath: m_TargetGraphic
      value: 
      objectReference: {fileID: 0}
<<<<<<< HEAD
    - target: {fileID: 8587696400968626679, guid: 2e51a3d610891a643ba27bbe15bda3fa,
=======
    - target: {fileID: 8587514976544957393, guid: 2e51a3d610891a643ba27bbe15bda3fa,
>>>>>>> 90abff99
        type: 3}
      propertyPath: m_HandleRect
      value: 
<<<<<<< HEAD
      objectReference: {fileID: 0}
    - target: {fileID: 8587698076242528447, guid: 2e51a3d610891a643ba27bbe15bda3fa,
        type: 3}
      propertyPath: m_Content
      value: 
      objectReference: {fileID: 0}
    - target: {fileID: 8587698076242528447, guid: 2e51a3d610891a643ba27bbe15bda3fa,
        type: 3}
      propertyPath: m_Viewport
      value: 
      objectReference: {fileID: 0}
    - target: {fileID: 8587698076242528447, guid: 2e51a3d610891a643ba27bbe15bda3fa,
=======
      objectReference: {fileID: 114006731871561424}
    - target: {fileID: 8587514976544957393, guid: 2e51a3d610891a643ba27bbe15bda3fa,
        type: 3}
      propertyPath: m_OnClick.m_PersistentCalls.m_Calls.Array.data[0].m_Arguments.m_ObjectArgument
      value: 
      objectReference: {fileID: 0}
    - target: {fileID: 8587568327073103373, guid: 2e51a3d610891a643ba27bbe15bda3fa,
        type: 3}
      propertyPath: m_TargetGraphic
      value: 
      objectReference: {fileID: 0}
    - target: {fileID: 8587577632181124451, guid: 2e51a3d610891a643ba27bbe15bda3fa,
>>>>>>> 90abff99
        type: 3}
      propertyPath: m_HorizontalScrollbar
      value: 
      objectReference: {fileID: 0}
<<<<<<< HEAD
    - target: {fileID: 8587698076242528447, guid: 2e51a3d610891a643ba27bbe15bda3fa,
=======
    - target: {fileID: 8587577632181124451, guid: 2e51a3d610891a643ba27bbe15bda3fa,
>>>>>>> 90abff99
        type: 3}
      propertyPath: m_VerticalScrollbar
      value: 
<<<<<<< HEAD
      objectReference: {fileID: 0}
    - target: {fileID: 8587717307906964095, guid: 2e51a3d610891a643ba27bbe15bda3fa,
=======
      objectReference: {fileID: 114006731871561424}
    - target: {fileID: 8587577632181124451, guid: 2e51a3d610891a643ba27bbe15bda3fa,
>>>>>>> 90abff99
        type: 3}
      propertyPath: m_TargetGraphic
      value: 
      objectReference: {fileID: 0}
<<<<<<< HEAD
    - target: {fileID: 8587768971582080403, guid: 2e51a3d610891a643ba27bbe15bda3fa,
=======
    - target: {fileID: 8587642844880074803, guid: 2e51a3d610891a643ba27bbe15bda3fa,
>>>>>>> 90abff99
        type: 3}
      propertyPath: m_TargetGraphic
      value: 
      objectReference: {fileID: 0}
<<<<<<< HEAD
    - target: {fileID: 8587768971582080403, guid: 2e51a3d610891a643ba27bbe15bda3fa,
=======
    - target: {fileID: 8587664419798168553, guid: 2e51a3d610891a643ba27bbe15bda3fa,
>>>>>>> 90abff99
        type: 3}
      propertyPath: ActionText
      value: 
      objectReference: {fileID: 0}
<<<<<<< HEAD
    - target: {fileID: 8587798400053407185, guid: 2e51a3d610891a643ba27bbe15bda3fa,
=======
    - target: {fileID: 8587696400968626679, guid: 2e51a3d610891a643ba27bbe15bda3fa,
>>>>>>> 90abff99
        type: 3}
      propertyPath: ActionText
      value: 
      objectReference: {fileID: 0}
<<<<<<< HEAD
    - target: {fileID: 8587798400053407185, guid: 2e51a3d610891a643ba27bbe15bda3fa,
=======
    - target: {fileID: 8587696400968626679, guid: 2e51a3d610891a643ba27bbe15bda3fa,
>>>>>>> 90abff99
        type: 3}
      propertyPath: PrimaryButton
      value: 
<<<<<<< HEAD
      objectReference: {fileID: 0}
    - target: {fileID: 8587798400053407185, guid: 2e51a3d610891a643ba27bbe15bda3fa,
        type: 3}
      propertyPath: PrimaryRemoveButton
      value: 
      objectReference: {fileID: 0}
    - target: {fileID: 8587798400053407185, guid: 2e51a3d610891a643ba27bbe15bda3fa,
=======
      objectReference: {fileID: 0}
    - target: {fileID: 8587698076242528447, guid: 2e51a3d610891a643ba27bbe15bda3fa,
        type: 3}
      propertyPath: m_Content
      value: 
      objectReference: {fileID: 0}
    - target: {fileID: 8587698076242528447, guid: 2e51a3d610891a643ba27bbe15bda3fa,
        type: 3}
      propertyPath: m_Viewport
      value: 
      objectReference: {fileID: 0}
    - target: {fileID: 8587698076242528447, guid: 2e51a3d610891a643ba27bbe15bda3fa,
        type: 3}
      propertyPath: m_HorizontalScrollbar
      value: 
      objectReference: {fileID: 0}
    - target: {fileID: 8587698076242528447, guid: 2e51a3d610891a643ba27bbe15bda3fa,
        type: 3}
      propertyPath: m_VerticalScrollbar
      value: 
      objectReference: {fileID: 0}
    - target: {fileID: 8587717307906964095, guid: 2e51a3d610891a643ba27bbe15bda3fa,
>>>>>>> 90abff99
        type: 3}
      propertyPath: SecondaryButton
      value: 
      objectReference: {fileID: 0}
<<<<<<< HEAD
    - target: {fileID: 8587798400053407185, guid: 2e51a3d610891a643ba27bbe15bda3fa,
=======
    - target: {fileID: 8587768971582080403, guid: 2e51a3d610891a643ba27bbe15bda3fa,
>>>>>>> 90abff99
        type: 3}
      propertyPath: SecondaryRemoveButton
      value: 
      objectReference: {fileID: 0}
<<<<<<< HEAD
    - target: {fileID: 8587798400053407185, guid: 2e51a3d610891a643ba27bbe15bda3fa,
        type: 3}
      propertyPath: controlSettingsMenu
      value: 
      objectReference: {fileID: 0}
    - target: {fileID: 8587833776260534773, guid: 2e51a3d610891a643ba27bbe15bda3fa,
=======
    - target: {fileID: 8587768971582080403, guid: 2e51a3d610891a643ba27bbe15bda3fa,
        type: 3}
      propertyPath: m_OnClick.m_PersistentCalls.m_Calls.Array.data[0].m_Target
      value: 
      objectReference: {fileID: 0}
    - target: {fileID: 8587798400053407185, guid: 2e51a3d610891a643ba27bbe15bda3fa,
>>>>>>> 90abff99
        type: 3}
      propertyPath: ActionText
      value: 
      objectReference: {fileID: 0}
<<<<<<< HEAD
    - target: {fileID: 8587849396465952181, guid: 2e51a3d610891a643ba27bbe15bda3fa,
        type: 3}
      propertyPath: ModalPanelObject
      value: 
      objectReference: {fileID: 0}
    - target: {fileID: 8587849396465952181, guid: 2e51a3d610891a643ba27bbe15bda3fa,
=======
    - target: {fileID: 8587798400053407185, guid: 2e51a3d610891a643ba27bbe15bda3fa,
        type: 3}
      propertyPath: PrimaryButton
      value: 
      objectReference: {fileID: 0}
    - target: {fileID: 8587798400053407185, guid: 2e51a3d610891a643ba27bbe15bda3fa,
        type: 3}
      propertyPath: PrimaryRemoveButton
      value: 
      objectReference: {fileID: 0}
    - target: {fileID: 8587798400053407185, guid: 2e51a3d610891a643ba27bbe15bda3fa,
        type: 3}
      propertyPath: SecondaryButton
      value: 
      objectReference: {fileID: 0}
    - target: {fileID: 8587798400053407185, guid: 2e51a3d610891a643ba27bbe15bda3fa,
        type: 3}
      propertyPath: SecondaryRemoveButton
      value: 
      objectReference: {fileID: 0}
    - target: {fileID: 8587798400053407185, guid: 2e51a3d610891a643ba27bbe15bda3fa,
        type: 3}
      propertyPath: controlSettingsMenu
      value: 
      objectReference: {fileID: 0}
    - target: {fileID: 8587833776260534773, guid: 2e51a3d610891a643ba27bbe15bda3fa,
>>>>>>> 90abff99
        type: 3}
      propertyPath: ModalTitle
      value: 
      objectReference: {fileID: 0}
    - target: {fileID: 8587849396465952181, guid: 2e51a3d610891a643ba27bbe15bda3fa,
        type: 3}
<<<<<<< HEAD
      propertyPath: Button1
=======
      propertyPath: ModalPanelObject
>>>>>>> 90abff99
      value: 
      objectReference: {fileID: 0}
    - target: {fileID: 8587849396465952181, guid: 2e51a3d610891a643ba27bbe15bda3fa,
        type: 3}
<<<<<<< HEAD
      propertyPath: Button2
=======
      propertyPath: ModalTitle
>>>>>>> 90abff99
      value: 
      objectReference: {fileID: 0}
    - target: {fileID: 8587849396465952181, guid: 2e51a3d610891a643ba27bbe15bda3fa,
        type: 3}
<<<<<<< HEAD
      propertyPath: Button3
      value: 
      objectReference: {fileID: 0}
    - target: {fileID: 8587852997371155087, guid: 2e51a3d610891a643ba27bbe15bda3fa,
        type: 3}
      propertyPath: panelImages.Array.data[0]
      value: 
      objectReference: {fileID: 114504347751582308}
    - target: {fileID: 8587852997371155087, guid: 2e51a3d610891a643ba27bbe15bda3fa,
        type: 3}
      propertyPath: tipText
      value: 
      objectReference: {fileID: 114819375966709390}
    - target: {fileID: 8587892558721836885, guid: 2e51a3d610891a643ba27bbe15bda3fa,
        type: 3}
      propertyPath: m_TargetGraphic
      value: 
      objectReference: {fileID: 0}
    - target: {fileID: 8588047851638614197, guid: 2e51a3d610891a643ba27bbe15bda3fa,
        type: 3}
      propertyPath: m_TargetGraphic
      value: 
=======
      propertyPath: Button1
      value: 
      objectReference: {fileID: 0}
    - target: {fileID: 8587849396465952181, guid: 2e51a3d610891a643ba27bbe15bda3fa,
        type: 3}
      propertyPath: Button2
      value: 
      objectReference: {fileID: 0}
    - target: {fileID: 8587849396465952181, guid: 2e51a3d610891a643ba27bbe15bda3fa,
        type: 3}
      propertyPath: Button3
      value: 
      objectReference: {fileID: 0}
    - target: {fileID: 8587852997371155087, guid: 2e51a3d610891a643ba27bbe15bda3fa,
        type: 3}
      propertyPath: panelImages.Array.data[0]
      value: 
      objectReference: {fileID: 114504347751582308}
    - target: {fileID: 8587852997371155087, guid: 2e51a3d610891a643ba27bbe15bda3fa,
        type: 3}
      propertyPath: tipText
      value: 
      objectReference: {fileID: 114819375966709390}
    - target: {fileID: 8587892558721836885, guid: 2e51a3d610891a643ba27bbe15bda3fa,
        type: 3}
      propertyPath: m_TargetGraphic
      value: 
      objectReference: {fileID: 0}
    - target: {fileID: 8588047851638614197, guid: 2e51a3d610891a643ba27bbe15bda3fa,
        type: 3}
      propertyPath: m_TargetGraphic
      value: 
>>>>>>> 90abff99
      objectReference: {fileID: 0}
    - target: {fileID: 8588047851638614197, guid: 2e51a3d610891a643ba27bbe15bda3fa,
        type: 3}
      propertyPath: m_HandleRect
      value: 
      objectReference: {fileID: 0}
    - target: {fileID: 8587350008152707551, guid: 2e51a3d610891a643ba27bbe15bda3fa,
        type: 3}
      propertyPath: m_TargetGraphic
      value: 
      objectReference: {fileID: 114916132492371788}
    - target: {fileID: 8587350008152707551, guid: 2e51a3d610891a643ba27bbe15bda3fa,
        type: 3}
      propertyPath: m_OnClick.m_PersistentCalls.m_Calls.Array.data[0].m_Target
      value: 
      objectReference: {fileID: 114996552581981384}
    - target: {fileID: 8229926215328951143, guid: 2e51a3d610891a643ba27bbe15bda3fa,
        type: 3}
      propertyPath: m_TargetCamera
      value: 
      objectReference: {fileID: 0}
    - target: {fileID: 8587769863163809915, guid: 2e51a3d610891a643ba27bbe15bda3fa,
        type: 3}
      propertyPath: m_TargetGraphic
      value: 
      objectReference: {fileID: 114662270126612794}
    - target: {fileID: 8587769863163809915, guid: 2e51a3d610891a643ba27bbe15bda3fa,
        type: 3}
      propertyPath: m_OnClick.m_PersistentCalls.m_Calls.Array.data[0].m_Target
      value: 
      objectReference: {fileID: 114695327282671848}
    - target: {fileID: 8587588272172980873, guid: 2e51a3d610891a643ba27bbe15bda3fa,
        type: 3}
      propertyPath: m_TargetGraphic
      value: 
      objectReference: {fileID: 114514712987587426}
    - target: {fileID: 8587588272172980873, guid: 2e51a3d610891a643ba27bbe15bda3fa,
        type: 3}
      propertyPath: m_OnClick.m_PersistentCalls.m_Calls.Array.data[0].m_Target
      value: 
      objectReference: {fileID: 114979991419574136}
    m_RemovedComponents:
    - {fileID: 8587885975964466007, guid: 2e51a3d610891a643ba27bbe15bda3fa, type: 3}
  m_SourcePrefab: {fileID: 100100000, guid: 2e51a3d610891a643ba27bbe15bda3fa, type: 3}
<<<<<<< HEAD
--- !u!114 &114897793867991922 stripped
MonoBehaviour:
  m_CorrespondingSourceObject: {fileID: 8584949688256391491, guid: 2e51a3d610891a643ba27bbe15bda3fa,
    type: 3}
  m_PrefabInstance: {fileID: 8555692153146516017}
  m_PrefabAsset: {fileID: 0}
  m_GameObject: {fileID: 0}
  m_Enabled: 1
  m_EditorHideFlags: 0
  m_Script: {fileID: 11500000, guid: 2a4db7a114972834c8e4117be1d82ba3, type: 3}
  m_Name: 
  m_EditorClassIdentifier: 
=======
>>>>>>> 90abff99
--- !u!224 &224789847387135018 stripped
RectTransform:
  m_CorrespondingSourceObject: {fileID: 8477306677584657947, guid: 2e51a3d610891a643ba27bbe15bda3fa,
    type: 3}
  m_PrefabInstance: {fileID: 8555692153146516017}
  m_PrefabAsset: {fileID: 0}
--- !u!114 &114991812042981714 stripped
MonoBehaviour:
  m_CorrespondingSourceObject: {fileID: 8584816225635509091, guid: 2e51a3d610891a643ba27bbe15bda3fa,
    type: 3}
  m_PrefabInstance: {fileID: 8555692153146516017}
  m_PrefabAsset: {fileID: 0}
  m_GameObject: {fileID: 0}
  m_Enabled: 1
  m_EditorHideFlags: 0
  m_Script: {fileID: 11500000, guid: fe87c0e1cc204ed48ad3b37840f39efc, type: 3}
  m_Name: 
  m_EditorClassIdentifier: 
--- !u!224 &224548370573280338 stripped
RectTransform:
  m_CorrespondingSourceObject: {fileID: 8477512978211333731, guid: 2e51a3d610891a643ba27bbe15bda3fa,
    type: 3}
  m_PrefabInstance: {fileID: 8555692153146516017}
  m_PrefabAsset: {fileID: 0}
--- !u!114 &114046717823149574 stripped
MonoBehaviour:
  m_CorrespondingSourceObject: {fileID: 8588012973639910455, guid: 2e51a3d610891a643ba27bbe15bda3fa,
    type: 3}
  m_PrefabInstance: {fileID: 8555692153146516017}
  m_PrefabAsset: {fileID: 0}
  m_GameObject: {fileID: 0}
  m_Enabled: 1
  m_EditorHideFlags: 0
  m_Script: {fileID: 11500000, guid: fe87c0e1cc204ed48ad3b37840f39efc, type: 3}
  m_Name: 
  m_EditorClassIdentifier: 
--- !u!224 &224188083122147970 stripped
RectTransform:
  m_CorrespondingSourceObject: {fileID: 8477909137634242739, guid: 2e51a3d610891a643ba27bbe15bda3fa,
    type: 3}
  m_PrefabInstance: {fileID: 8555692153146516017}
  m_PrefabAsset: {fileID: 0}
--- !u!114 &114504347751582308 stripped
MonoBehaviour:
  m_CorrespondingSourceObject: {fileID: 8587557130420987989, guid: 2e51a3d610891a643ba27bbe15bda3fa,
    type: 3}
  m_PrefabInstance: {fileID: 8555692153146516017}
  m_PrefabAsset: {fileID: 0}
  m_GameObject: {fileID: 0}
  m_Enabled: 1
  m_EditorHideFlags: 0
  m_Script: {fileID: 11500000, guid: fe87c0e1cc204ed48ad3b37840f39efc, type: 3}
  m_Name: 
  m_EditorClassIdentifier: 
--- !u!114 &114819375966709390 stripped
MonoBehaviour:
  m_CorrespondingSourceObject: {fileID: 8587246508841551039, guid: 2e51a3d610891a643ba27bbe15bda3fa,
    type: 3}
  m_PrefabInstance: {fileID: 8555692153146516017}
  m_PrefabAsset: {fileID: 0}
  m_GameObject: {fileID: 0}
  m_Enabled: 1
  m_EditorHideFlags: 0
  m_Script: {fileID: 11500000, guid: 5f7201a12d95ffc409449d95f23cf332, type: 3}
  m_Name: 
  m_EditorClassIdentifier: 
--- !u!1 &1773735637013182 stripped
GameObject:
  m_CorrespondingSourceObject: {fileID: 8556172553787601039, guid: 2e51a3d610891a643ba27bbe15bda3fa,
    type: 3}
  m_PrefabInstance: {fileID: 8555692153146516017}
  m_PrefabAsset: {fileID: 0}
--- !u!224 &224342957805719492 stripped
RectTransform:
  m_CorrespondingSourceObject: {fileID: 8477720727309250037, guid: 2e51a3d610891a643ba27bbe15bda3fa,
    type: 3}
  m_PrefabInstance: {fileID: 8555692153146516017}
  m_PrefabAsset: {fileID: 0}
--- !u!114 &114538328717407174 stripped
MonoBehaviour:
  m_CorrespondingSourceObject: {fileID: 8587520812456284663, guid: 2e51a3d610891a643ba27bbe15bda3fa,
    type: 3}
  m_PrefabInstance: {fileID: 8555692153146516017}
  m_PrefabAsset: {fileID: 0}
  m_GameObject: {fileID: 0}
  m_Enabled: 1
  m_EditorHideFlags: 0
  m_Script: {fileID: 11500000, guid: fe87c0e1cc204ed48ad3b37840f39efc, type: 3}
  m_Name: 
  m_EditorClassIdentifier: 
--- !u!114 &114292328245828754 stripped
MonoBehaviour:
  m_CorrespondingSourceObject: {fileID: 8587767363082927779, guid: 2e51a3d610891a643ba27bbe15bda3fa,
    type: 3}
  m_PrefabInstance: {fileID: 8555692153146516017}
  m_PrefabAsset: {fileID: 0}
  m_GameObject: {fileID: 0}
  m_Enabled: 1
  m_EditorHideFlags: 0
  m_Script: {fileID: 11500000, guid: 7eedaa2ec7c341b1b9362f373560166d, type: 3}
  m_Name: 
  m_EditorClassIdentifier: 
--- !u!114 &114919201855916782 stripped
MonoBehaviour:
  m_CorrespondingSourceObject: {fileID: 8584893096433248479, guid: 2e51a3d610891a643ba27bbe15bda3fa,
    type: 3}
  m_PrefabInstance: {fileID: 8555692153146516017}
  m_PrefabAsset: {fileID: 0}
  m_GameObject: {fileID: 0}
  m_Enabled: 1
  m_EditorHideFlags: 0
  m_Script: {fileID: 11500000, guid: fe87c0e1cc204ed48ad3b37840f39efc, type: 3}
  m_Name: 
  m_EditorClassIdentifier: 
--- !u!114 &114885388788950808 stripped
MonoBehaviour:
  m_CorrespondingSourceObject: {fileID: 8584928558227440937, guid: 2e51a3d610891a643ba27bbe15bda3fa,
    type: 3}
  m_PrefabInstance: {fileID: 8555692153146516017}
  m_PrefabAsset: {fileID: 0}
  m_GameObject: {fileID: 0}
  m_Enabled: 0
  m_EditorHideFlags: 0
  m_Script: {fileID: 11500000, guid: fe87c0e1cc204ed48ad3b37840f39efc, type: 3}
  m_Name: 
  m_EditorClassIdentifier: 
--- !u!114 &114863232197145572 stripped
MonoBehaviour:
  m_CorrespondingSourceObject: {fileID: 8584985890470236629, guid: 2e51a3d610891a643ba27bbe15bda3fa,
    type: 3}
  m_PrefabInstance: {fileID: 8555692153146516017}
  m_PrefabAsset: {fileID: 0}
  m_GameObject: {fileID: 0}
  m_Enabled: 1
  m_EditorHideFlags: 0
  m_Script: {fileID: 11500000, guid: fe87c0e1cc204ed48ad3b37840f39efc, type: 3}
  m_Name: 
  m_EditorClassIdentifier: 
--- !u!114 &114505960550761604 stripped
MonoBehaviour:
  m_CorrespondingSourceObject: {fileID: 8587557716643161781, guid: 2e51a3d610891a643ba27bbe15bda3fa,
    type: 3}
  m_PrefabInstance: {fileID: 8555692153146516017}
  m_PrefabAsset: {fileID: 0}
  m_GameObject: {fileID: 0}
  m_Enabled: 0
  m_EditorHideFlags: 0
  m_Script: {fileID: 11500000, guid: fe87c0e1cc204ed48ad3b37840f39efc, type: 3}
  m_Name: 
  m_EditorClassIdentifier: 
--- !u!114 &114569743010249526 stripped
MonoBehaviour:
  m_CorrespondingSourceObject: {fileID: 8587489544054970631, guid: 2e51a3d610891a643ba27bbe15bda3fa,
    type: 3}
  m_PrefabInstance: {fileID: 8555692153146516017}
  m_PrefabAsset: {fileID: 0}
  m_GameObject: {fileID: 0}
  m_Enabled: 1
  m_EditorHideFlags: 0
  m_Script: {fileID: 11500000, guid: fe87c0e1cc204ed48ad3b37840f39efc, type: 3}
  m_Name: 
  m_EditorClassIdentifier: 
--- !u!114 &114824664279345028 stripped
MonoBehaviour:
  m_CorrespondingSourceObject: {fileID: 8587270211558163893, guid: 2e51a3d610891a643ba27bbe15bda3fa,
    type: 3}
  m_PrefabInstance: {fileID: 8555692153146516017}
  m_PrefabAsset: {fileID: 0}
  m_GameObject: {fileID: 0}
  m_Enabled: 0
  m_EditorHideFlags: 0
  m_Script: {fileID: 11500000, guid: fe87c0e1cc204ed48ad3b37840f39efc, type: 3}
  m_Name: 
  m_EditorClassIdentifier: 
--- !u!114 &114229752001885804 stripped
MonoBehaviour:
  m_CorrespondingSourceObject: {fileID: 8587871857808462941, guid: 2e51a3d610891a643ba27bbe15bda3fa,
    type: 3}
  m_PrefabInstance: {fileID: 8555692153146516017}
  m_PrefabAsset: {fileID: 0}
  m_GameObject: {fileID: 0}
  m_Enabled: 1
  m_EditorHideFlags: 0
  m_Script: {fileID: 11500000, guid: fe87c0e1cc204ed48ad3b37840f39efc, type: 3}
  m_Name: 
  m_EditorClassIdentifier: 
--- !u!114 &114547989463140222 stripped
MonoBehaviour:
  m_CorrespondingSourceObject: {fileID: 8587546886373287247, guid: 2e51a3d610891a643ba27bbe15bda3fa,
    type: 3}
  m_PrefabInstance: {fileID: 8555692153146516017}
  m_PrefabAsset: {fileID: 0}
  m_GameObject: {fileID: 0}
  m_Enabled: 0
  m_EditorHideFlags: 0
  m_Script: {fileID: 11500000, guid: fe87c0e1cc204ed48ad3b37840f39efc, type: 3}
  m_Name: 
  m_EditorClassIdentifier: 
--- !u!114 &114087479996582822 stripped
MonoBehaviour:
  m_CorrespondingSourceObject: {fileID: 8588009740353743255, guid: 2e51a3d610891a643ba27bbe15bda3fa,
    type: 3}
  m_PrefabInstance: {fileID: 8555692153146516017}
  m_PrefabAsset: {fileID: 0}
  m_GameObject: {fileID: 0}
  m_Enabled: 1
  m_EditorHideFlags: 0
  m_Script: {fileID: 11500000, guid: fe87c0e1cc204ed48ad3b37840f39efc, type: 3}
  m_Name: 
  m_EditorClassIdentifier: 
--- !u!114 &114010076455791138 stripped
MonoBehaviour:
  m_CorrespondingSourceObject: {fileID: 8588055670779234323, guid: 2e51a3d610891a643ba27bbe15bda3fa,
    type: 3}
  m_PrefabInstance: {fileID: 8555692153146516017}
  m_PrefabAsset: {fileID: 0}
  m_GameObject: {fileID: 0}
  m_Enabled: 0
  m_EditorHideFlags: 0
  m_Script: {fileID: 11500000, guid: fe87c0e1cc204ed48ad3b37840f39efc, type: 3}
  m_Name: 
  m_EditorClassIdentifier: 
--- !u!114 &114902798441274010 stripped
MonoBehaviour:
  m_CorrespondingSourceObject: {fileID: 8584947011553294507, guid: 2e51a3d610891a643ba27bbe15bda3fa,
    type: 3}
  m_PrefabInstance: {fileID: 8555692153146516017}
  m_PrefabAsset: {fileID: 0}
  m_GameObject: {fileID: 0}
  m_Enabled: 1
  m_EditorHideFlags: 0
  m_Script: {fileID: 11500000, guid: fe87c0e1cc204ed48ad3b37840f39efc, type: 3}
  m_Name: 
  m_EditorClassIdentifier: 
--- !u!114 &114984775432292734 stripped
MonoBehaviour:
  m_CorrespondingSourceObject: {fileID: 8584826972563925839, guid: 2e51a3d610891a643ba27bbe15bda3fa,
    type: 3}
  m_PrefabInstance: {fileID: 8555692153146516017}
  m_PrefabAsset: {fileID: 0}
  m_GameObject: {fileID: 0}
  m_Enabled: 0
  m_EditorHideFlags: 0
  m_Script: {fileID: 11500000, guid: fe87c0e1cc204ed48ad3b37840f39efc, type: 3}
  m_Name: 
  m_EditorClassIdentifier: 
--- !u!114 &114684676781886246 stripped
MonoBehaviour:
  m_CorrespondingSourceObject: {fileID: 8587411994349857047, guid: 2e51a3d610891a643ba27bbe15bda3fa,
    type: 3}
  m_PrefabInstance: {fileID: 8555692153146516017}
  m_PrefabAsset: {fileID: 0}
  m_GameObject: {fileID: 0}
  m_Enabled: 1
  m_EditorHideFlags: 0
  m_Script: {fileID: 11500000, guid: fe87c0e1cc204ed48ad3b37840f39efc, type: 3}
  m_Name: 
  m_EditorClassIdentifier: 
--- !u!114 &114478591248300298 stripped
MonoBehaviour:
  m_CorrespondingSourceObject: {fileID: 8587617933857446715, guid: 2e51a3d610891a643ba27bbe15bda3fa,
    type: 3}
  m_PrefabInstance: {fileID: 8555692153146516017}
  m_PrefabAsset: {fileID: 0}
  m_GameObject: {fileID: 0}
  m_Enabled: 0
  m_EditorHideFlags: 0
  m_Script: {fileID: 11500000, guid: fe87c0e1cc204ed48ad3b37840f39efc, type: 3}
  m_Name: 
  m_EditorClassIdentifier: 
--- !u!114 &114089023755199470 stripped
MonoBehaviour:
  m_CorrespondingSourceObject: {fileID: 8588012586590929375, guid: 2e51a3d610891a643ba27bbe15bda3fa,
    type: 3}
  m_PrefabInstance: {fileID: 8555692153146516017}
  m_PrefabAsset: {fileID: 0}
  m_GameObject: {fileID: 0}
  m_Enabled: 1
  m_EditorHideFlags: 0
  m_Script: {fileID: 11500000, guid: fe87c0e1cc204ed48ad3b37840f39efc, type: 3}
  m_Name: 
  m_EditorClassIdentifier: 
--- !u!114 &114668695663126090 stripped
MonoBehaviour:
  m_CorrespondingSourceObject: {fileID: 8587394981532959867, guid: 2e51a3d610891a643ba27bbe15bda3fa,
    type: 3}
  m_PrefabInstance: {fileID: 8555692153146516017}
  m_PrefabAsset: {fileID: 0}
  m_GameObject: {fileID: 0}
  m_Enabled: 0
  m_EditorHideFlags: 0
  m_Script: {fileID: 11500000, guid: fe87c0e1cc204ed48ad3b37840f39efc, type: 3}
  m_Name: 
  m_EditorClassIdentifier: 
--- !u!114 &114023613865091396 stripped
MonoBehaviour:
  m_CorrespondingSourceObject: {fileID: 8588078004398867317, guid: 2e51a3d610891a643ba27bbe15bda3fa,
    type: 3}
  m_PrefabInstance: {fileID: 8555692153146516017}
  m_PrefabAsset: {fileID: 0}
  m_GameObject: {fileID: 0}
  m_Enabled: 1
  m_EditorHideFlags: 0
  m_Script: {fileID: 11500000, guid: fe87c0e1cc204ed48ad3b37840f39efc, type: 3}
  m_Name: 
  m_EditorClassIdentifier: 
--- !u!114 &114573393535867574 stripped
MonoBehaviour:
  m_CorrespondingSourceObject: {fileID: 8587492894998247559, guid: 2e51a3d610891a643ba27bbe15bda3fa,
    type: 3}
  m_PrefabInstance: {fileID: 8555692153146516017}
  m_PrefabAsset: {fileID: 0}
  m_GameObject: {fileID: 0}
  m_Enabled: 0
  m_EditorHideFlags: 0
  m_Script: {fileID: 11500000, guid: fe87c0e1cc204ed48ad3b37840f39efc, type: 3}
  m_Name: 
  m_EditorClassIdentifier: 
--- !u!114 &114594973552461206 stripped
MonoBehaviour:
  m_CorrespondingSourceObject: {fileID: 8587505958052620199, guid: 2e51a3d610891a643ba27bbe15bda3fa,
    type: 3}
  m_PrefabInstance: {fileID: 8555692153146516017}
  m_PrefabAsset: {fileID: 0}
  m_GameObject: {fileID: 0}
  m_Enabled: 0
  m_EditorHideFlags: 0
  m_Script: {fileID: 11500000, guid: fe87c0e1cc204ed48ad3b37840f39efc, type: 3}
  m_Name: 
  m_EditorClassIdentifier: 
--- !u!114 &114873687107902260 stripped
MonoBehaviour:
  m_CorrespondingSourceObject: {fileID: 8584971037513234693, guid: 2e51a3d610891a643ba27bbe15bda3fa,
    type: 3}
  m_PrefabInstance: {fileID: 8555692153146516017}
  m_PrefabAsset: {fileID: 0}
  m_GameObject: {fileID: 0}
  m_Enabled: 1
  m_EditorHideFlags: 0
  m_Script: {fileID: 11500000, guid: c3b731d242a842c2916749940e8916ef, type: 3}
  m_Name: 
  m_EditorClassIdentifier: 
--- !u!114 &114811568457893574 stripped
MonoBehaviour:
  m_CorrespondingSourceObject: {fileID: 8587247581169247479, guid: 2e51a3d610891a643ba27bbe15bda3fa,
    type: 3}
  m_PrefabInstance: {fileID: 8555692153146516017}
  m_PrefabAsset: {fileID: 0}
  m_GameObject: {fileID: 0}
  m_Enabled: 0
  m_EditorHideFlags: 0
  m_Script: {fileID: 11500000, guid: fe87c0e1cc204ed48ad3b37840f39efc, type: 3}
  m_Name: 
  m_EditorClassIdentifier: 
--- !u!114 &114512505746380040 stripped
MonoBehaviour:
  m_CorrespondingSourceObject: {fileID: 8587581819665217337, guid: 2e51a3d610891a643ba27bbe15bda3fa,
    type: 3}
  m_PrefabInstance: {fileID: 8555692153146516017}
  m_PrefabAsset: {fileID: 0}
  m_GameObject: {fileID: 0}
  m_Enabled: 1
  m_EditorHideFlags: 0
  m_Script: {fileID: 11500000, guid: c2a726eeaef8432419b74dfe18ce9f81, type: 3}
  m_Name: 
  m_EditorClassIdentifier: 
--- !u!114 &114862694383291930 stripped
MonoBehaviour:
  m_CorrespondingSourceObject: {fileID: 8584986437408795691, guid: 2e51a3d610891a643ba27bbe15bda3fa,
    type: 3}
  m_PrefabInstance: {fileID: 8555692153146516017}
  m_PrefabAsset: {fileID: 0}
  m_GameObject: {fileID: 0}
  m_Enabled: 1
  m_EditorHideFlags: 0
  m_Script: {fileID: 11500000, guid: fe87c0e1cc204ed48ad3b37840f39efc, type: 3}
  m_Name: 
  m_EditorClassIdentifier: 
--- !u!114 &114750292243133062 stripped
MonoBehaviour:
  m_CorrespondingSourceObject: {fileID: 8587309398683226295, guid: 2e51a3d610891a643ba27bbe15bda3fa,
    type: 3}
  m_PrefabInstance: {fileID: 8555692153146516017}
  m_PrefabAsset: {fileID: 0}
  m_GameObject: {fileID: 0}
  m_Enabled: 1
  m_EditorHideFlags: 0
  m_Script: {fileID: 11500000, guid: fe87c0e1cc204ed48ad3b37840f39efc, type: 3}
  m_Name: 
  m_EditorClassIdentifier: 
--- !u!224 &224385011977710336 stripped
RectTransform:
  m_CorrespondingSourceObject: {fileID: 8477674816256559409, guid: 2e51a3d610891a643ba27bbe15bda3fa,
    type: 3}
  m_PrefabInstance: {fileID: 8555692153146516017}
  m_PrefabAsset: {fileID: 0}
--- !u!114 &114124074369832178 stripped
MonoBehaviour:
  m_CorrespondingSourceObject: {fileID: 8587976994674144963, guid: 2e51a3d610891a643ba27bbe15bda3fa,
    type: 3}
  m_PrefabInstance: {fileID: 8555692153146516017}
  m_PrefabAsset: {fileID: 0}
  m_GameObject: {fileID: 0}
  m_Enabled: 1
  m_EditorHideFlags: 0
  m_Script: {fileID: 11500000, guid: fe87c0e1cc204ed48ad3b37840f39efc, type: 3}
  m_Name: 
  m_EditorClassIdentifier: 
--- !u!114 &114560397626894216 stripped
MonoBehaviour:
  m_CorrespondingSourceObject: {fileID: 8587498890109240761, guid: 2e51a3d610891a643ba27bbe15bda3fa,
    type: 3}
  m_PrefabInstance: {fileID: 8555692153146516017}
  m_PrefabAsset: {fileID: 0}
  m_GameObject: {fileID: 0}
  m_Enabled: 1
  m_EditorHideFlags: 0
  m_Script: {fileID: 11500000, guid: 38a02f32610d09c4aaefe46dec0d0d0f, type: 3}
  m_Name: 
  m_EditorClassIdentifier: 
--- !u!224 &224945965584951848 stripped
RectTransform:
  m_CorrespondingSourceObject: {fileID: 8477119781785045017, guid: 2e51a3d610891a643ba27bbe15bda3fa,
    type: 3}
  m_PrefabInstance: {fileID: 8555692153146516017}
  m_PrefabAsset: {fileID: 0}
--- !u!114 &114695327282671848 stripped
MonoBehaviour:
  m_CorrespondingSourceObject: {fileID: 8587403945929970393, guid: 2e51a3d610891a643ba27bbe15bda3fa,
    type: 3}
  m_PrefabInstance: {fileID: 8555692153146516017}
  m_PrefabAsset: {fileID: 0}
  m_GameObject: {fileID: 0}
  m_Enabled: 1
  m_EditorHideFlags: 0
  m_Script: {fileID: 11500000, guid: c3b731d242a842c2916749940e8916ef, type: 3}
  m_Name: 
  m_EditorClassIdentifier: 
--- !u!114 &114662270126612794 stripped
MonoBehaviour:
  m_CorrespondingSourceObject: {fileID: 8587432192721568523, guid: 2e51a3d610891a643ba27bbe15bda3fa,
    type: 3}
  m_PrefabInstance: {fileID: 8555692153146516017}
  m_PrefabAsset: {fileID: 0}
  m_GameObject: {fileID: 0}
  m_Enabled: 0
  m_EditorHideFlags: 0
  m_Script: {fileID: 11500000, guid: fe87c0e1cc204ed48ad3b37840f39efc, type: 3}
  m_Name: 
  m_EditorClassIdentifier: 
--- !u!224 &224120010512819508 stripped
RectTransform:
  m_CorrespondingSourceObject: {fileID: 8477981599295162117, guid: 2e51a3d610891a643ba27bbe15bda3fa,
    type: 3}
  m_PrefabInstance: {fileID: 8555692153146516017}
  m_PrefabAsset: {fileID: 0}
--- !u!114 &114087389822120136 stripped
MonoBehaviour:
  m_CorrespondingSourceObject: {fileID: 8588009684501779193, guid: 2e51a3d610891a643ba27bbe15bda3fa,
    type: 3}
  m_PrefabInstance: {fileID: 8555692153146516017}
  m_PrefabAsset: {fileID: 0}
  m_GameObject: {fileID: 0}
  m_Enabled: 1
  m_EditorHideFlags: 0
  m_Script: {fileID: 11500000, guid: fe87c0e1cc204ed48ad3b37840f39efc, type: 3}
  m_Name: 
  m_EditorClassIdentifier: 
--- !u!114 &114156773735388028 stripped
MonoBehaviour:
  m_CorrespondingSourceObject: {fileID: 8587938247996797261, guid: 2e51a3d610891a643ba27bbe15bda3fa,
    type: 3}
  m_PrefabInstance: {fileID: 8555692153146516017}
  m_PrefabAsset: {fileID: 0}
  m_GameObject: {fileID: 0}
  m_Enabled: 1
  m_EditorHideFlags: 0
  m_Script: {fileID: 11500000, guid: 38a02f32610d09c4aaefe46dec0d0d0f, type: 3}
  m_Name: 
  m_EditorClassIdentifier: 
--- !u!114 &114979991419574136 stripped
MonoBehaviour:
  m_CorrespondingSourceObject: {fileID: 8584864879229433161, guid: 2e51a3d610891a643ba27bbe15bda3fa,
    type: 3}
  m_PrefabInstance: {fileID: 8555692153146516017}
  m_PrefabAsset: {fileID: 0}
  m_GameObject: {fileID: 0}
  m_Enabled: 1
  m_EditorHideFlags: 0
  m_Script: {fileID: 11500000, guid: c3b731d242a842c2916749940e8916ef, type: 3}
  m_Name: 
  m_EditorClassIdentifier: 
--- !u!114 &114514712987587426 stripped
MonoBehaviour:
  m_CorrespondingSourceObject: {fileID: 8587584011139510611, guid: 2e51a3d610891a643ba27bbe15bda3fa,
    type: 3}
  m_PrefabInstance: {fileID: 8555692153146516017}
  m_PrefabAsset: {fileID: 0}
  m_GameObject: {fileID: 0}
  m_Enabled: 0
  m_EditorHideFlags: 0
  m_Script: {fileID: 11500000, guid: fe87c0e1cc204ed48ad3b37840f39efc, type: 3}
  m_Name: 
  m_EditorClassIdentifier: 
--- !u!114 &114916132492371788 stripped
MonoBehaviour:
  m_CorrespondingSourceObject: {fileID: 8584897952366871933, guid: 2e51a3d610891a643ba27bbe15bda3fa,
    type: 3}
  m_PrefabInstance: {fileID: 8555692153146516017}
  m_PrefabAsset: {fileID: 0}
  m_GameObject: {fileID: 0}
  m_Enabled: 1
  m_EditorHideFlags: 0
  m_Script: {fileID: 11500000, guid: fe87c0e1cc204ed48ad3b37840f39efc, type: 3}
  m_Name: 
  m_EditorClassIdentifier: 
--- !u!114 &114996552581981384 stripped
MonoBehaviour:
  m_CorrespondingSourceObject: {fileID: 8584811347524323065, guid: 2e51a3d610891a643ba27bbe15bda3fa,
    type: 3}
  m_PrefabInstance: {fileID: 8555692153146516017}
  m_PrefabAsset: {fileID: 0}
  m_GameObject: {fileID: 0}
  m_Enabled: 1
  m_EditorHideFlags: 0
  m_Script: {fileID: 11500000, guid: baa01c5af19143a68b4d486ec2d32ca4, type: 3}
  m_Name: 
  m_EditorClassIdentifier: 
--- !u!114 &114094002198763116 stripped
MonoBehaviour:
  m_CorrespondingSourceObject: {fileID: 8588007479163122781, guid: 2e51a3d610891a643ba27bbe15bda3fa,
    type: 3}
  m_PrefabInstance: {fileID: 8555692153146516017}
  m_PrefabAsset: {fileID: 0}
  m_GameObject: {fileID: 0}
  m_Enabled: 1
  m_EditorHideFlags: 0
  m_Script: {fileID: 11500000, guid: fe87c0e1cc204ed48ad3b37840f39efc, type: 3}
  m_Name: 
  m_EditorClassIdentifier: 
--- !u!114 &114928448129669528 stripped
MonoBehaviour:
  m_CorrespondingSourceObject: {fileID: 8584883978471619497, guid: 2e51a3d610891a643ba27bbe15bda3fa,
    type: 3}
  m_PrefabInstance: {fileID: 8555692153146516017}
  m_PrefabAsset: {fileID: 0}
  m_GameObject: {fileID: 0}
  m_Enabled: 1
  m_EditorHideFlags: 0
  m_Script: {fileID: 11500000, guid: b4106466fff94decabf8f8353dd6edd9, type: 3}
  m_Name: 
  m_EditorClassIdentifier: 
--- !u!114 &114377087679206670 stripped
MonoBehaviour:
  m_CorrespondingSourceObject: {fileID: 8587720124485941055, guid: 2e51a3d610891a643ba27bbe15bda3fa,
    type: 3}
  m_PrefabInstance: {fileID: 8555692153146516017}
  m_PrefabAsset: {fileID: 0}
  m_GameObject: {fileID: 0}
  m_Enabled: 1
  m_EditorHideFlags: 0
  m_Script: {fileID: 11500000, guid: 5f0de688c1b84ea78a7fb7c4b9789461, type: 3}
  m_Name: 
  m_EditorClassIdentifier: 
--- !u!114 &114886777557880474 stripped
MonoBehaviour:
  m_CorrespondingSourceObject: {fileID: 8584921114094808235, guid: 2e51a3d610891a643ba27bbe15bda3fa,
    type: 3}
  m_PrefabInstance: {fileID: 8555692153146516017}
  m_PrefabAsset: {fileID: 0}
  m_GameObject: {fileID: 0}
  m_Enabled: 1
  m_EditorHideFlags: 0
  m_Script: {fileID: 11500000, guid: fe87c0e1cc204ed48ad3b37840f39efc, type: 3}
  m_Name: 
  m_EditorClassIdentifier: 
--- !u!114 &114940065963970238 stripped
MonoBehaviour:
  m_CorrespondingSourceObject: {fileID: 8584905217002908815, guid: 2e51a3d610891a643ba27bbe15bda3fa,
    type: 3}
  m_PrefabInstance: {fileID: 8555692153146516017}
  m_PrefabAsset: {fileID: 0}
  m_GameObject: {fileID: 0}
  m_Enabled: 1
  m_EditorHideFlags: 0
  m_Script: {fileID: 11500000, guid: fe87c0e1cc204ed48ad3b37840f39efc, type: 3}
  m_Name: 
  m_EditorClassIdentifier: 
--- !u!114 &114475059519142982 stripped
MonoBehaviour:
  m_CorrespondingSourceObject: {fileID: 8587624359720558199, guid: 2e51a3d610891a643ba27bbe15bda3fa,
    type: 3}
  m_PrefabInstance: {fileID: 8555692153146516017}
  m_PrefabAsset: {fileID: 0}
  m_GameObject: {fileID: 0}
  m_Enabled: 1
  m_EditorHideFlags: 0
  m_Script: {fileID: 11500000, guid: fe87c0e1cc204ed48ad3b37840f39efc, type: 3}
  m_Name: 
  m_EditorClassIdentifier: 
--- !u!114 &114619030163275910 stripped
MonoBehaviour:
  m_CorrespondingSourceObject: {fileID: 8587478044560908983, guid: 2e51a3d610891a643ba27bbe15bda3fa,
    type: 3}
  m_PrefabInstance: {fileID: 8555692153146516017}
  m_PrefabAsset: {fileID: 0}
  m_GameObject: {fileID: 0}
  m_Enabled: 1
  m_EditorHideFlags: 0
  m_Script: {fileID: 11500000, guid: fe87c0e1cc204ed48ad3b37840f39efc, type: 3}
  m_Name: 
  m_EditorClassIdentifier: 
--- !u!114 &114139568002836122 stripped
MonoBehaviour:
  m_CorrespondingSourceObject: {fileID: 8587922468512269483, guid: 2e51a3d610891a643ba27bbe15bda3fa,
    type: 3}
  m_PrefabInstance: {fileID: 8555692153146516017}
  m_PrefabAsset: {fileID: 0}
  m_GameObject: {fileID: 0}
  m_Enabled: 1
  m_EditorHideFlags: 0
  m_Script: {fileID: 11500000, guid: fe87c0e1cc204ed48ad3b37840f39efc, type: 3}
  m_Name: 
  m_EditorClassIdentifier: 
--- !u!114 &114438320041012462 stripped
MonoBehaviour:
  m_CorrespondingSourceObject: {fileID: 8587658213654630111, guid: 2e51a3d610891a643ba27bbe15bda3fa,
    type: 3}
  m_PrefabInstance: {fileID: 8555692153146516017}
  m_PrefabAsset: {fileID: 0}
  m_GameObject: {fileID: 0}
  m_Enabled: 1
  m_EditorHideFlags: 0
  m_Script: {fileID: 11500000, guid: fe87c0e1cc204ed48ad3b37840f39efc, type: 3}
  m_Name: 
  m_EditorClassIdentifier: 
--- !u!114 &114135006300512306 stripped
MonoBehaviour:
  m_CorrespondingSourceObject: {fileID: 8587961518671233539, guid: 2e51a3d610891a643ba27bbe15bda3fa,
    type: 3}
  m_PrefabInstance: {fileID: 8555692153146516017}
  m_PrefabAsset: {fileID: 0}
  m_GameObject: {fileID: 0}
  m_Enabled: 1
  m_EditorHideFlags: 0
  m_Script: {fileID: 11500000, guid: fe87c0e1cc204ed48ad3b37840f39efc, type: 3}
  m_Name: 
  m_EditorClassIdentifier: 
--- !u!114 &114473586048434482 stripped
MonoBehaviour:
  m_CorrespondingSourceObject: {fileID: 8587623076360889091, guid: 2e51a3d610891a643ba27bbe15bda3fa,
    type: 3}
  m_PrefabInstance: {fileID: 8555692153146516017}
  m_PrefabAsset: {fileID: 0}
  m_GameObject: {fileID: 0}
  m_Enabled: 1
  m_EditorHideFlags: 0
  m_Script: {fileID: 11500000, guid: fe87c0e1cc204ed48ad3b37840f39efc, type: 3}
  m_Name: 
  m_EditorClassIdentifier: 
--- !u!114 &114623168647775668 stripped
MonoBehaviour:
  m_CorrespondingSourceObject: {fileID: 8587473355783989125, guid: 2e51a3d610891a643ba27bbe15bda3fa,
    type: 3}
  m_PrefabInstance: {fileID: 8555692153146516017}
  m_PrefabAsset: {fileID: 0}
  m_GameObject: {fileID: 0}
  m_Enabled: 1
  m_EditorHideFlags: 0
  m_Script: {fileID: 11500000, guid: fe87c0e1cc204ed48ad3b37840f39efc, type: 3}
  m_Name: 
  m_EditorClassIdentifier: 
--- !u!114 &114977326077396850 stripped
MonoBehaviour:
  m_CorrespondingSourceObject: {fileID: 8584872347015865667, guid: 2e51a3d610891a643ba27bbe15bda3fa,
    type: 3}
  m_PrefabInstance: {fileID: 8555692153146516017}
  m_PrefabAsset: {fileID: 0}
  m_GameObject: {fileID: 0}
  m_Enabled: 1
  m_EditorHideFlags: 0
  m_Script: {fileID: 11500000, guid: fe87c0e1cc204ed48ad3b37840f39efc, type: 3}
  m_Name: 
  m_EditorClassIdentifier: 
--- !u!114 &114440094268174718 stripped
MonoBehaviour:
  m_CorrespondingSourceObject: {fileID: 8587658629322085199, guid: 2e51a3d610891a643ba27bbe15bda3fa,
    type: 3}
  m_PrefabInstance: {fileID: 8555692153146516017}
  m_PrefabAsset: {fileID: 0}
  m_GameObject: {fileID: 0}
  m_Enabled: 1
  m_EditorHideFlags: 0
  m_Script: {fileID: 11500000, guid: 039d7b37b5cd4abdb647833e3596f48a, type: 3}
  m_Name: 
  m_EditorClassIdentifier: 
--- !u!114 &114202073441999856 stripped
MonoBehaviour:
  m_CorrespondingSourceObject: {fileID: 8587896650150361537, guid: 2e51a3d610891a643ba27bbe15bda3fa,
    type: 3}
  m_PrefabInstance: {fileID: 8555692153146516017}
  m_PrefabAsset: {fileID: 0}
  m_GameObject: {fileID: 0}
  m_Enabled: 1
  m_EditorHideFlags: 0
  m_Script: {fileID: 11500000, guid: fe87c0e1cc204ed48ad3b37840f39efc, type: 3}
  m_Name: 
  m_EditorClassIdentifier: 
--- !u!114 &114296689247686648 stripped
MonoBehaviour:
  m_CorrespondingSourceObject: {fileID: 8587797782729436617, guid: 2e51a3d610891a643ba27bbe15bda3fa,
    type: 3}
  m_PrefabInstance: {fileID: 8555692153146516017}
  m_PrefabAsset: {fileID: 0}
  m_GameObject: {fileID: 0}
  m_Enabled: 1
  m_EditorHideFlags: 0
  m_Script: {fileID: 11500000, guid: fe87c0e1cc204ed48ad3b37840f39efc, type: 3}
  m_Name: 
  m_EditorClassIdentifier: 
--- !u!114 &114210475391342448 stripped
MonoBehaviour:
  m_CorrespondingSourceObject: {fileID: 8587851552535967041, guid: 2e51a3d610891a643ba27bbe15bda3fa,
    type: 3}
  m_PrefabInstance: {fileID: 8555692153146516017}
  m_PrefabAsset: {fileID: 0}
  m_GameObject: {fileID: 0}
  m_Enabled: 1
  m_EditorHideFlags: 0
  m_Script: {fileID: 11500000, guid: fe87c0e1cc204ed48ad3b37840f39efc, type: 3}
  m_Name: 
  m_EditorClassIdentifier: 
--- !u!114 &114371700451495408 stripped
MonoBehaviour:
  m_CorrespondingSourceObject: {fileID: 8587723312151523265, guid: 2e51a3d610891a643ba27bbe15bda3fa,
    type: 3}
  m_PrefabInstance: {fileID: 8555692153146516017}
  m_PrefabAsset: {fileID: 0}
  m_GameObject: {fileID: 0}
  m_Enabled: 1
  m_EditorHideFlags: 0
  m_Script: {fileID: 11500000, guid: fe87c0e1cc204ed48ad3b37840f39efc, type: 3}
  m_Name: 
  m_EditorClassIdentifier: 
--- !u!114 &114441105741538276 stripped
MonoBehaviour:
  m_CorrespondingSourceObject: {fileID: 8587659954310627797, guid: 2e51a3d610891a643ba27bbe15bda3fa,
    type: 3}
  m_PrefabInstance: {fileID: 8555692153146516017}
  m_PrefabAsset: {fileID: 0}
  m_GameObject: {fileID: 0}
  m_Enabled: 1
  m_EditorHideFlags: 0
  m_Script: {fileID: 11500000, guid: e3bdf2778373f4fdfacd9dea1ec3755d, type: 3}
  m_Name: 
  m_EditorClassIdentifier: 
--- !u!1 &1091980934480710 stripped
GameObject:
  m_CorrespondingSourceObject: {fileID: 8554602371908804983, guid: 2e51a3d610891a643ba27bbe15bda3fa,
    type: 3}
  m_PrefabInstance: {fileID: 8555692153146516017}
  m_PrefabAsset: {fileID: 0}
--- !u!114 &114717728226024040 stripped
MonoBehaviour:
  m_CorrespondingSourceObject: {fileID: 8587348009883220057, guid: 2e51a3d610891a643ba27bbe15bda3fa,
    type: 3}
  m_PrefabInstance: {fileID: 8555692153146516017}
  m_PrefabAsset: {fileID: 0}
  m_GameObject: {fileID: 1091980934480710}
  m_Enabled: 1
  m_EditorHideFlags: 0
  m_Script: {fileID: 11500000, guid: a14ed3befbaf4893bc7f04d3a44e9639, type: 3}
  m_Name: 
  m_EditorClassIdentifier: 
--- !u!114 &114785705296021274 stripped
MonoBehaviour:
  m_CorrespondingSourceObject: {fileID: 8587274131661350187, guid: 2e51a3d610891a643ba27bbe15bda3fa,
    type: 3}
  m_PrefabInstance: {fileID: 8555692153146516017}
  m_PrefabAsset: {fileID: 0}
  m_GameObject: {fileID: 1091980934480710}
  m_Enabled: 1
  m_EditorHideFlags: 0
  m_Script: {fileID: 11500000, guid: 0c5f95d96d0534d4398948535f7f4598, type: 3}
  m_Name: 
  m_EditorClassIdentifier: 
--- !u!114 &114235664597109968 stripped
MonoBehaviour:
  m_CorrespondingSourceObject: {fileID: 8587858807380045537, guid: 2e51a3d610891a643ba27bbe15bda3fa,
    type: 3}
  m_PrefabInstance: {fileID: 8555692153146516017}
  m_PrefabAsset: {fileID: 0}
  m_GameObject: {fileID: 0}
  m_Enabled: 1
  m_EditorHideFlags: 0
  m_Script: {fileID: 11500000, guid: fe87c0e1cc204ed48ad3b37840f39efc, type: 3}
  m_Name: 
  m_EditorClassIdentifier: 
--- !u!114 &114823591009617540 stripped
MonoBehaviour:
  m_CorrespondingSourceObject: {fileID: 8587242834830271669, guid: 2e51a3d610891a643ba27bbe15bda3fa,
    type: 3}
  m_PrefabInstance: {fileID: 8555692153146516017}
  m_PrefabAsset: {fileID: 0}
  m_GameObject: {fileID: 0}
  m_Enabled: 1
  m_EditorHideFlags: 0
  m_Script: {fileID: 11500000, guid: 4e29b1a8efbd4b44bb3f3716e73f07ff, type: 3}
  m_Name: 
  m_EditorClassIdentifier: 
--- !u!114 &114600116059676036 stripped
MonoBehaviour:
  m_CorrespondingSourceObject: {fileID: 8587459162417512373, guid: 2e51a3d610891a643ba27bbe15bda3fa,
    type: 3}
  m_PrefabInstance: {fileID: 8555692153146516017}
  m_PrefabAsset: {fileID: 0}
  m_GameObject: {fileID: 0}
  m_Enabled: 1
  m_EditorHideFlags: 0
  m_Script: {fileID: 11500000, guid: fe87c0e1cc204ed48ad3b37840f39efc, type: 3}
  m_Name: 
  m_EditorClassIdentifier: 
--- !u!114 &114561067804505514 stripped
MonoBehaviour:
  m_CorrespondingSourceObject: {fileID: 8587498081958139803, guid: 2e51a3d610891a643ba27bbe15bda3fa,
    type: 3}
  m_PrefabInstance: {fileID: 8555692153146516017}
  m_PrefabAsset: {fileID: 0}
  m_GameObject: {fileID: 0}
  m_Enabled: 1
  m_EditorHideFlags: 0
  m_Script: {fileID: 11500000, guid: 5f7201a12d95ffc409449d95f23cf332, type: 3}
  m_Name: 
  m_EditorClassIdentifier: 
--- !u!114 &114171168080065718 stripped
MonoBehaviour:
  m_CorrespondingSourceObject: {fileID: 8587927692947871367, guid: 2e51a3d610891a643ba27bbe15bda3fa,
    type: 3}
  m_PrefabInstance: {fileID: 8555692153146516017}
  m_PrefabAsset: {fileID: 0}
  m_GameObject: {fileID: 0}
  m_Enabled: 1
  m_EditorHideFlags: 0
  m_Script: {fileID: 11500000, guid: 5f7201a12d95ffc409449d95f23cf332, type: 3}
  m_Name: 
  m_EditorClassIdentifier: 
--- !u!1 &1556327013454540 stripped
GameObject:
  m_CorrespondingSourceObject: {fileID: 8556394910883754237, guid: 2e51a3d610891a643ba27bbe15bda3fa,
    type: 3}
  m_PrefabInstance: {fileID: 8555692153146516017}
  m_PrefabAsset: {fileID: 0}
--- !u!114 &114832571770848106 stripped
MonoBehaviour:
  m_CorrespondingSourceObject: {fileID: 8587268497274233179, guid: 2e51a3d610891a643ba27bbe15bda3fa,
    type: 3}
  m_PrefabInstance: {fileID: 8555692153146516017}
  m_PrefabAsset: {fileID: 0}
  m_GameObject: {fileID: 1556327013454540}
  m_Enabled: 1
  m_EditorHideFlags: 0
  m_Script: {fileID: 11500000, guid: a14ed3befbaf4893bc7f04d3a44e9639, type: 3}
  m_Name: 
  m_EditorClassIdentifier: 
--- !u!114 &114026045847379638 stripped
MonoBehaviour:
  m_CorrespondingSourceObject: {fileID: 8588072823770397831, guid: 2e51a3d610891a643ba27bbe15bda3fa,
    type: 3}
  m_PrefabInstance: {fileID: 8555692153146516017}
  m_PrefabAsset: {fileID: 0}
  m_GameObject: {fileID: 0}
  m_Enabled: 1
  m_EditorHideFlags: 0
  m_Script: {fileID: 11500000, guid: 5f7201a12d95ffc409449d95f23cf332, type: 3}
  m_Name: 
  m_EditorClassIdentifier: 
--- !u!1 &1397058543955360 stripped
GameObject:
  m_CorrespondingSourceObject: {fileID: 8556586614277214097, guid: 2e51a3d610891a643ba27bbe15bda3fa,
    type: 3}
  m_PrefabInstance: {fileID: 8555692153146516017}
  m_PrefabAsset: {fileID: 0}
--- !u!114 &114250328422582282 stripped
MonoBehaviour:
  m_CorrespondingSourceObject: {fileID: 8587813356692089403, guid: 2e51a3d610891a643ba27bbe15bda3fa,
    type: 3}
  m_PrefabInstance: {fileID: 8555692153146516017}
  m_PrefabAsset: {fileID: 0}
  m_GameObject: {fileID: 0}
  m_Enabled: 1
  m_EditorHideFlags: 0
  m_Script: {fileID: 11500000, guid: 7b67e84687e3d424d8a17ef748813135, type: 3}
  m_Name: 
  m_EditorClassIdentifier: 
--- !u!114 &114054155586735276 stripped
MonoBehaviour:
  m_CorrespondingSourceObject: {fileID: 8588046767562600093, guid: 2e51a3d610891a643ba27bbe15bda3fa,
    type: 3}
  m_PrefabInstance: {fileID: 8555692153146516017}
  m_PrefabAsset: {fileID: 0}
  m_GameObject: {fileID: 0}
  m_Enabled: 0
  m_EditorHideFlags: 0
  m_Script: {fileID: 11500000, guid: fe87c0e1cc204ed48ad3b37840f39efc, type: 3}
  m_Name: 
  m_EditorClassIdentifier: 
--- !u!114 &114878525849743688 stripped
MonoBehaviour:
  m_CorrespondingSourceObject: {fileID: 8584931573415875449, guid: 2e51a3d610891a643ba27bbe15bda3fa,
    type: 3}
  m_PrefabInstance: {fileID: 8555692153146516017}
  m_PrefabAsset: {fileID: 0}
  m_GameObject: {fileID: 0}
  m_Enabled: 0
  m_EditorHideFlags: 0
  m_Script: {fileID: 11500000, guid: cfabb0440166ab443bba8876756fdfa9, type: 3}
  m_Name: 
  m_EditorClassIdentifier: 
--- !u!114 &592550794269527084 stripped
MonoBehaviour:
  m_CorrespondingSourceObject: {fileID: 9116065612801158685, guid: 2e51a3d610891a643ba27bbe15bda3fa,
    type: 3}
  m_PrefabInstance: {fileID: 8555692153146516017}
  m_PrefabAsset: {fileID: 0}
  m_GameObject: {fileID: 0}
  m_Enabled: 1
  m_EditorHideFlags: 0
  m_Script: {fileID: 11500000, guid: 9c428450c226d624cb57d5b27d99cd96, type: 3}
  m_Name: 
  m_EditorClassIdentifier: 
--- !u!114 &8429040340566632236 stripped
MonoBehaviour:
  m_CorrespondingSourceObject: {fileID: 162722399631721757, guid: 2e51a3d610891a643ba27bbe15bda3fa,
    type: 3}
  m_PrefabInstance: {fileID: 8555692153146516017}
  m_PrefabAsset: {fileID: 0}
  m_GameObject: {fileID: 0}
  m_Enabled: 1
  m_EditorHideFlags: 0
  m_Script: {fileID: 11500000, guid: 22579e341e5a89d4c82a176a57d99a3b, type: 3}
  m_Name: 
  m_EditorClassIdentifier: 
--- !u!114 &114006731871561424 stripped
MonoBehaviour:
  m_CorrespondingSourceObject: {fileID: 8588052409166595297, guid: 2e51a3d610891a643ba27bbe15bda3fa,
    type: 3}
  m_PrefabInstance: {fileID: 8555692153146516017}
  m_PrefabAsset: {fileID: 0}
  m_GameObject: {fileID: 0}
  m_Enabled: 1
  m_EditorHideFlags: 0
  m_Script: {fileID: 11500000, guid: 95a6c74c619a22b46b60181770d4e8c9, type: 3}
  m_Name: 
  m_EditorClassIdentifier: 
--- !u!1 &1928090117516068 stripped
GameObject:
  m_CorrespondingSourceObject: {fileID: 8556053384349190421, guid: 2e51a3d610891a643ba27bbe15bda3fa,
    type: 3}
  m_PrefabInstance: {fileID: 8555692153146516017}
  m_PrefabAsset: {fileID: 0}
--- !u!114 &114639911821181044 stripped
MonoBehaviour:
  m_CorrespondingSourceObject: {fileID: 8587419779643089477, guid: 2e51a3d610891a643ba27bbe15bda3fa,
    type: 3}
  m_PrefabInstance: {fileID: 8555692153146516017}
  m_PrefabAsset: {fileID: 0}
  m_GameObject: {fileID: 1928090117516068}
  m_Enabled: 1
  m_EditorHideFlags: 0
  m_Script: {fileID: 11500000, guid: a14ed3befbaf4893bc7f04d3a44e9639, type: 3}
  m_Name: 
  m_EditorClassIdentifier: 
--- !u!114 &114244863900357630 stripped
MonoBehaviour:
  m_CorrespondingSourceObject: {fileID: 8587816622726885839, guid: 2e51a3d610891a643ba27bbe15bda3fa,
    type: 3}
  m_PrefabInstance: {fileID: 8555692153146516017}
  m_PrefabAsset: {fileID: 0}
  m_GameObject: {fileID: 0}
  m_Enabled: 1
  m_EditorHideFlags: 0
  m_Script: {fileID: 11500000, guid: fe87c0e1cc204ed48ad3b37840f39efc, type: 3}
  m_Name: 
  m_EditorClassIdentifier: 
--- !u!114 &114376758976852888 stripped
MonoBehaviour:
  m_CorrespondingSourceObject: {fileID: 8587719765454557609, guid: 2e51a3d610891a643ba27bbe15bda3fa,
    type: 3}
  m_PrefabInstance: {fileID: 8555692153146516017}
  m_PrefabAsset: {fileID: 0}
  m_GameObject: {fileID: 0}
  m_Enabled: 1
  m_EditorHideFlags: 0
  m_Script: {fileID: 11500000, guid: fe87c0e1cc204ed48ad3b37840f39efc, type: 3}
  m_Name: 
  m_EditorClassIdentifier: 
--- !u!114 &114208804381300410 stripped
MonoBehaviour:
  m_CorrespondingSourceObject: {fileID: 8587850895138206859, guid: 2e51a3d610891a643ba27bbe15bda3fa,
    type: 3}
  m_PrefabInstance: {fileID: 8555692153146516017}
  m_PrefabAsset: {fileID: 0}
  m_GameObject: {fileID: 0}
  m_Enabled: 1
  m_EditorHideFlags: 0
  m_Script: {fileID: 11500000, guid: fe87c0e1cc204ed48ad3b37840f39efc, type: 3}
  m_Name: 
  m_EditorClassIdentifier: 
--- !u!114 &114155794559971928 stripped
MonoBehaviour:
  m_CorrespondingSourceObject: {fileID: 8587938677549273193, guid: 2e51a3d610891a643ba27bbe15bda3fa,
    type: 3}
  m_PrefabInstance: {fileID: 8555692153146516017}
  m_PrefabAsset: {fileID: 0}
  m_GameObject: {fileID: 0}
  m_Enabled: 1
  m_EditorHideFlags: 0
  m_Script: {fileID: 11500000, guid: fe87c0e1cc204ed48ad3b37840f39efc, type: 3}
  m_Name: 
  m_EditorClassIdentifier: 
--- !u!114 &114353342695835324 stripped
MonoBehaviour:
  m_CorrespondingSourceObject: {fileID: 8587712945166132365, guid: 2e51a3d610891a643ba27bbe15bda3fa,
    type: 3}
  m_PrefabInstance: {fileID: 8555692153146516017}
  m_PrefabAsset: {fileID: 0}
  m_GameObject: {fileID: 0}
  m_Enabled: 1
  m_EditorHideFlags: 0
  m_Script: {fileID: 11500000, guid: 5f7201a12d95ffc409449d95f23cf332, type: 3}
  m_Name: 
  m_EditorClassIdentifier: 
--- !u!114 &114087389822120136 stripped
MonoBehaviour:
  m_CorrespondingSourceObject: {fileID: 8588009684501779193, guid: 2e51a3d610891a643ba27bbe15bda3fa,
    type: 3}
  m_PrefabInstance: {fileID: 8555692153146516017}
  m_PrefabAsset: {fileID: 0}
  m_GameObject: {fileID: 0}
  m_Enabled: 1
  m_EditorHideFlags: 0
  m_Script: {fileID: 11500000, guid: fe87c0e1cc204ed48ad3b37840f39efc, type: 3}
  m_Name: 
  m_EditorClassIdentifier: 
--- !u!114 &114986969916795332 stripped
MonoBehaviour:
  m_CorrespondingSourceObject: {fileID: 8584820371978800117, guid: 2e51a3d610891a643ba27bbe15bda3fa,
    type: 3}
  m_PrefabInstance: {fileID: 8555692153146516017}
  m_PrefabAsset: {fileID: 0}
  m_GameObject: {fileID: 0}
  m_Enabled: 1
  m_EditorHideFlags: 0
  m_Script: {fileID: 11500000, guid: 5f7201a12d95ffc409449d95f23cf332, type: 3}
  m_Name: 
  m_EditorClassIdentifier: 
--- !u!114 &114682958116671070 stripped
MonoBehaviour:
  m_CorrespondingSourceObject: {fileID: 8587382780662443119, guid: 2e51a3d610891a643ba27bbe15bda3fa,
    type: 3}
  m_PrefabInstance: {fileID: 8555692153146516017}
  m_PrefabAsset: {fileID: 0}
  m_GameObject: {fileID: 0}
  m_Enabled: 1
  m_EditorHideFlags: 0
  m_Script: {fileID: 11500000, guid: 5f7201a12d95ffc409449d95f23cf332, type: 3}
  m_Name: 
  m_EditorClassIdentifier: 
--- !u!114 &114027424194340586 stripped
MonoBehaviour:
  m_CorrespondingSourceObject: {fileID: 8588074186015278299, guid: 2e51a3d610891a643ba27bbe15bda3fa,
    type: 3}
  m_PrefabInstance: {fileID: 8555692153146516017}
  m_PrefabAsset: {fileID: 0}
  m_GameObject: {fileID: 0}
  m_Enabled: 1
  m_EditorHideFlags: 0
  m_Script: {fileID: 11500000, guid: 5f7201a12d95ffc409449d95f23cf332, type: 3}
  m_Name: 
  m_EditorClassIdentifier: 
--- !u!114 &114306791186832160 stripped
MonoBehaviour:
  m_CorrespondingSourceObject: {fileID: 8587790291727956241, guid: 2e51a3d610891a643ba27bbe15bda3fa,
    type: 3}
  m_PrefabInstance: {fileID: 8555692153146516017}
  m_PrefabAsset: {fileID: 0}
  m_GameObject: {fileID: 0}
  m_Enabled: 1
  m_EditorHideFlags: 0
  m_Script: {fileID: 11500000, guid: 365e8e6f8a314eb389e9ee5a409bf76a, type: 3}
  m_Name: 
  m_EditorClassIdentifier: 
--- !u!114 &114442347035838072 stripped
MonoBehaviour:
  m_CorrespondingSourceObject: {fileID: 8587652124940198985, guid: 2e51a3d610891a643ba27bbe15bda3fa,
    type: 3}
  m_PrefabInstance: {fileID: 8555692153146516017}
  m_PrefabAsset: {fileID: 0}
  m_GameObject: {fileID: 0}
  m_Enabled: 1
  m_EditorHideFlags: 0
<<<<<<< HEAD
  m_Script: {fileID: 11500000, guid: 5f7201a12d95ffc409449d95f23cf332, type: 3}
=======
  m_Script: {fileID: 11500000, guid: fe87c0e1cc204ed48ad3b37840f39efc, type: 3}
>>>>>>> 90abff99
  m_Name: 
  m_EditorClassIdentifier: 
--- !u!224 &224238833055825148 stripped
RectTransform:
  m_CorrespondingSourceObject: {fileID: 8477820317241630413, guid: 2e51a3d610891a643ba27bbe15bda3fa,
    type: 3}
  m_PrefabInstance: {fileID: 8555692153146516017}
  m_PrefabAsset: {fileID: 0}
--- !u!224 &224255863509144548 stripped
RectTransform:
  m_CorrespondingSourceObject: {fileID: 8477845067559072213, guid: 2e51a3d610891a643ba27bbe15bda3fa,
    type: 3}
  m_PrefabInstance: {fileID: 8555692153146516017}
  m_PrefabAsset: {fileID: 0}
--- !u!114 &114699049006164702 stripped
MonoBehaviour:
  m_CorrespondingSourceObject: {fileID: 8587399683040823535, guid: 2e51a3d610891a643ba27bbe15bda3fa,
    type: 3}
  m_PrefabInstance: {fileID: 8555692153146516017}
  m_PrefabAsset: {fileID: 0}
  m_GameObject: {fileID: 0}
  m_Enabled: 1
  m_EditorHideFlags: 0
  m_Script: {fileID: 11500000, guid: 1ef96fa3a402f4690b5f23555fa303f9, type: 3}
  m_Name: 
  m_EditorClassIdentifier: 
--- !u!114 &114874368983860994 stripped
MonoBehaviour:
  m_CorrespondingSourceObject: {fileID: 8584970364360172851, guid: 2e51a3d610891a643ba27bbe15bda3fa,
    type: 3}
  m_PrefabInstance: {fileID: 8555692153146516017}
  m_PrefabAsset: {fileID: 0}
  m_GameObject: {fileID: 0}
  m_Enabled: 1
  m_EditorHideFlags: 0
  m_Script: {fileID: 11500000, guid: fe87c0e1cc204ed48ad3b37840f39efc, type: 3}
  m_Name: 
  m_EditorClassIdentifier: 
<<<<<<< HEAD
--- !u!224 &224515721671932438 stripped
RectTransform:
  m_CorrespondingSourceObject: {fileID: 8477550712893200423, guid: 2e51a3d610891a643ba27bbe15bda3fa,
    type: 3}
  m_PrefabInstance: {fileID: 8555692153146516017}
  m_PrefabAsset: {fileID: 0}
--- !u!114 &114227399728647860 stripped
MonoBehaviour:
  m_CorrespondingSourceObject: {fileID: 8587869270733778053, guid: 2e51a3d610891a643ba27bbe15bda3fa,
=======
--- !u!114 &114197445664717508 stripped
MonoBehaviour:
  m_CorrespondingSourceObject: {fileID: 8587899766099089653, guid: 2e51a3d610891a643ba27bbe15bda3fa,
>>>>>>> 90abff99
    type: 3}
  m_PrefabInstance: {fileID: 8555692153146516017}
  m_PrefabAsset: {fileID: 0}
  m_GameObject: {fileID: 0}
  m_Enabled: 1
  m_EditorHideFlags: 0
<<<<<<< HEAD
  m_Script: {fileID: 11500000, guid: fe87c0e1cc204ed48ad3b37840f39efc, type: 3}
=======
  m_Script: {fileID: 11500000, guid: 41117fd98c2b04e9099257ff6cc45c6b, type: 3}
>>>>>>> 90abff99
  m_Name: 
  m_EditorClassIdentifier: 
--- !u!114 &114088500797173310 stripped
MonoBehaviour:
  m_CorrespondingSourceObject: {fileID: 8588010781543353359, guid: 2e51a3d610891a643ba27bbe15bda3fa,
    type: 3}
  m_PrefabInstance: {fileID: 8555692153146516017}
  m_PrefabAsset: {fileID: 0}
  m_GameObject: {fileID: 0}
  m_Enabled: 1
  m_EditorHideFlags: 0
<<<<<<< HEAD
  m_Script: {fileID: 11500000, guid: 2a4db7a114972834c8e4117be1d82ba3, type: 3}
=======
  m_Script: {fileID: 11500000, guid: fe87c0e1cc204ed48ad3b37840f39efc, type: 3}
>>>>>>> 90abff99
  m_Name: 
  m_EditorClassIdentifier: 
--- !u!114 &114329156370059736 stripped
MonoBehaviour:
  m_CorrespondingSourceObject: {fileID: 8587732742572962793, guid: 2e51a3d610891a643ba27bbe15bda3fa,
    type: 3}
  m_PrefabInstance: {fileID: 8555692153146516017}
  m_PrefabAsset: {fileID: 0}
  m_GameObject: {fileID: 0}
  m_Enabled: 1
  m_EditorHideFlags: 0
  m_Script: {fileID: 11500000, guid: 7b90c396f4a75ee40930b2282e9899c7, type: 3}
  m_Name: 
  m_EditorClassIdentifier: 
--- !u!224 &224176010443375700 stripped
RectTransform:
  m_CorrespondingSourceObject: {fileID: 8477888078529259109, guid: 2e51a3d610891a643ba27bbe15bda3fa,
    type: 3}
  m_PrefabInstance: {fileID: 8555692153146516017}
  m_PrefabAsset: {fileID: 0}
--- !u!224 &224898205694248858 stripped
RectTransform:
  m_CorrespondingSourceObject: {fileID: 8477202863483938219, guid: 2e51a3d610891a643ba27bbe15bda3fa,
    type: 3}
  m_PrefabInstance: {fileID: 8555692153146516017}
  m_PrefabAsset: {fileID: 0}
--- !u!224 &224300729811520398 stripped
RectTransform:
  m_CorrespondingSourceObject: {fileID: 8477759107009604031, guid: 2e51a3d610891a643ba27bbe15bda3fa,
    type: 3}
  m_PrefabInstance: {fileID: 8555692153146516017}
  m_PrefabAsset: {fileID: 0}
--- !u!114 &114621395524279694 stripped
MonoBehaviour:
  m_CorrespondingSourceObject: {fileID: 8587479535543877567, guid: 2e51a3d610891a643ba27bbe15bda3fa,
    type: 3}
  m_PrefabInstance: {fileID: 8555692153146516017}
  m_PrefabAsset: {fileID: 0}
  m_GameObject: {fileID: 0}
  m_Enabled: 0
  m_EditorHideFlags: 0
<<<<<<< HEAD
  m_Script: {fileID: 11500000, guid: fe87c0e1cc204ed48ad3b37840f39efc, type: 3}
=======
  m_Script: {fileID: 11500000, guid: 2a4db7a114972834c8e4117be1d82ba3, type: 3}
>>>>>>> 90abff99
  m_Name: 
  m_EditorClassIdentifier: 
--- !u!224 &224764007668439884 stripped
RectTransform:
  m_CorrespondingSourceObject: {fileID: 8477297332931262845, guid: 2e51a3d610891a643ba27bbe15bda3fa,
    type: 3}
  m_PrefabInstance: {fileID: 8555692153146516017}
  m_PrefabAsset: {fileID: 0}
--- !u!114 &114373244897153218 stripped
MonoBehaviour:
  m_CorrespondingSourceObject: {fileID: 8587723967266190067, guid: 2e51a3d610891a643ba27bbe15bda3fa,
    type: 3}
  m_PrefabInstance: {fileID: 8555692153146516017}
  m_PrefabAsset: {fileID: 0}
  m_GameObject: {fileID: 0}
  m_Enabled: 1
  m_EditorHideFlags: 0
<<<<<<< HEAD
  m_Script: {fileID: 11500000, guid: 3033b5d39951d430299684ac3cd06d7e, type: 3}
  m_Name: 
  m_EditorClassIdentifier: 
--- !u!224 &224593821798534752 stripped
RectTransform:
  m_CorrespondingSourceObject: {fileID: 8477470267712056401, guid: 2e51a3d610891a643ba27bbe15bda3fa,
    type: 3}
  m_PrefabInstance: {fileID: 8555692153146516017}
  m_PrefabAsset: {fileID: 0}
--- !u!95 &95196708316319938 stripped
Animator:
  m_CorrespondingSourceObject: {fileID: 8640675164727423731, guid: 2e51a3d610891a643ba27bbe15bda3fa,
    type: 3}
  m_PrefabInstance: {fileID: 8555692153146516017}
  m_PrefabAsset: {fileID: 0}
--- !u!114 &114270831423279126 stripped
MonoBehaviour:
  m_CorrespondingSourceObject: {fileID: 8587823640551715367, guid: 2e51a3d610891a643ba27bbe15bda3fa,
=======
  m_Script: {fileID: 11500000, guid: fe87c0e1cc204ed48ad3b37840f39efc, type: 3}
  m_Name: 
  m_EditorClassIdentifier: 
--- !u!114 &114827065861498824 stripped
MonoBehaviour:
  m_CorrespondingSourceObject: {fileID: 8587271803756561913, guid: 2e51a3d610891a643ba27bbe15bda3fa,
>>>>>>> 90abff99
    type: 3}
  m_PrefabInstance: {fileID: 8555692153146516017}
  m_PrefabAsset: {fileID: 0}
  m_GameObject: {fileID: 0}
  m_Enabled: 1
  m_EditorHideFlags: 0
<<<<<<< HEAD
  m_Script: {fileID: 11500000, guid: 5f7201a12d95ffc409449d95f23cf332, type: 3}
  m_Name: 
  m_EditorClassIdentifier: 
--- !u!114 &114819668310204192 stripped
MonoBehaviour:
  m_CorrespondingSourceObject: {fileID: 8587246628279074065, guid: 2e51a3d610891a643ba27bbe15bda3fa,
=======
  m_Script: {fileID: 11500000, guid: b96f85d5333af4d91950935ac3779af4, type: 3}
  m_Name: 
  m_EditorClassIdentifier: 
--- !u!114 &114227399728647860 stripped
MonoBehaviour:
  m_CorrespondingSourceObject: {fileID: 8587869270733778053, guid: 2e51a3d610891a643ba27bbe15bda3fa,
>>>>>>> 90abff99
    type: 3}
  m_PrefabInstance: {fileID: 8555692153146516017}
  m_PrefabAsset: {fileID: 0}
  m_GameObject: {fileID: 1241466016374566}
  m_Enabled: 1
  m_EditorHideFlags: 0
<<<<<<< HEAD
  m_Script: {fileID: 11500000, guid: 155d09378df06ae489ea68abfc666cb5, type: 3}
=======
  m_Script: {fileID: 11500000, guid: fe87c0e1cc204ed48ad3b37840f39efc, type: 3}
>>>>>>> 90abff99
  m_Name: 
  m_EditorClassIdentifier: 
--- !u!114 &114735544628521044 stripped
MonoBehaviour:
  m_CorrespondingSourceObject: {fileID: 8587366065717414501, guid: 2e51a3d610891a643ba27bbe15bda3fa,
    type: 3}
  m_PrefabInstance: {fileID: 8555692153146516017}
  m_PrefabAsset: {fileID: 0}
  m_GameObject: {fileID: 1241466016374566}
  m_Enabled: 1
  m_EditorHideFlags: 0
<<<<<<< HEAD
  m_Script: {fileID: 11500000, guid: 505ea4b5b734440aaaf23b4cce7dc853, type: 3}
=======
  m_Script: {fileID: 11500000, guid: 1aa08ab6e0800fa44ae55d278d1423e3, type: 3}
>>>>>>> 90abff99
  m_Name: 
  m_EditorClassIdentifier: 
--- !u!114 &114421896026623462 stripped
MonoBehaviour:
  m_CorrespondingSourceObject: {fileID: 8587641789623873495, guid: 2e51a3d610891a643ba27bbe15bda3fa,
    type: 3}
  m_PrefabInstance: {fileID: 8555692153146516017}
  m_PrefabAsset: {fileID: 0}
  m_GameObject: {fileID: 1241466016374566}
  m_Enabled: 1
  m_EditorHideFlags: 0
  m_Script: {fileID: 11500000, guid: 583edcadedfb5dd4db0b30034af349d4, type: 3}
  m_Name: 
  m_EditorClassIdentifier: 
--- !u!114 &114986867525342648 stripped
MonoBehaviour:
  m_CorrespondingSourceObject: {fileID: 8584827757962983305, guid: 2e51a3d610891a643ba27bbe15bda3fa,
    type: 3}
  m_PrefabInstance: {fileID: 8555692153146516017}
  m_PrefabAsset: {fileID: 0}
  m_GameObject: {fileID: 0}
  m_Enabled: 1
  m_EditorHideFlags: 0
<<<<<<< HEAD
  m_Script: {fileID: 11500000, guid: fe87c0e1cc204ed48ad3b37840f39efc, type: 3}
=======
  m_Script: {fileID: 11500000, guid: 5f7201a12d95ffc409449d95f23cf332, type: 3}
>>>>>>> 90abff99
  m_Name: 
  m_EditorClassIdentifier: 
--- !u!114 &114647038496954814 stripped
MonoBehaviour:
  m_CorrespondingSourceObject: {fileID: 8587417196505627535, guid: 2e51a3d610891a643ba27bbe15bda3fa,
    type: 3}
  m_PrefabInstance: {fileID: 8555692153146516017}
  m_PrefabAsset: {fileID: 0}
  m_GameObject: {fileID: 0}
  m_Enabled: 1
  m_EditorHideFlags: 0
<<<<<<< HEAD
  m_Script: {fileID: 11500000, guid: fe87c0e1cc204ed48ad3b37840f39efc, type: 3}
=======
  m_Script: {fileID: 11500000, guid: 2a4db7a114972834c8e4117be1d82ba3, type: 3}
>>>>>>> 90abff99
  m_Name: 
  m_EditorClassIdentifier: 
--- !u!224 &224599716051025124 stripped
RectTransform:
  m_CorrespondingSourceObject: {fileID: 8477495159653326549, guid: 2e51a3d610891a643ba27bbe15bda3fa,
    type: 3}
  m_PrefabInstance: {fileID: 8555692153146516017}
  m_PrefabAsset: {fileID: 0}
--- !u!114 &114897689305174086 stripped
MonoBehaviour:
  m_CorrespondingSourceObject: {fileID: 8584949922202743415, guid: 2e51a3d610891a643ba27bbe15bda3fa,
    type: 3}
  m_PrefabInstance: {fileID: 8555692153146516017}
  m_PrefabAsset: {fileID: 0}
  m_GameObject: {fileID: 1241466016374566}
  m_Enabled: 1
  m_EditorHideFlags: 0
  m_Script: {fileID: 11500000, guid: f4921d535b014209820ae966644206ab, type: 3}
  m_Name: 
  m_EditorClassIdentifier: 
--- !u!114 &114110684352128754 stripped
MonoBehaviour:
  m_CorrespondingSourceObject: {fileID: 8587955191864067267, guid: 2e51a3d610891a643ba27bbe15bda3fa,
    type: 3}
  m_PrefabInstance: {fileID: 8555692153146516017}
  m_PrefabAsset: {fileID: 0}
  m_GameObject: {fileID: 0}
  m_Enabled: 1
  m_EditorHideFlags: 0
<<<<<<< HEAD
  m_Script: {fileID: 11500000, guid: 2a4db7a114972834c8e4117be1d82ba3, type: 3}
=======
  m_Script: {fileID: 11500000, guid: fe87c0e1cc204ed48ad3b37840f39efc, type: 3}
>>>>>>> 90abff99
  m_Name: 
  m_EditorClassIdentifier: 
--- !u!114 &114016090460978448 stripped
MonoBehaviour:
  m_CorrespondingSourceObject: {fileID: 8588080443100749601, guid: 2e51a3d610891a643ba27bbe15bda3fa,
    type: 3}
  m_PrefabInstance: {fileID: 8555692153146516017}
  m_PrefabAsset: {fileID: 0}
  m_GameObject: {fileID: 0}
  m_Enabled: 1
  m_EditorHideFlags: 0
  m_Script: {fileID: 11500000, guid: 5f7201a12d95ffc409449d95f23cf332, type: 3}
  m_Name: 
  m_EditorClassIdentifier: 
--- !u!224 &224264904714827184 stripped
RectTransform:
  m_CorrespondingSourceObject: {fileID: 8477836155876284289, guid: 2e51a3d610891a643ba27bbe15bda3fa,
    type: 3}
  m_PrefabInstance: {fileID: 8555692153146516017}
  m_PrefabAsset: {fileID: 0}
--- !u!223 &223560638589210080 stripped
Canvas:
  m_CorrespondingSourceObject: {fileID: 8476288630107385809, guid: 2e51a3d610891a643ba27bbe15bda3fa,
    type: 3}
  m_PrefabInstance: {fileID: 8555692153146516017}
  m_PrefabAsset: {fileID: 0}
--- !u!224 &224816160242944980 stripped
RectTransform:
  m_CorrespondingSourceObject: {fileID: 8477280510218430949, guid: 2e51a3d610891a643ba27bbe15bda3fa,
    type: 3}
  m_PrefabInstance: {fileID: 8555692153146516017}
  m_PrefabAsset: {fileID: 0}
--- !u!114 &114188317122129664 stripped
MonoBehaviour:
  m_CorrespondingSourceObject: {fileID: 8587873032200342833, guid: 2e51a3d610891a643ba27bbe15bda3fa,
    type: 3}
  m_PrefabInstance: {fileID: 8555692153146516017}
  m_PrefabAsset: {fileID: 0}
  m_GameObject: {fileID: 0}
  m_Enabled: 1
  m_EditorHideFlags: 0
<<<<<<< HEAD
  m_Script: {fileID: 11500000, guid: 1aa08ab6e0800fa44ae55d278d1423e3, type: 3}
=======
  m_Script: {fileID: 11500000, guid: 2a4db7a114972834c8e4117be1d82ba3, type: 3}
>>>>>>> 90abff99
  m_Name: 
  m_EditorClassIdentifier: 
--- !u!1 &1301679347078100 stripped
GameObject:
  m_CorrespondingSourceObject: {fileID: 8556684742923989477, guid: 2e51a3d610891a643ba27bbe15bda3fa,
    type: 3}
  m_PrefabInstance: {fileID: 8555692153146516017}
  m_PrefabAsset: {fileID: 0}
--- !u!224 &224582159650461670 stripped
RectTransform:
  m_CorrespondingSourceObject: {fileID: 8477477531144828375, guid: 2e51a3d610891a643ba27bbe15bda3fa,
    type: 3}
  m_PrefabInstance: {fileID: 8555692153146516017}
  m_PrefabAsset: {fileID: 0}
--- !u!114 &114827065861498824 stripped
MonoBehaviour:
  m_CorrespondingSourceObject: {fileID: 8587271803756561913, guid: 2e51a3d610891a643ba27bbe15bda3fa,
    type: 3}
  m_PrefabInstance: {fileID: 8555692153146516017}
  m_PrefabAsset: {fileID: 0}
  m_GameObject: {fileID: 0}
  m_Enabled: 1
  m_EditorHideFlags: 0
<<<<<<< HEAD
  m_Script: {fileID: 11500000, guid: b96f85d5333af4d91950935ac3779af4, type: 3}
=======
  m_Script: {fileID: 11500000, guid: fe87c0e1cc204ed48ad3b37840f39efc, type: 3}
>>>>>>> 90abff99
  m_Name: 
  m_EditorClassIdentifier: 
--- !u!114 &114830941221878796 stripped
MonoBehaviour:
  m_CorrespondingSourceObject: {fileID: 8587267791493914173, guid: 2e51a3d610891a643ba27bbe15bda3fa,
    type: 3}
  m_PrefabInstance: {fileID: 8555692153146516017}
  m_PrefabAsset: {fileID: 0}
  m_GameObject: {fileID: 0}
  m_Enabled: 1
  m_EditorHideFlags: 0
  m_Script: {fileID: 11500000, guid: fe87c0e1cc204ed48ad3b37840f39efc, type: 3}
  m_Name: 
  m_EditorClassIdentifier: 
--- !u!224 &224671506930490660 stripped
RectTransform:
  m_CorrespondingSourceObject: {fileID: 8477425026631171861, guid: 2e51a3d610891a643ba27bbe15bda3fa,
    type: 3}
  m_PrefabInstance: {fileID: 8555692153146516017}
  m_PrefabAsset: {fileID: 0}
--- !u!224 &224082241428792102 stripped
RectTransform:
  m_CorrespondingSourceObject: {fileID: 8478014420443922711, guid: 2e51a3d610891a643ba27bbe15bda3fa,
    type: 3}
  m_PrefabInstance: {fileID: 8555692153146516017}
  m_PrefabAsset: {fileID: 0}
--- !u!1 &1241466016374566 stripped
GameObject:
  m_CorrespondingSourceObject: {fileID: 8556704832668122391, guid: 2e51a3d610891a643ba27bbe15bda3fa,
    type: 3}
  m_PrefabInstance: {fileID: 8555692153146516017}
  m_PrefabAsset: {fileID: 0}
<<<<<<< HEAD
--- !u!114 &114068858891787322 stripped
=======
  m_GameObject: {fileID: 0}
  m_Enabled: 1
  m_EditorHideFlags: 0
  m_Script: {fileID: 11500000, guid: 5f7201a12d95ffc409449d95f23cf332, type: 3}
  m_Name: 
  m_EditorClassIdentifier: 
--- !u!114 &114027424194340586 stripped
>>>>>>> 90abff99
MonoBehaviour:
  m_CorrespondingSourceObject: {fileID: 8587992490429709835, guid: 2e51a3d610891a643ba27bbe15bda3fa,
    type: 3}
  m_PrefabInstance: {fileID: 8555692153146516017}
  m_PrefabAsset: {fileID: 0}
  m_GameObject: {fileID: 0}
  m_Enabled: 1
  m_EditorHideFlags: 0
<<<<<<< HEAD
  m_Script: {fileID: 11500000, guid: 2a4db7a114972834c8e4117be1d82ba3, type: 3}
=======
  m_Script: {fileID: 11500000, guid: 5f7201a12d95ffc409449d95f23cf332, type: 3}
>>>>>>> 90abff99
  m_Name: 
  m_EditorClassIdentifier: 
--- !u!224 &224652079256797148 stripped
RectTransform:
  m_CorrespondingSourceObject: {fileID: 8477449393648328173, guid: 2e51a3d610891a643ba27bbe15bda3fa,
    type: 3}
  m_PrefabInstance: {fileID: 8555692153146516017}
  m_PrefabAsset: {fileID: 0}
<<<<<<< HEAD
--- !u!224 &224253814974175500 stripped
RectTransform:
  m_CorrespondingSourceObject: {fileID: 8477842710129736509, guid: 2e51a3d610891a643ba27bbe15bda3fa,
    type: 3}
  m_PrefabInstance: {fileID: 8555692153146516017}
  m_PrefabAsset: {fileID: 0}
--- !u!224 &224433938787789432 stripped
RectTransform:
  m_CorrespondingSourceObject: {fileID: 8477663272975845449, guid: 2e51a3d610891a643ba27bbe15bda3fa,
    type: 3}
  m_PrefabInstance: {fileID: 8555692153146516017}
  m_PrefabAsset: {fileID: 0}
--- !u!114 &114445223306499362 stripped
=======
  m_GameObject: {fileID: 0}
  m_Enabled: 1
  m_EditorHideFlags: 0
  m_Script: {fileID: 11500000, guid: 5f7201a12d95ffc409449d95f23cf332, type: 3}
  m_Name: 
  m_EditorClassIdentifier: 
--- !u!114 &114986969916795332 stripped
MonoBehaviour:
  m_CorrespondingSourceObject: {fileID: 8584820371978800117, guid: 2e51a3d610891a643ba27bbe15bda3fa,
    type: 3}
  m_PrefabInstance: {fileID: 8555692153146516017}
  m_PrefabAsset: {fileID: 0}
  m_GameObject: {fileID: 0}
  m_Enabled: 1
  m_EditorHideFlags: 0
  m_Script: {fileID: 11500000, guid: 5f7201a12d95ffc409449d95f23cf332, type: 3}
  m_Name: 
  m_EditorClassIdentifier: 
--- !u!114 &114353342695835324 stripped
>>>>>>> 90abff99
MonoBehaviour:
  m_CorrespondingSourceObject: {fileID: 8587656394957240083, guid: 2e51a3d610891a643ba27bbe15bda3fa,
    type: 3}
  m_PrefabInstance: {fileID: 8555692153146516017}
  m_PrefabAsset: {fileID: 0}
  m_GameObject: {fileID: 0}
  m_Enabled: 1
  m_EditorHideFlags: 0
<<<<<<< HEAD
  m_Script: {fileID: 11500000, guid: c4717b142ec2d48ed8254f69a73e554b, type: 3}
=======
  m_Script: {fileID: 11500000, guid: 5f7201a12d95ffc409449d95f23cf332, type: 3}
  m_Name: 
  m_EditorClassIdentifier: 
--- !u!114 &114897793867991922 stripped
MonoBehaviour:
  m_CorrespondingSourceObject: {fileID: 8584949688256391491, guid: 2e51a3d610891a643ba27bbe15bda3fa,
    type: 3}
  m_PrefabInstance: {fileID: 8555692153146516017}
  m_PrefabAsset: {fileID: 0}
  m_GameObject: {fileID: 0}
  m_Enabled: 1
  m_EditorHideFlags: 0
  m_Script: {fileID: 11500000, guid: 2a4db7a114972834c8e4117be1d82ba3, type: 3}
>>>>>>> 90abff99
  m_Name: 
  m_EditorClassIdentifier: 
--- !u!1001 &8930062453518966146
PrefabInstance:
  m_ObjectHideFlags: 0
  serializedVersion: 2
  m_Modification:
    m_TransformParent: {fileID: 4244501537706558}
    m_Modifications:
    - target: {fileID: 8929341582706713524, guid: 623bbbcb8287a854b9a87f11b8749ae2,
        type: 3}
      propertyPath: m_Name
      value: GameData
      objectReference: {fileID: 0}
    - target: {fileID: 8934140032923375002, guid: 623bbbcb8287a854b9a87f11b8749ae2,
        type: 3}
      propertyPath: m_LocalPosition.x
      value: 0
      objectReference: {fileID: 0}
    - target: {fileID: 8934140032923375002, guid: 623bbbcb8287a854b9a87f11b8749ae2,
        type: 3}
      propertyPath: m_LocalPosition.y
      value: 0
      objectReference: {fileID: 0}
    - target: {fileID: 8934140032923375002, guid: 623bbbcb8287a854b9a87f11b8749ae2,
        type: 3}
      propertyPath: m_LocalPosition.z
      value: 0
      objectReference: {fileID: 0}
    - target: {fileID: 8934140032923375002, guid: 623bbbcb8287a854b9a87f11b8749ae2,
        type: 3}
      propertyPath: m_LocalRotation.x
      value: 0
      objectReference: {fileID: 0}
    - target: {fileID: 8934140032923375002, guid: 623bbbcb8287a854b9a87f11b8749ae2,
        type: 3}
      propertyPath: m_LocalRotation.y
      value: 0
      objectReference: {fileID: 0}
    - target: {fileID: 8934140032923375002, guid: 623bbbcb8287a854b9a87f11b8749ae2,
        type: 3}
      propertyPath: m_LocalRotation.z
      value: 0
      objectReference: {fileID: 0}
    - target: {fileID: 8934140032923375002, guid: 623bbbcb8287a854b9a87f11b8749ae2,
        type: 3}
      propertyPath: m_LocalRotation.w
      value: 1
      objectReference: {fileID: 0}
    - target: {fileID: 8934140032923375002, guid: 623bbbcb8287a854b9a87f11b8749ae2,
        type: 3}
      propertyPath: m_RootOrder
      value: 0
      objectReference: {fileID: 0}
    - target: {fileID: 8934140032923375002, guid: 623bbbcb8287a854b9a87f11b8749ae2,
        type: 3}
      propertyPath: m_LocalEulerAnglesHint.x
      value: 0
      objectReference: {fileID: 0}
    - target: {fileID: 8934140032923375002, guid: 623bbbcb8287a854b9a87f11b8749ae2,
        type: 3}
      propertyPath: m_LocalEulerAnglesHint.y
      value: 0
      objectReference: {fileID: 0}
    - target: {fileID: 8934140032923375002, guid: 623bbbcb8287a854b9a87f11b8749ae2,
        type: 3}
      propertyPath: m_LocalEulerAnglesHint.z
      value: 0
      objectReference: {fileID: 0}
    m_RemovedComponents: []
  m_SourcePrefab: {fileID: 100100000, guid: 623bbbcb8287a854b9a87f11b8749ae2, type: 3}
--- !u!4 &4931836722776088 stripped
Transform:
  m_CorrespondingSourceObject: {fileID: 8934140032923375002, guid: 623bbbcb8287a854b9a87f11b8749ae2,
    type: 3}
  m_PrefabInstance: {fileID: 8930062453518966146}
  m_PrefabAsset: {fileID: 0}
--- !u!1001 &9105279000425108837
PrefabInstance:
  m_ObjectHideFlags: 0
  serializedVersion: 2
  m_Modification:
    m_TransformParent: {fileID: 4244501537706558}
    m_Modifications:
    - target: {fileID: 9104243219371999339, guid: 27a9f1835f496ee46b5e375dac4bf92b,
        type: 3}
      propertyPath: m_Name
      value: Update Manager
      objectReference: {fileID: 0}
    - target: {fileID: 9102338525819353079, guid: 27a9f1835f496ee46b5e375dac4bf92b,
        type: 3}
      propertyPath: m_LocalPosition.x
      value: 0
      objectReference: {fileID: 0}
    - target: {fileID: 9102338525819353079, guid: 27a9f1835f496ee46b5e375dac4bf92b,
        type: 3}
      propertyPath: m_LocalPosition.y
      value: 0
      objectReference: {fileID: 0}
    - target: {fileID: 9102338525819353079, guid: 27a9f1835f496ee46b5e375dac4bf92b,
        type: 3}
      propertyPath: m_LocalPosition.z
      value: 0
      objectReference: {fileID: 0}
    - target: {fileID: 9102338525819353079, guid: 27a9f1835f496ee46b5e375dac4bf92b,
        type: 3}
      propertyPath: m_LocalRotation.x
      value: 0
      objectReference: {fileID: 0}
    - target: {fileID: 9102338525819353079, guid: 27a9f1835f496ee46b5e375dac4bf92b,
        type: 3}
      propertyPath: m_LocalRotation.y
      value: 0
      objectReference: {fileID: 0}
    - target: {fileID: 9102338525819353079, guid: 27a9f1835f496ee46b5e375dac4bf92b,
        type: 3}
      propertyPath: m_LocalRotation.z
      value: 0
      objectReference: {fileID: 0}
    - target: {fileID: 9102338525819353079, guid: 27a9f1835f496ee46b5e375dac4bf92b,
        type: 3}
      propertyPath: m_LocalRotation.w
      value: 1
      objectReference: {fileID: 0}
    - target: {fileID: 9102338525819353079, guid: 27a9f1835f496ee46b5e375dac4bf92b,
        type: 3}
      propertyPath: m_RootOrder
<<<<<<< HEAD
      value: 13
=======
      value: 15
>>>>>>> 90abff99
      objectReference: {fileID: 0}
    - target: {fileID: 9102338525819353079, guid: 27a9f1835f496ee46b5e375dac4bf92b,
        type: 3}
      propertyPath: m_LocalEulerAnglesHint.x
      value: 0
      objectReference: {fileID: 0}
    - target: {fileID: 9102338525819353079, guid: 27a9f1835f496ee46b5e375dac4bf92b,
        type: 3}
      propertyPath: m_LocalEulerAnglesHint.y
      value: 0
      objectReference: {fileID: 0}
    - target: {fileID: 9102338525819353079, guid: 27a9f1835f496ee46b5e375dac4bf92b,
        type: 3}
      propertyPath: m_LocalEulerAnglesHint.z
      value: 0
      objectReference: {fileID: 0}
    m_RemovedComponents: []
  m_SourcePrefab: {fileID: 100100000, guid: 27a9f1835f496ee46b5e375dac4bf92b, type: 3}
--- !u!4 &4067831875969682 stripped
Transform:
  m_CorrespondingSourceObject: {fileID: 9102338525819353079, guid: 27a9f1835f496ee46b5e375dac4bf92b,
    type: 3}
  m_PrefabInstance: {fileID: 9105279000425108837}
  m_PrefabAsset: {fileID: 0}<|MERGE_RESOLUTION|>--- conflicted
+++ resolved
@@ -39,6 +39,7 @@
   - {fileID: 4951290424323630}
   - {fileID: 4528744056322606}
   - {fileID: 4508349874118178}
+  - {fileID: 4129075814513284}
   - {fileID: 4517229325027054}
   - {fileID: 4266888786283748}
   - {fileID: 4637464727519376}
@@ -54,7 +55,6 @@
   - {fileID: 4781060931557326121}
   - {fileID: 1827854514243002667}
   - {fileID: 2316081311828578137}
-  - {fileID: 7185725797354002564}
   m_Father: {fileID: 0}
   m_RootOrder: 0
   m_LocalEulerAnglesHint: {x: 0, y: 0, z: 0}
@@ -102,11 +102,7 @@
   m_LocalScale: {x: 1, y: 1, z: 1}
   m_Children: []
   m_Father: {fileID: 4244501537706558}
-<<<<<<< HEAD
-  m_RootOrder: 19
-=======
   m_RootOrder: 21
->>>>>>> 90abff99
   m_LocalEulerAnglesHint: {x: 0, y: 0, z: 0}
 --- !u!20 &5443219667450891474
 Camera:
@@ -213,11 +209,7 @@
     - target: {fileID: 1774880439545786558, guid: 8662ed4b11864147ca7cd8e242d7b247,
         type: 3}
       propertyPath: m_RootOrder
-<<<<<<< HEAD
-      value: 20
-=======
       value: 22
->>>>>>> 90abff99
       objectReference: {fileID: 0}
     - target: {fileID: 1774880439545786558, guid: 8662ed4b11864147ca7cd8e242d7b247,
         type: 3}
@@ -494,11 +486,7 @@
     - target: {fileID: 4937488567126331548, guid: 76a3c52c40aef2dd2b992b72c64ab279,
         type: 3}
       propertyPath: m_RootOrder
-<<<<<<< HEAD
-      value: 22
-=======
       value: 24
->>>>>>> 90abff99
       objectReference: {fileID: 0}
     - target: {fileID: 4937488567126331548, guid: 76a3c52c40aef2dd2b992b72c64ab279,
         type: 3}
@@ -573,11 +561,7 @@
     - target: {fileID: 652064887025441265, guid: 7b0d6f254076370d68c18fd0c6c4fcdb,
         type: 3}
       propertyPath: m_RootOrder
-<<<<<<< HEAD
-      value: 23
-=======
       value: 25
->>>>>>> 90abff99
       objectReference: {fileID: 0}
     - target: {fileID: 652064887025441265, guid: 7b0d6f254076370d68c18fd0c6c4fcdb,
         type: 3}
@@ -742,11 +726,7 @@
     - target: {fileID: 1744425729064555276, guid: ea4ed459a6c768d49bd8657bc68e00c5,
         type: 3}
       propertyPath: m_RootOrder
-<<<<<<< HEAD
-      value: 15
-=======
       value: 17
->>>>>>> 90abff99
       objectReference: {fileID: 0}
     - target: {fileID: 1744425729064555276, guid: ea4ed459a6c768d49bd8657bc68e00c5,
         type: 3}
@@ -896,11 +876,7 @@
     - target: {fileID: 211380796749433702, guid: e26940c892108fd489280c2ea6a658bf,
         type: 3}
       propertyPath: m_RootOrder
-<<<<<<< HEAD
-      value: 24
-=======
       value: 26
->>>>>>> 90abff99
       objectReference: {fileID: 0}
     - target: {fileID: 211380796749433702, guid: e26940c892108fd489280c2ea6a658bf,
         type: 3}
@@ -975,11 +951,7 @@
     - target: {fileID: 2906728087508430712, guid: 7b3768d434fc0084187a594c13e9c60f,
         type: 3}
       propertyPath: m_RootOrder
-<<<<<<< HEAD
-      value: 17
-=======
       value: 19
->>>>>>> 90abff99
       objectReference: {fileID: 0}
     - target: {fileID: 2906728087508430712, guid: 7b3768d434fc0084187a594c13e9c60f,
         type: 3}
@@ -1054,11 +1026,7 @@
     - target: {fileID: 2924057578287968402, guid: 8ade74bde5193e44ba1122195399606e,
         type: 3}
       propertyPath: m_RootOrder
-<<<<<<< HEAD
-      value: 10
-=======
       value: 12
->>>>>>> 90abff99
       objectReference: {fileID: 0}
     - target: {fileID: 2924057578287968402, guid: 8ade74bde5193e44ba1122195399606e,
         type: 3}
@@ -1082,81 +1050,6 @@
   m_CorrespondingSourceObject: {fileID: 2924057578287968402, guid: 8ade74bde5193e44ba1122195399606e,
     type: 3}
   m_PrefabInstance: {fileID: 2919557987363010172}
-  m_PrefabAsset: {fileID: 0}
---- !u!1001 &3243085186191229634
-PrefabInstance:
-  m_ObjectHideFlags: 0
-  serializedVersion: 2
-  m_Modification:
-    m_TransformParent: {fileID: 4244501537706558}
-    m_Modifications:
-    - target: {fileID: 5669476246233476200, guid: 00d518dc9edfe41fa8c05c26c9eabd3e,
-        type: 3}
-      propertyPath: m_Name
-      value: ScriptableObjectSingletons
-      objectReference: {fileID: 0}
-    - target: {fileID: 5672586379165948486, guid: 00d518dc9edfe41fa8c05c26c9eabd3e,
-        type: 3}
-      propertyPath: m_LocalPosition.x
-      value: 0
-      objectReference: {fileID: 0}
-    - target: {fileID: 5672586379165948486, guid: 00d518dc9edfe41fa8c05c26c9eabd3e,
-        type: 3}
-      propertyPath: m_LocalPosition.y
-      value: 0
-      objectReference: {fileID: 0}
-    - target: {fileID: 5672586379165948486, guid: 00d518dc9edfe41fa8c05c26c9eabd3e,
-        type: 3}
-      propertyPath: m_LocalPosition.z
-      value: 0
-      objectReference: {fileID: 0}
-    - target: {fileID: 5672586379165948486, guid: 00d518dc9edfe41fa8c05c26c9eabd3e,
-        type: 3}
-      propertyPath: m_LocalRotation.x
-      value: 0
-      objectReference: {fileID: 0}
-    - target: {fileID: 5672586379165948486, guid: 00d518dc9edfe41fa8c05c26c9eabd3e,
-        type: 3}
-      propertyPath: m_LocalRotation.y
-      value: 0
-      objectReference: {fileID: 0}
-    - target: {fileID: 5672586379165948486, guid: 00d518dc9edfe41fa8c05c26c9eabd3e,
-        type: 3}
-      propertyPath: m_LocalRotation.z
-      value: 0
-      objectReference: {fileID: 0}
-    - target: {fileID: 5672586379165948486, guid: 00d518dc9edfe41fa8c05c26c9eabd3e,
-        type: 3}
-      propertyPath: m_LocalRotation.w
-      value: 1
-      objectReference: {fileID: 0}
-    - target: {fileID: 5672586379165948486, guid: 00d518dc9edfe41fa8c05c26c9eabd3e,
-        type: 3}
-      propertyPath: m_RootOrder
-      value: 25
-      objectReference: {fileID: 0}
-    - target: {fileID: 5672586379165948486, guid: 00d518dc9edfe41fa8c05c26c9eabd3e,
-        type: 3}
-      propertyPath: m_LocalEulerAnglesHint.x
-      value: 0
-      objectReference: {fileID: 0}
-    - target: {fileID: 5672586379165948486, guid: 00d518dc9edfe41fa8c05c26c9eabd3e,
-        type: 3}
-      propertyPath: m_LocalEulerAnglesHint.y
-      value: 0
-      objectReference: {fileID: 0}
-    - target: {fileID: 5672586379165948486, guid: 00d518dc9edfe41fa8c05c26c9eabd3e,
-        type: 3}
-      propertyPath: m_LocalEulerAnglesHint.z
-      value: 0
-      objectReference: {fileID: 0}
-    m_RemovedComponents: []
-  m_SourcePrefab: {fileID: 100100000, guid: 00d518dc9edfe41fa8c05c26c9eabd3e, type: 3}
---- !u!4 &7185725797354002564 stripped
-Transform:
-  m_CorrespondingSourceObject: {fileID: 5672586379165948486, guid: 00d518dc9edfe41fa8c05c26c9eabd3e,
-    type: 3}
-  m_PrefabInstance: {fileID: 3243085186191229634}
   m_PrefabAsset: {fileID: 0}
 --- !u!1001 &3510530640522861598
 PrefabInstance:
@@ -1208,11 +1101,7 @@
     - target: {fileID: 3510702410302321830, guid: 0e33dd4d78f4413498442a5599fd2bf3,
         type: 3}
       propertyPath: m_RootOrder
-<<<<<<< HEAD
-      value: 14
-=======
       value: 16
->>>>>>> 90abff99
       objectReference: {fileID: 0}
     - target: {fileID: 3510702410302321830, guid: 0e33dd4d78f4413498442a5599fd2bf3,
         type: 3}
@@ -1287,11 +1176,7 @@
     - target: {fileID: 4355112815448229351, guid: ba59c3071094d674e909fcd89878c815,
         type: 3}
       propertyPath: m_RootOrder
-<<<<<<< HEAD
-      value: 16
-=======
       value: 18
->>>>>>> 90abff99
       objectReference: {fileID: 0}
     - target: {fileID: 4355112815448229351, guid: ba59c3071094d674e909fcd89878c815,
         type: 3}
@@ -1366,11 +1251,7 @@
     - target: {fileID: 4658051877073353262, guid: 95d5db796ce82b546bc1ef5df9fce21c,
         type: 3}
       propertyPath: m_RootOrder
-<<<<<<< HEAD
-      value: 18
-=======
       value: 20
->>>>>>> 90abff99
       objectReference: {fileID: 0}
     - target: {fileID: 4658051877073353262, guid: 95d5db796ce82b546bc1ef5df9fce21c,
         type: 3}
@@ -1490,7 +1371,18 @@
     type: 3}
   m_PrefabInstance: {fileID: 5283342253946005874}
   m_PrefabAsset: {fileID: 0}
-<<<<<<< HEAD
+--- !u!114 &114078613131190154 stripped
+MonoBehaviour:
+  m_CorrespondingSourceObject: {fileID: 5244294626086762232, guid: 5aef927be75afa244bf4b0636f6ace29,
+    type: 3}
+  m_PrefabInstance: {fileID: 5283342253946005874}
+  m_PrefabAsset: {fileID: 0}
+  m_GameObject: {fileID: 0}
+  m_Enabled: 1
+  m_EditorHideFlags: 0
+  m_Script: {fileID: 11500000, guid: 720905f6b612243a6b1e6bbeaafda241, type: 3}
+  m_Name: 
+  m_EditorClassIdentifier: 
 --- !u!114 &114729471039765908 stripped
 MonoBehaviour:
   m_CorrespondingSourceObject: {fileID: 5243784332070655206, guid: 5aef927be75afa244bf4b0636f6ace29,
@@ -1503,35 +1395,6 @@
   m_Script: {fileID: 11500000, guid: 9bdd149a73a974c77bd23df0cb28c844, type: 3}
   m_Name: 
   m_EditorClassIdentifier: 
-=======
->>>>>>> 90abff99
---- !u!114 &114078613131190154 stripped
-MonoBehaviour:
-  m_CorrespondingSourceObject: {fileID: 5244294626086762232, guid: 5aef927be75afa244bf4b0636f6ace29,
-    type: 3}
-  m_PrefabInstance: {fileID: 5283342253946005874}
-  m_PrefabAsset: {fileID: 0}
-  m_GameObject: {fileID: 0}
-  m_Enabled: 1
-  m_EditorHideFlags: 0
-  m_Script: {fileID: 11500000, guid: 720905f6b612243a6b1e6bbeaafda241, type: 3}
-  m_Name: 
-  m_EditorClassIdentifier: 
-<<<<<<< HEAD
-=======
---- !u!114 &114729471039765908 stripped
-MonoBehaviour:
-  m_CorrespondingSourceObject: {fileID: 5243784332070655206, guid: 5aef927be75afa244bf4b0636f6ace29,
-    type: 3}
-  m_PrefabInstance: {fileID: 5283342253946005874}
-  m_PrefabAsset: {fileID: 0}
-  m_GameObject: {fileID: 0}
-  m_Enabled: 1
-  m_EditorHideFlags: 0
-  m_Script: {fileID: 11500000, guid: 9bdd149a73a974c77bd23df0cb28c844, type: 3}
-  m_Name: 
-  m_EditorClassIdentifier: 
->>>>>>> 90abff99
 --- !u!1001 &5633077954628244695
 PrefabInstance:
   m_ObjectHideFlags: 0
@@ -1682,6 +1545,81 @@
     type: 3}
   m_PrefabInstance: {fileID: 6223971784035061600}
   m_PrefabAsset: {fileID: 0}
+--- !u!1001 &6240862011323640647
+PrefabInstance:
+  m_ObjectHideFlags: 0
+  serializedVersion: 2
+  m_Modification:
+    m_TransformParent: {fileID: 4244501537706558}
+    m_Modifications:
+    - target: {fileID: 6241655944566907599, guid: ed453b20f460eb34e9c7d687e1cff922,
+        type: 3}
+      propertyPath: m_Name
+      value: InventoryManager
+      objectReference: {fileID: 0}
+    - target: {fileID: 6238987075006255555, guid: ed453b20f460eb34e9c7d687e1cff922,
+        type: 3}
+      propertyPath: m_LocalPosition.x
+      value: 0
+      objectReference: {fileID: 0}
+    - target: {fileID: 6238987075006255555, guid: ed453b20f460eb34e9c7d687e1cff922,
+        type: 3}
+      propertyPath: m_LocalPosition.y
+      value: 0
+      objectReference: {fileID: 0}
+    - target: {fileID: 6238987075006255555, guid: ed453b20f460eb34e9c7d687e1cff922,
+        type: 3}
+      propertyPath: m_LocalPosition.z
+      value: 0
+      objectReference: {fileID: 0}
+    - target: {fileID: 6238987075006255555, guid: ed453b20f460eb34e9c7d687e1cff922,
+        type: 3}
+      propertyPath: m_LocalRotation.x
+      value: 0
+      objectReference: {fileID: 0}
+    - target: {fileID: 6238987075006255555, guid: ed453b20f460eb34e9c7d687e1cff922,
+        type: 3}
+      propertyPath: m_LocalRotation.y
+      value: 0
+      objectReference: {fileID: 0}
+    - target: {fileID: 6238987075006255555, guid: ed453b20f460eb34e9c7d687e1cff922,
+        type: 3}
+      propertyPath: m_LocalRotation.z
+      value: 0
+      objectReference: {fileID: 0}
+    - target: {fileID: 6238987075006255555, guid: ed453b20f460eb34e9c7d687e1cff922,
+        type: 3}
+      propertyPath: m_LocalRotation.w
+      value: 1
+      objectReference: {fileID: 0}
+    - target: {fileID: 6238987075006255555, guid: ed453b20f460eb34e9c7d687e1cff922,
+        type: 3}
+      propertyPath: m_RootOrder
+      value: 11
+      objectReference: {fileID: 0}
+    - target: {fileID: 6238987075006255555, guid: ed453b20f460eb34e9c7d687e1cff922,
+        type: 3}
+      propertyPath: m_LocalEulerAnglesHint.x
+      value: 0
+      objectReference: {fileID: 0}
+    - target: {fileID: 6238987075006255555, guid: ed453b20f460eb34e9c7d687e1cff922,
+        type: 3}
+      propertyPath: m_LocalEulerAnglesHint.y
+      value: 0
+      objectReference: {fileID: 0}
+    - target: {fileID: 6238987075006255555, guid: ed453b20f460eb34e9c7d687e1cff922,
+        type: 3}
+      propertyPath: m_LocalEulerAnglesHint.z
+      value: 0
+      objectReference: {fileID: 0}
+    m_RemovedComponents: []
+  m_SourcePrefab: {fileID: 100100000, guid: ed453b20f460eb34e9c7d687e1cff922, type: 3}
+--- !u!4 &4129075814513284 stripped
+Transform:
+  m_CorrespondingSourceObject: {fileID: 6238987075006255555, guid: ed453b20f460eb34e9c7d687e1cff922,
+    type: 3}
+  m_PrefabInstance: {fileID: 6240862011323640647}
+  m_PrefabAsset: {fileID: 0}
 --- !u!1001 &6628140087560819119
 PrefabInstance:
   m_ObjectHideFlags: 0
@@ -1689,84 +1627,6 @@
   m_Modification:
     m_TransformParent: {fileID: 4244501537706558}
     m_Modifications:
-<<<<<<< HEAD
-=======
-    - target: {fileID: 6241655944566907599, guid: ed453b20f460eb34e9c7d687e1cff922,
-        type: 3}
-      propertyPath: m_Name
-      value: InventoryManager
-      objectReference: {fileID: 0}
-    - target: {fileID: 6238987075006255555, guid: ed453b20f460eb34e9c7d687e1cff922,
-        type: 3}
-      propertyPath: m_LocalPosition.x
-      value: 0
-      objectReference: {fileID: 0}
-    - target: {fileID: 6238987075006255555, guid: ed453b20f460eb34e9c7d687e1cff922,
-        type: 3}
-      propertyPath: m_LocalPosition.y
-      value: 0
-      objectReference: {fileID: 0}
-    - target: {fileID: 6238987075006255555, guid: ed453b20f460eb34e9c7d687e1cff922,
-        type: 3}
-      propertyPath: m_LocalPosition.z
-      value: 0
-      objectReference: {fileID: 0}
-    - target: {fileID: 6238987075006255555, guid: ed453b20f460eb34e9c7d687e1cff922,
-        type: 3}
-      propertyPath: m_LocalRotation.x
-      value: 0
-      objectReference: {fileID: 0}
-    - target: {fileID: 6238987075006255555, guid: ed453b20f460eb34e9c7d687e1cff922,
-        type: 3}
-      propertyPath: m_LocalRotation.y
-      value: 0
-      objectReference: {fileID: 0}
-    - target: {fileID: 6238987075006255555, guid: ed453b20f460eb34e9c7d687e1cff922,
-        type: 3}
-      propertyPath: m_LocalRotation.z
-      value: 0
-      objectReference: {fileID: 0}
-    - target: {fileID: 6238987075006255555, guid: ed453b20f460eb34e9c7d687e1cff922,
-        type: 3}
-      propertyPath: m_LocalRotation.w
-      value: 1
-      objectReference: {fileID: 0}
-    - target: {fileID: 6238987075006255555, guid: ed453b20f460eb34e9c7d687e1cff922,
-        type: 3}
-      propertyPath: m_RootOrder
-      value: 11
-      objectReference: {fileID: 0}
-    - target: {fileID: 6238987075006255555, guid: ed453b20f460eb34e9c7d687e1cff922,
-        type: 3}
-      propertyPath: m_LocalEulerAnglesHint.x
-      value: 0
-      objectReference: {fileID: 0}
-    - target: {fileID: 6238987075006255555, guid: ed453b20f460eb34e9c7d687e1cff922,
-        type: 3}
-      propertyPath: m_LocalEulerAnglesHint.y
-      value: 0
-      objectReference: {fileID: 0}
-    - target: {fileID: 6238987075006255555, guid: ed453b20f460eb34e9c7d687e1cff922,
-        type: 3}
-      propertyPath: m_LocalEulerAnglesHint.z
-      value: 0
-      objectReference: {fileID: 0}
-    m_RemovedComponents: []
-  m_SourcePrefab: {fileID: 100100000, guid: ed453b20f460eb34e9c7d687e1cff922, type: 3}
---- !u!4 &4129075814513284 stripped
-Transform:
-  m_CorrespondingSourceObject: {fileID: 6238987075006255555, guid: ed453b20f460eb34e9c7d687e1cff922,
-    type: 3}
-  m_PrefabInstance: {fileID: 6240862011323640647}
-  m_PrefabAsset: {fileID: 0}
---- !u!1001 &6628140087560819119
-PrefabInstance:
-  m_ObjectHideFlags: 0
-  serializedVersion: 2
-  m_Modification:
-    m_TransformParent: {fileID: 4244501537706558}
-    m_Modifications:
->>>>>>> 90abff99
     - target: {fileID: 6628527608031021475, guid: b3b8279323606414da464342bf877028,
         type: 3}
       propertyPath: m_Name
@@ -1885,11 +1745,7 @@
     - target: {fileID: 1455329065959667410, guid: 9d003d7e90a36044796da3bbccdda873,
         type: 3}
       propertyPath: m_RootOrder
-<<<<<<< HEAD
-      value: 21
-=======
       value: 23
->>>>>>> 90abff99
       objectReference: {fileID: 0}
     - target: {fileID: 1455329065959667410, guid: 9d003d7e90a36044796da3bbccdda873,
         type: 3}
@@ -2141,12 +1997,7 @@
       propertyPath: m_LocalEulerAnglesHint.z
       value: 0
       objectReference: {fileID: 0}
-<<<<<<< HEAD
-    m_RemovedComponents:
-    - {fileID: 7757760290234618591, guid: 8088dab41955c4344ba5ac9741165ddd, type: 3}
-=======
     m_RemovedComponents: []
->>>>>>> 90abff99
   m_SourcePrefab: {fileID: 100100000, guid: 8088dab41955c4344ba5ac9741165ddd, type: 3}
 --- !u!4 &4503573660594256 stripped
 Transform:
@@ -2204,11 +2055,7 @@
     - target: {fileID: 7994915962571585996, guid: 735c298dc5d1d374d999bade0f6e7f71,
         type: 3}
       propertyPath: m_RootOrder
-<<<<<<< HEAD
-      value: 11
-=======
       value: 13
->>>>>>> 90abff99
       objectReference: {fileID: 0}
     - target: {fileID: 7994915962571585996, guid: 735c298dc5d1d374d999bade0f6e7f71,
         type: 3}
@@ -2247,9 +2094,6 @@
       objectReference: {fileID: 114920310630293518}
     m_RemovedComponents: []
   m_SourcePrefab: {fileID: 100100000, guid: 735c298dc5d1d374d999bade0f6e7f71, type: 3}
-<<<<<<< HEAD
---- !u!114 &114920310630293518 stripped
-=======
 --- !u!4 &4266888786283748 stripped
 Transform:
   m_CorrespondingSourceObject: {fileID: 7994915962571585996, guid: 735c298dc5d1d374d999bade0f6e7f71,
@@ -2257,7 +2101,6 @@
   m_PrefabInstance: {fileID: 7997422086359020840}
   m_PrefabAsset: {fileID: 0}
 --- !u!114 &114249993451222874 stripped
->>>>>>> 90abff99
 MonoBehaviour:
   m_CorrespondingSourceObject: {fileID: 8028062986537714290, guid: 735c298dc5d1d374d999bade0f6e7f71,
     type: 3}
@@ -2305,24 +2148,6 @@
   m_Script: {fileID: 11500000, guid: 54e594b0284d84e408da2c6a641c97db, type: 3}
   m_Name: 
   m_EditorClassIdentifier: 
---- !u!114 &114132697322968044 stripped
-MonoBehaviour:
-  m_CorrespondingSourceObject: {fileID: 8028218387555133124, guid: 735c298dc5d1d374d999bade0f6e7f71,
-    type: 3}
-  m_PrefabInstance: {fileID: 7997422086359020840}
-  m_PrefabAsset: {fileID: 0}
-  m_GameObject: {fileID: 0}
-  m_Enabled: 1
-  m_EditorHideFlags: 0
-  m_Script: {fileID: 11500000, guid: 54e594b0284d84e408da2c6a641c97db, type: 3}
-  m_Name: 
-  m_EditorClassIdentifier: 
---- !u!4 &4266888786283748 stripped
-Transform:
-  m_CorrespondingSourceObject: {fileID: 7994915962571585996, guid: 735c298dc5d1d374d999bade0f6e7f71,
-    type: 3}
-  m_PrefabInstance: {fileID: 7997422086359020840}
-  m_PrefabAsset: {fileID: 0}
 --- !u!1001 &8381462186426762255
 PrefabInstance:
   m_ObjectHideFlags: 0
@@ -2373,11 +2198,7 @@
     - target: {fileID: 8376861110999450783, guid: 44ceadf356616df4888bf31942afa269,
         type: 3}
       propertyPath: m_RootOrder
-<<<<<<< HEAD
-      value: 12
-=======
       value: 14
->>>>>>> 90abff99
       objectReference: {fileID: 0}
     - target: {fileID: 8376861110999450783, guid: 44ceadf356616df4888bf31942afa269,
         type: 3}
@@ -2452,11 +2273,7 @@
     - target: {fileID: 8477477531144828375, guid: 2e51a3d610891a643ba27bbe15bda3fa,
         type: 3}
       propertyPath: m_RootOrder
-<<<<<<< HEAD
-      value: 4
-=======
       value: 5
->>>>>>> 90abff99
       objectReference: {fileID: 0}
     - target: {fileID: 8477477531144828375, guid: 2e51a3d610891a643ba27bbe15bda3fa,
         type: 3}
@@ -2617,7 +2434,7 @@
         type: 3}
       propertyPath: inventorySlotCache
       value: 
-      objectReference: {fileID: 0}
+      objectReference: {fileID: 114173723418728806}
     - target: {fileID: 8584949922202743415, guid: 2e51a3d610891a643ba27bbe15bda3fa,
         type: 3}
       propertyPath: playerHealthUI
@@ -2648,7 +2465,21 @@
       propertyPath: zoneSelector
       value: 
       objectReference: {fileID: 114377087679206670}
-<<<<<<< HEAD
+    - target: {fileID: 8588052409166595297, guid: 2e51a3d610891a643ba27bbe15bda3fa,
+        type: 3}
+      propertyPath: mainIngameMenu
+      value: 
+      objectReference: {fileID: 1928090117516068}
+    - target: {fileID: 8588052409166595297, guid: 2e51a3d610891a643ba27bbe15bda3fa,
+        type: 3}
+      propertyPath: generalSettingsMenu
+      value: 
+      objectReference: {fileID: 0}
+    - target: {fileID: 8588052409166595297, guid: 2e51a3d610891a643ba27bbe15bda3fa,
+        type: 3}
+      propertyPath: controlSettingsMenu
+      value: 
+      objectReference: {fileID: 0}
     - target: {fileID: 8587813356692089403, guid: 2e51a3d610891a643ba27bbe15bda3fa,
         type: 3}
       propertyPath: dragDummy
@@ -2669,11 +2500,186 @@
       propertyPath: overlayCrits
       value: 
       objectReference: {fileID: 114373244897153218}
+    - target: {fileID: 8587723967266190067, guid: 2e51a3d610891a643ba27bbe15bda3fa,
+        type: 3}
+      propertyPath: shroud
+      value: 
+      objectReference: {fileID: 224764007668439884}
+    - target: {fileID: 8587723967266190067, guid: 2e51a3d610891a643ba27bbe15bda3fa,
+        type: 3}
+      propertyPath: shroudImg
+      value: 
+      objectReference: {fileID: 114621395524279694}
+    - target: {fileID: 8587656394957240083, guid: 2e51a3d610891a643ba27bbe15bda3fa,
+        type: 3}
+      propertyPath: TabStorage
+      value: 
+      objectReference: {fileID: 224433938787789432}
+    - target: {fileID: 8587656394957240083, guid: 2e51a3d610891a643ba27bbe15bda3fa,
+        type: 3}
+      propertyPath: TabStoragePopOut
+      value: 
+      objectReference: {fileID: 224593821798534752}
+    - target: {fileID: 8587656394957240083, guid: 2e51a3d610891a643ba27bbe15bda3fa,
+        type: 3}
+      propertyPath: HeaderStorage
+      value: 
+      objectReference: {fileID: 224548370573280338}
+    - target: {fileID: 8587656394957240083, guid: 2e51a3d610891a643ba27bbe15bda3fa,
+        type: 3}
+      propertyPath: rolloutIcon
+      value: 
+      objectReference: {fileID: 224188083122147970}
+    - target: {fileID: 8587656394957240083, guid: 2e51a3d610891a643ba27bbe15bda3fa,
+        type: 3}
+      propertyPath: canvas
+      value: 
+      objectReference: {fileID: 223560638589210080}
+    - target: {fileID: 8587899766099089653, guid: 2e51a3d610891a643ba27bbe15bda3fa,
+        type: 3}
+      propertyPath: overlayCrits
+      value: 
+      objectReference: {fileID: 114373244897153218}
+    - target: {fileID: 8587899766099089653, guid: 2e51a3d610891a643ba27bbe15bda3fa,
+        type: 3}
+      propertyPath: pulseImg
+      value: 
+      objectReference: {fileID: 114647038496954814}
+    - target: {fileID: 8587842331442576981, guid: 2e51a3d610891a643ba27bbe15bda3fa,
+        type: 3}
+      propertyPath: screen_Jobs
+      value: 
+      objectReference: {fileID: 1397058543955360}
+    - target: {fileID: 8587842331442576981, guid: 2e51a3d610891a643ba27bbe15bda3fa,
+        type: 3}
+      propertyPath: title
+      value: 
+      objectReference: {fileID: 114026045847379638}
+    - target: {fileID: 8587804922318738443, guid: 2e51a3d610891a643ba27bbe15bda3fa,
+        type: 3}
+      propertyPath: m_TargetGraphic
+      value: 
+      objectReference: {fileID: 114087389822120136}
+    - target: {fileID: 8587804922318738443, guid: 2e51a3d610891a643ba27bbe15bda3fa,
+        type: 3}
+      propertyPath: m_OnClick.m_PersistentCalls.m_Calls.Array.data[0].m_Target
+      value: 
+      objectReference: {fileID: 114306791186832160}
+    - target: {fileID: 8587772745893247301, guid: 2e51a3d610891a643ba27bbe15bda3fa,
+        type: 3}
+      propertyPath: m_Delegates.Array.data[0].callback.m_PersistentCalls.m_Calls.Array.data[0].m_Target
+      value: 
+      objectReference: {fileID: 114717728226024040}
+    - target: {fileID: 8587772745893247301, guid: 2e51a3d610891a643ba27bbe15bda3fa,
+        type: 3}
+      propertyPath: m_Delegates.Array.data[1].callback.m_PersistentCalls.m_Calls.Array.data[0].m_Target
+      value: 
+      objectReference: {fileID: 114717728226024040}
+    - target: {fileID: 8587767363082927779, guid: 2e51a3d610891a643ba27bbe15bda3fa,
+        type: 3}
+      propertyPath: equipImgs.Array.data[0]
+      value: 
+      objectReference: {fileID: 114919201855916782}
+    - target: {fileID: 8587767363082927779, guid: 2e51a3d610891a643ba27bbe15bda3fa,
+        type: 3}
+      propertyPath: equipImgs.Array.data[1]
+      value: 
+      objectReference: {fileID: 114885388788950808}
+    - target: {fileID: 8587767363082927779, guid: 2e51a3d610891a643ba27bbe15bda3fa,
+        type: 3}
+      propertyPath: equipImgs.Array.data[2]
+      value: 
+      objectReference: {fileID: 114863232197145572}
+    - target: {fileID: 8587767363082927779, guid: 2e51a3d610891a643ba27bbe15bda3fa,
+        type: 3}
+      propertyPath: equipImgs.Array.data[3]
+      value: 
+      objectReference: {fileID: 114505960550761604}
+    - target: {fileID: 8587767363082927779, guid: 2e51a3d610891a643ba27bbe15bda3fa,
+        type: 3}
+      propertyPath: equipImgs.Array.data[4]
+      value: 
+      objectReference: {fileID: 114569743010249526}
+    - target: {fileID: 8587767363082927779, guid: 2e51a3d610891a643ba27bbe15bda3fa,
+        type: 3}
+      propertyPath: equipImgs.Array.data[5]
+      value: 
+      objectReference: {fileID: 114824664279345028}
+    - target: {fileID: 8587767363082927779, guid: 2e51a3d610891a643ba27bbe15bda3fa,
+        type: 3}
+      propertyPath: equipImgs.Array.data[6]
+      value: 
+      objectReference: {fileID: 114229752001885804}
+    - target: {fileID: 8587767363082927779, guid: 2e51a3d610891a643ba27bbe15bda3fa,
+        type: 3}
+      propertyPath: equipImgs.Array.data[7]
+      value: 
+      objectReference: {fileID: 114547989463140222}
+    - target: {fileID: 8587767363082927779, guid: 2e51a3d610891a643ba27bbe15bda3fa,
+        type: 3}
+      propertyPath: equipImgs.Array.data[8]
+      value: 
+      objectReference: {fileID: 114087479996582822}
+    - target: {fileID: 8587767363082927779, guid: 2e51a3d610891a643ba27bbe15bda3fa,
+        type: 3}
+      propertyPath: equipImgs.Array.data[9]
+      value: 
+      objectReference: {fileID: 114010076455791138}
+    - target: {fileID: 8587767363082927779, guid: 2e51a3d610891a643ba27bbe15bda3fa,
+        type: 3}
+      propertyPath: equipImgs.Array.data[10]
+      value: 
+      objectReference: {fileID: 114902798441274010}
+    - target: {fileID: 8587767363082927779, guid: 2e51a3d610891a643ba27bbe15bda3fa,
+        type: 3}
+      propertyPath: equipImgs.Array.data[11]
+      value: 
+      objectReference: {fileID: 114984775432292734}
+    - target: {fileID: 8587767363082927779, guid: 2e51a3d610891a643ba27bbe15bda3fa,
+        type: 3}
+      propertyPath: equipImgs.Array.data[12]
+      value: 
+      objectReference: {fileID: 114684676781886246}
+    - target: {fileID: 8587767363082927779, guid: 2e51a3d610891a643ba27bbe15bda3fa,
+        type: 3}
+      propertyPath: equipImgs.Array.data[13]
+      value: 
+      objectReference: {fileID: 114478591248300298}
+    - target: {fileID: 8587767363082927779, guid: 2e51a3d610891a643ba27bbe15bda3fa,
+        type: 3}
+      propertyPath: equipImgs.Array.data[14]
+      value: 
+      objectReference: {fileID: 114089023755199470}
+    - target: {fileID: 8587767363082927779, guid: 2e51a3d610891a643ba27bbe15bda3fa,
+        type: 3}
+      propertyPath: equipImgs.Array.data[15]
+      value: 
+      objectReference: {fileID: 114668695663126090}
+    - target: {fileID: 8587767363082927779, guid: 2e51a3d610891a643ba27bbe15bda3fa,
+        type: 3}
+      propertyPath: equipImgs.Array.data[16]
+      value: 
+      objectReference: {fileID: 114023613865091396}
+    - target: {fileID: 8587767363082927779, guid: 2e51a3d610891a643ba27bbe15bda3fa,
+        type: 3}
+      propertyPath: equipImgs.Array.data[17]
+      value: 
+      objectReference: {fileID: 114573393535867574}
     - target: {fileID: 8587720124485941055, guid: 2e51a3d610891a643ba27bbe15bda3fa,
         type: 3}
       propertyPath: selImg
       value: 
       objectReference: {fileID: 114886777557880474}
+    - target: {fileID: 8587680224191465087, guid: 2e51a3d610891a643ba27bbe15bda3fa,
+        type: 3}
+      propertyPath: m_TargetGraphic
+      value: 
+      objectReference: {fileID: 114094002198763116}
+    - target: {fileID: 8587680224191465087, guid: 2e51a3d610891a643ba27bbe15bda3fa,
+        type: 3}
+      propertyPath: m_OnClick.m_PersistentCalls.m_Calls.Array.data[0].m_Target
+      value: 
+      objectReference: {fileID: 114928448129669528}
     - target: {fileID: 8587658629322085199, guid: 2e51a3d610891a643ba27bbe15bda3fa,
         type: 3}
       propertyPath: throwImage
@@ -2684,6 +2690,16 @@
       propertyPath: pullImage
       value: 
       objectReference: {fileID: 114371700451495408}
+    - target: {fileID: 8587589371997606637, guid: 2e51a3d610891a643ba27bbe15bda3fa,
+        type: 3}
+      propertyPath: m_Delegates.Array.data[0].callback.m_PersistentCalls.m_Calls.Array.data[0].m_Target
+      value: 
+      objectReference: {fileID: 114832571770848106}
+    - target: {fileID: 8587589371997606637, guid: 2e51a3d610891a643ba27bbe15bda3fa,
+        type: 3}
+      propertyPath: m_Delegates.Array.data[1].callback.m_PersistentCalls.m_Calls.Array.data[0].m_Target
+      value: 
+      objectReference: {fileID: 114832571770848106}
     - target: {fileID: 8587581819665217337, guid: 2e51a3d610891a643ba27bbe15bda3fa,
         type: 3}
       propertyPath: selector
@@ -2704,369 +2720,495 @@
       propertyPath: leftHand
       value: 
       objectReference: {fileID: 224120010512819508}
+    - target: {fileID: 8587371247483696527, guid: 2e51a3d610891a643ba27bbe15bda3fa,
+        type: 3}
+      propertyPath: m_TargetGraphic
+      value: 
+      objectReference: {fileID: 114538328717407174}
+    - target: {fileID: 8587371247483696527, guid: 2e51a3d610891a643ba27bbe15bda3fa,
+        type: 3}
+      propertyPath: m_OnClick.m_PersistentCalls.m_Calls.Array.data[0].m_Target
+      value: 
+      objectReference: {fileID: 114292328245828754}
+    - target: {fileID: 8587274131661350187, guid: 2e51a3d610891a643ba27bbe15bda3fa,
+        type: 3}
+      propertyPath: nukeOpsCount
+      value: 
+      objectReference: {fileID: 114561067804505514}
+    - target: {fileID: 8587274131661350187, guid: 2e51a3d610891a643ba27bbe15bda3fa,
+        type: 3}
+      propertyPath: nanoCount
+      value: 
+      objectReference: {fileID: 114171168080065718}
+    - target: {fileID: 8587274131661350187, guid: 2e51a3d610891a643ba27bbe15bda3fa,
+        type: 3}
+      propertyPath: nukeOpsbtn
+      value: 
+      objectReference: {fileID: 114823591009617540}
+    - target: {fileID: 8587268096460287891, guid: 2e51a3d610891a643ba27bbe15bda3fa,
+        type: 3}
+      propertyPath: m_Delegates.Array.data[0].callback.m_PersistentCalls.m_Calls.Array.data[0].m_Target
+      value: 
+      objectReference: {fileID: 114639911821181044}
+    - target: {fileID: 8587268096460287891, guid: 2e51a3d610891a643ba27bbe15bda3fa,
+        type: 3}
+      propertyPath: m_Delegates.Array.data[1].callback.m_PersistentCalls.m_Calls.Array.data[0].m_Target
+      value: 
+      objectReference: {fileID: 114639911821181044}
+    - target: {fileID: 8264877638527953246, guid: 2e51a3d610891a643ba27bbe15bda3fa,
+        type: 3}
+      propertyPath: m_AnchorMin.y
+      value: 1
+      objectReference: {fileID: 0}
+    - target: {fileID: 8264877638527953246, guid: 2e51a3d610891a643ba27bbe15bda3fa,
+        type: 3}
+      propertyPath: m_AnchorMax.y
+      value: 1
+      objectReference: {fileID: 0}
+    - target: {fileID: 8264877638527953246, guid: 2e51a3d610891a643ba27bbe15bda3fa,
+        type: 3}
+      propertyPath: m_AnchoredPosition.x
+      value: 12.5
+      objectReference: {fileID: 0}
+    - target: {fileID: 8264877638527953246, guid: 2e51a3d610891a643ba27bbe15bda3fa,
+        type: 3}
+      propertyPath: m_AnchoredPosition.y
+      value: -112.74
+      objectReference: {fileID: 0}
+    - target: {fileID: 8264877638527953246, guid: 2e51a3d610891a643ba27bbe15bda3fa,
+        type: 3}
+      propertyPath: m_SizeDelta.x
+      value: 25
+      objectReference: {fileID: 0}
+    - target: {fileID: 8264877638527953246, guid: 2e51a3d610891a643ba27bbe15bda3fa,
+        type: 3}
+      propertyPath: m_SizeDelta.y
+      value: 225.48
+      objectReference: {fileID: 0}
+    - target: {fileID: 104110125398574979, guid: 2e51a3d610891a643ba27bbe15bda3fa,
+        type: 3}
+      propertyPath: m_AnchorMin.y
+      value: 1
+      objectReference: {fileID: 0}
+    - target: {fileID: 104110125398574979, guid: 2e51a3d610891a643ba27bbe15bda3fa,
+        type: 3}
+      propertyPath: m_AnchorMax.y
+      value: 1
+      objectReference: {fileID: 0}
+    - target: {fileID: 104110125398574979, guid: 2e51a3d610891a643ba27bbe15bda3fa,
+        type: 3}
+      propertyPath: m_AnchoredPosition.x
+      value: 12.5
+      objectReference: {fileID: 0}
+    - target: {fileID: 104110125398574979, guid: 2e51a3d610891a643ba27bbe15bda3fa,
+        type: 3}
+      propertyPath: m_AnchoredPosition.y
+      value: -338.22
+      objectReference: {fileID: 0}
+    - target: {fileID: 104110125398574979, guid: 2e51a3d610891a643ba27bbe15bda3fa,
+        type: 3}
+      propertyPath: m_SizeDelta.x
+      value: 25
+      objectReference: {fileID: 0}
+    - target: {fileID: 104110125398574979, guid: 2e51a3d610891a643ba27bbe15bda3fa,
+        type: 3}
+      propertyPath: m_SizeDelta.y
+      value: 225.48
+      objectReference: {fileID: 0}
+    - target: {fileID: 8587982995157980437, guid: 2e51a3d610891a643ba27bbe15bda3fa,
+        type: 3}
+      propertyPath: m_TargetGraphic
+      value: 
+      objectReference: {fileID: 114046717823149574}
+    - target: {fileID: 8587942048822190709, guid: 2e51a3d610891a643ba27bbe15bda3fa,
+        type: 3}
+      propertyPath: m_TargetGraphic
+      value: 
+      objectReference: {fileID: 114977326077396850}
+    - target: {fileID: 8587942048822190709, guid: 2e51a3d610891a643ba27bbe15bda3fa,
+        type: 3}
+      propertyPath: m_OnClick.m_PersistentCalls.m_Calls.Array.data[0].m_Target
+      value: 
+      objectReference: {fileID: 114377087679206670}
+    - target: {fileID: 8587880544588208097, guid: 2e51a3d610891a643ba27bbe15bda3fa,
+        type: 3}
+      propertyPath: m_TargetGraphic
+      value: 
+      objectReference: {fileID: 114139568002836122}
+    - target: {fileID: 8587880544588208097, guid: 2e51a3d610891a643ba27bbe15bda3fa,
+        type: 3}
+      propertyPath: m_OnClick.m_PersistentCalls.m_Calls.Array.data[0].m_Target
+      value: 
+      objectReference: {fileID: 114377087679206670}
+    - target: {fileID: 8587876057778880273, guid: 2e51a3d610891a643ba27bbe15bda3fa,
+        type: 3}
+      propertyPath: m_TargetGraphic
+      value: 
+      objectReference: {fileID: 114438320041012462}
+    - target: {fileID: 8587876057778880273, guid: 2e51a3d610891a643ba27bbe15bda3fa,
+        type: 3}
+      propertyPath: m_OnClick.m_PersistentCalls.m_Calls.Array.data[0].m_Target
+      value: 
+      objectReference: {fileID: 114377087679206670}
+    - target: {fileID: 8587895492673258831, guid: 2e51a3d610891a643ba27bbe15bda3fa,
+        type: 3}
+      propertyPath: m_TargetGraphic
+      value: 
+      objectReference: {fileID: 114600116059676036}
+    - target: {fileID: 8587895492673258831, guid: 2e51a3d610891a643ba27bbe15bda3fa,
+        type: 3}
+      propertyPath: m_OnClick.m_PersistentCalls.m_Calls.Array.data[0].m_Target
+      value: 
+      objectReference: {fileID: 114785705296021274}
+    - target: {fileID: 8587862934892169111, guid: 2e51a3d610891a643ba27bbe15bda3fa,
+        type: 3}
+      propertyPath: m_TargetGraphic
+      value: 
+      objectReference: {fileID: 114750292243133062}
+    - target: {fileID: 8587862934892169111, guid: 2e51a3d610891a643ba27bbe15bda3fa,
+        type: 3}
+      propertyPath: m_OnClick.m_PersistentCalls.m_Calls.Array.data[0].m_Target
+      value: 
+      objectReference: {fileID: 114512505746380040}
+    - target: {fileID: 8587834910684566483, guid: 2e51a3d610891a643ba27bbe15bda3fa,
+        type: 3}
+      propertyPath: m_TargetGraphic
+      value: 
+      objectReference: {fileID: 114473586048434482}
+    - target: {fileID: 8587834910684566483, guid: 2e51a3d610891a643ba27bbe15bda3fa,
+        type: 3}
+      propertyPath: m_OnClick.m_PersistentCalls.m_Calls.Array.data[0].m_Target
+      value: 
+      objectReference: {fileID: 114377087679206670}
+    - target: {fileID: 8587726775897843629, guid: 2e51a3d610891a643ba27bbe15bda3fa,
+        type: 3}
+      propertyPath: m_TargetGraphic
+      value: 
+      objectReference: {fileID: 114135006300512306}
+    - target: {fileID: 8587726775897843629, guid: 2e51a3d610891a643ba27bbe15bda3fa,
+        type: 3}
+      propertyPath: m_OnClick.m_PersistentCalls.m_Calls.Array.data[0].m_Target
+      value: 
+      objectReference: {fileID: 114377087679206670}
+    - target: {fileID: 8587640178166096943, guid: 2e51a3d610891a643ba27bbe15bda3fa,
+        type: 3}
+      propertyPath: m_TargetGraphic
+      value: 
+      objectReference: {fileID: 114623168647775668}
+    - target: {fileID: 8587640178166096943, guid: 2e51a3d610891a643ba27bbe15bda3fa,
+        type: 3}
+      propertyPath: m_OnClick.m_PersistentCalls.m_Calls.Array.data[0].m_Target
+      value: 
+      objectReference: {fileID: 114377087679206670}
+    - target: {fileID: 8587595192223131631, guid: 2e51a3d610891a643ba27bbe15bda3fa,
+        type: 3}
+      propertyPath: m_TargetGraphic
+      value: 
+      objectReference: {fileID: 114619030163275910}
+    - target: {fileID: 8587595192223131631, guid: 2e51a3d610891a643ba27bbe15bda3fa,
+        type: 3}
+      propertyPath: m_OnClick.m_PersistentCalls.m_Calls.Array.data[0].m_Target
+      value: 
+      objectReference: {fileID: 114377087679206670}
+    - target: {fileID: 8587566065838645205, guid: 2e51a3d610891a643ba27bbe15bda3fa,
+        type: 3}
+      propertyPath: m_TargetGraphic
+      value: 
+      objectReference: {fileID: 114862694383291930}
+    - target: {fileID: 8587566065838645205, guid: 2e51a3d610891a643ba27bbe15bda3fa,
+        type: 3}
+      propertyPath: m_OnClick.m_PersistentCalls.m_Calls.Array.data[0].m_Target
+      value: 
+      objectReference: {fileID: 114512505746380040}
+    - target: {fileID: 8587548596972835425, guid: 2e51a3d610891a643ba27bbe15bda3fa,
+        type: 3}
+      propertyPath: m_Delegates.Array.data[0].callback.m_PersistentCalls.m_Calls.Array.data[0].m_Target
+      value: 
+      objectReference: {fileID: 114445223306499362}
+    - target: {fileID: 8587548941531168961, guid: 2e51a3d610891a643ba27bbe15bda3fa,
+        type: 3}
+      propertyPath: m_TargetGraphic
+      value: 
+      objectReference: {fileID: 114371700451495408}
+    - target: {fileID: 8587548941531168961, guid: 2e51a3d610891a643ba27bbe15bda3fa,
+        type: 3}
+      propertyPath: m_OnClick.m_PersistentCalls.m_Calls.Array.data[0].m_Target
+      value: 
+      objectReference: {fileID: 114440094268174718}
+    - target: {fileID: 8587518243862929903, guid: 2e51a3d610891a643ba27bbe15bda3fa,
+        type: 3}
+      propertyPath: m_TargetGraphic
+      value: 
+      objectReference: {fileID: 114811568457893574}
+    - target: {fileID: 8587518243862929903, guid: 2e51a3d610891a643ba27bbe15bda3fa,
+        type: 3}
+      propertyPath: m_OnClick.m_PersistentCalls.m_Calls.Array.data[0].m_Target
+      value: 
+      objectReference: {fileID: 114873687107902260}
+    - target: {fileID: 8587435653513543239, guid: 2e51a3d610891a643ba27bbe15bda3fa,
+        type: 3}
+      propertyPath: m_TargetGraphic
+      value: 
+      objectReference: {fileID: 114227399728647860}
+    - target: {fileID: 8587435653513543239, guid: 2e51a3d610891a643ba27bbe15bda3fa,
+        type: 3}
+      propertyPath: m_OnClick.m_PersistentCalls.m_Calls.Array.data[0].m_Target
+      value: 
+      objectReference: {fileID: 114512505746380040}
+    - target: {fileID: 8587374526379692317, guid: 2e51a3d610891a643ba27bbe15bda3fa,
+        type: 3}
+      propertyPath: m_TargetGraphic
+      value: 
+      objectReference: {fileID: 114124074369832178}
+    - target: {fileID: 8587374526379692317, guid: 2e51a3d610891a643ba27bbe15bda3fa,
+        type: 3}
+      propertyPath: m_OnClick.m_PersistentCalls.m_Calls.Array.data[0].m_Target
+      value: 
+      objectReference: {fileID: 114512505746380040}
+    - target: {fileID: 8587324132693243341, guid: 2e51a3d610891a643ba27bbe15bda3fa,
+        type: 3}
+      propertyPath: m_TargetGraphic
+      value: 
+      objectReference: {fileID: 114202073441999856}
+    - target: {fileID: 8587324132693243341, guid: 2e51a3d610891a643ba27bbe15bda3fa,
+        type: 3}
+      propertyPath: m_OnClick.m_PersistentCalls.m_Calls.Array.data[0].m_Target
+      value: 
+      objectReference: {fileID: 114440094268174718}
+    - target: {fileID: 8587315560513717599, guid: 2e51a3d610891a643ba27bbe15bda3fa,
+        type: 3}
+      propertyPath: m_TargetGraphic
+      value: 
+      objectReference: {fileID: 114594973552461206}
+    - target: {fileID: 8587242834830271669, guid: 2e51a3d610891a643ba27bbe15bda3fa,
+        type: 3}
+      propertyPath: m_TargetGraphic
+      value: 
+      objectReference: {fileID: 114235664597109968}
+    - target: {fileID: 8587242834830271669, guid: 2e51a3d610891a643ba27bbe15bda3fa,
+        type: 3}
+      propertyPath: m_OnClick.m_PersistentCalls.m_Calls.Array.data[0].m_Target
+      value: 
+      objectReference: {fileID: 114785705296021274}
     - target: {fileID: 8587271803756561913, guid: 2e51a3d610891a643ba27bbe15bda3fa,
-=======
-    - target: {fileID: 8588052409166595297, guid: 2e51a3d610891a643ba27bbe15bda3fa,
-        type: 3}
-      propertyPath: mainIngameMenu
+        type: 3}
+      propertyPath: nameList
+      value: 
+      objectReference: {fileID: 114016090460978448}
+    - target: {fileID: 8587271803756561913, guid: 2e51a3d610891a643ba27bbe15bda3fa,
+        type: 3}
+      propertyPath: window
+      value: 
+      objectReference: {fileID: 1301679347078100}
+    - target: {fileID: 8587271803756561913, guid: 2e51a3d610891a643ba27bbe15bda3fa,
+        type: 3}
+      propertyPath: scrollRect
+      value: 
+      objectReference: {fileID: 114188317122129664}
+    - target: {fileID: 8587263463318373477, guid: 2e51a3d610891a643ba27bbe15bda3fa,
+        type: 3}
+      propertyPath: m_TargetGraphic
+      value: 
+      objectReference: {fileID: 114940065963970238}
+    - target: {fileID: 8587263463318373477, guid: 2e51a3d610891a643ba27bbe15bda3fa,
+        type: 3}
+      propertyPath: m_OnClick.m_PersistentCalls.m_Calls.Array.data[0].m_Target
+      value: 
+      objectReference: {fileID: 114377087679206670}
+    - target: {fileID: 8584963200282539701, guid: 2e51a3d610891a643ba27bbe15bda3fa,
+        type: 3}
+      propertyPath: m_TargetGraphic
+      value: 
+      objectReference: {fileID: 114210475391342448}
+    - target: {fileID: 8584963200282539701, guid: 2e51a3d610891a643ba27bbe15bda3fa,
+        type: 3}
+      propertyPath: m_OnClick.m_PersistentCalls.m_Calls.Array.data[0].m_Target
+      value: 
+      objectReference: {fileID: 114440094268174718}
+    - target: {fileID: 8584969255758743089, guid: 2e51a3d610891a643ba27bbe15bda3fa,
+        type: 3}
+      propertyPath: m_TargetGraphic
+      value: 
+      objectReference: {fileID: 114475059519142982}
+    - target: {fileID: 8584969255758743089, guid: 2e51a3d610891a643ba27bbe15bda3fa,
+        type: 3}
+      propertyPath: m_OnClick.m_PersistentCalls.m_Calls.Array.data[0].m_Target
+      value: 
+      objectReference: {fileID: 114377087679206670}
+    - target: {fileID: 8584898546096187937, guid: 2e51a3d610891a643ba27bbe15bda3fa,
+        type: 3}
+      propertyPath: m_TargetGraphic
+      value: 
+      objectReference: {fileID: 114296689247686648}
+    - target: {fileID: 8584898546096187937, guid: 2e51a3d610891a643ba27bbe15bda3fa,
+        type: 3}
+      propertyPath: m_OnClick.m_PersistentCalls.m_Calls.Array.data[0].m_Target
+      value: 
+      objectReference: {fileID: 114440094268174718}
+    - target: {fileID: 8587846072417712687, guid: 2e51a3d610891a643ba27bbe15bda3fa,
+        type: 3}
+      propertyPath: m_Delegates.Array.data[0].callback.m_PersistentCalls.m_Calls.Array.data[0].m_Target
+      value: 
+      objectReference: {fileID: 114156773735388028}
+    - target: {fileID: 8587712180830150811, guid: 2e51a3d610891a643ba27bbe15bda3fa,
+        type: 3}
+      propertyPath: m_Delegates.Array.data[0].callback.m_PersistentCalls.m_Calls.Array.data[0].m_Target
+      value: 
+      objectReference: {fileID: 114560397626894216}
+    - target: {fileID: 8587325279653405807, guid: 2e51a3d610891a643ba27bbe15bda3fa,
+        type: 3}
+      propertyPath: m_TargetGraphic
+      value: 
+      objectReference: {fileID: 114244863900357630}
+    - target: {fileID: 8587325279653405807, guid: 2e51a3d610891a643ba27bbe15bda3fa,
+        type: 3}
+      propertyPath: m_OnClick.m_PersistentCalls.m_Calls.Array.data[0].m_Target
+      value: 
+      objectReference: {fileID: 114006731871561424}
+    - target: {fileID: 8587325279653405807, guid: 2e51a3d610891a643ba27bbe15bda3fa,
+        type: 3}
+      propertyPath: m_OnClick.m_PersistentCalls.m_Calls.Array.data[0].m_Arguments.m_ObjectArgument
       value: 
       objectReference: {fileID: 1928090117516068}
-    - target: {fileID: 8588052409166595297, guid: 2e51a3d610891a643ba27bbe15bda3fa,
-        type: 3}
-      propertyPath: generalSettingsMenu
-      value: 
-      objectReference: {fileID: 0}
-    - target: {fileID: 8588052409166595297, guid: 2e51a3d610891a643ba27bbe15bda3fa,
-        type: 3}
-      propertyPath: controlSettingsMenu
-      value: 
-      objectReference: {fileID: 0}
-    - target: {fileID: 8587813356692089403, guid: 2e51a3d610891a643ba27bbe15bda3fa,
-        type: 3}
-      propertyPath: dragDummy
-      value: 
-      objectReference: {fileID: 114054155586735276}
-    - target: {fileID: 8587813356692089403, guid: 2e51a3d610891a643ba27bbe15bda3fa,
-        type: 3}
-      propertyPath: shadow
-      value: 
-      objectReference: {fileID: 114878525849743688}
-    - target: {fileID: 8587732742572962793, guid: 2e51a3d610891a643ba27bbe15bda3fa,
-        type: 3}
-      propertyPath: heartMonitor
-      value: 
-      objectReference: {fileID: 114197445664717508}
-    - target: {fileID: 8587732742572962793, guid: 2e51a3d610891a643ba27bbe15bda3fa,
-        type: 3}
-      propertyPath: overlayCrits
-      value: 
-      objectReference: {fileID: 114373244897153218}
-    - target: {fileID: 8587723967266190067, guid: 2e51a3d610891a643ba27bbe15bda3fa,
-        type: 3}
-      propertyPath: shroud
-      value: 
-      objectReference: {fileID: 224764007668439884}
-    - target: {fileID: 8587723967266190067, guid: 2e51a3d610891a643ba27bbe15bda3fa,
-        type: 3}
-      propertyPath: shroudImg
-      value: 
-      objectReference: {fileID: 114621395524279694}
-    - target: {fileID: 8587656394957240083, guid: 2e51a3d610891a643ba27bbe15bda3fa,
-        type: 3}
-      propertyPath: TabStorage
-      value: 
-      objectReference: {fileID: 224433938787789432}
-    - target: {fileID: 8587656394957240083, guid: 2e51a3d610891a643ba27bbe15bda3fa,
-        type: 3}
-      propertyPath: TabStoragePopOut
-      value: 
-      objectReference: {fileID: 224593821798534752}
-    - target: {fileID: 8587656394957240083, guid: 2e51a3d610891a643ba27bbe15bda3fa,
-        type: 3}
-      propertyPath: HeaderStorage
-      value: 
-      objectReference: {fileID: 224548370573280338}
-    - target: {fileID: 8587656394957240083, guid: 2e51a3d610891a643ba27bbe15bda3fa,
->>>>>>> 90abff99
-        type: 3}
-      propertyPath: rolloutIcon
-      value: 
-      objectReference: {fileID: 224188083122147970}
-    - target: {fileID: 8587656394957240083, guid: 2e51a3d610891a643ba27bbe15bda3fa,
-        type: 3}
-      propertyPath: canvas
-      value: 
-      objectReference: {fileID: 223560638589210080}
-    - target: {fileID: 8587899766099089653, guid: 2e51a3d610891a643ba27bbe15bda3fa,
-        type: 3}
-      propertyPath: overlayCrits
-      value: 
-<<<<<<< HEAD
-      objectReference: {fileID: 114188317122129664}
-    - target: {fileID: 8588052409166595297, guid: 2e51a3d610891a643ba27bbe15bda3fa,
-        type: 3}
-      propertyPath: mainIngameMenu
-      value: 
-      objectReference: {fileID: 1928090117516068}
-    - target: {fileID: 8588052409166595297, guid: 2e51a3d610891a643ba27bbe15bda3fa,
-        type: 3}
-      propertyPath: generalSettingsMenu
-      value: 
-      objectReference: {fileID: 0}
-    - target: {fileID: 8588052409166595297, guid: 2e51a3d610891a643ba27bbe15bda3fa,
-        type: 3}
-      propertyPath: controlSettingsMenu
+    - target: {fileID: 8477280510218430949, guid: 2e51a3d610891a643ba27bbe15bda3fa,
+        type: 3}
+      propertyPath: m_AnchorMax.x
+      value: 0
+      objectReference: {fileID: 0}
+    - target: {fileID: 8477280510218430949, guid: 2e51a3d610891a643ba27bbe15bda3fa,
+        type: 3}
+      propertyPath: m_AnchorMax.y
+      value: 0
+      objectReference: {fileID: 0}
+    - target: {fileID: 8477280510218430949, guid: 2e51a3d610891a643ba27bbe15bda3fa,
+        type: 3}
+      propertyPath: m_SizeDelta.x
+      value: 0
+      objectReference: {fileID: 0}
+    - target: {fileID: 8588059157291847653, guid: 2e51a3d610891a643ba27bbe15bda3fa,
+        type: 3}
+      propertyPath: m_Content
+      value: 
+      objectReference: {fileID: 224652079256797148}
+    - target: {fileID: 8588059157291847653, guid: 2e51a3d610891a643ba27bbe15bda3fa,
+        type: 3}
+      propertyPath: m_Viewport
+      value: 
+      objectReference: {fileID: 224253814974175500}
+    - target: {fileID: 8588059157291847653, guid: 2e51a3d610891a643ba27bbe15bda3fa,
+        type: 3}
+      propertyPath: m_VerticalScrollbar
+      value: 
+      objectReference: {fileID: 114068858891787322}
+    - target: {fileID: 8587936300914301945, guid: 2e51a3d610891a643ba27bbe15bda3fa,
+        type: 3}
+      propertyPath: m_TargetGraphic
+      value: 
+      objectReference: {fileID: 114376758976852888}
+    - target: {fileID: 8587936300914301945, guid: 2e51a3d610891a643ba27bbe15bda3fa,
+        type: 3}
+      propertyPath: m_OnClick.m_PersistentCalls.m_Calls.Array.data[0].m_Target
+      value: 
+      objectReference: {fileID: 114006731871561424}
+    - target: {fileID: 8587936300914301945, guid: 2e51a3d610891a643ba27bbe15bda3fa,
+        type: 3}
+      propertyPath: m_OnClick.m_PersistentCalls.m_Calls.Array.data[0].m_Arguments.m_ObjectArgument
       value: 
       objectReference: {fileID: 0}
     - target: {fileID: 8587873032200342833, guid: 2e51a3d610891a643ba27bbe15bda3fa,
-=======
-      objectReference: {fileID: 114373244897153218}
-    - target: {fileID: 8587899766099089653, guid: 2e51a3d610891a643ba27bbe15bda3fa,
-        type: 3}
-      propertyPath: pulseImg
-      value: 
-      objectReference: {fileID: 114647038496954814}
-    - target: {fileID: 8587842331442576981, guid: 2e51a3d610891a643ba27bbe15bda3fa,
-        type: 3}
-      propertyPath: screen_Jobs
-      value: 
-      objectReference: {fileID: 1397058543955360}
-    - target: {fileID: 8587842331442576981, guid: 2e51a3d610891a643ba27bbe15bda3fa,
-        type: 3}
-      propertyPath: title
-      value: 
-      objectReference: {fileID: 114026045847379638}
-    - target: {fileID: 8587804922318738443, guid: 2e51a3d610891a643ba27bbe15bda3fa,
->>>>>>> 90abff99
         type: 3}
       propertyPath: m_Content
       value: 
-<<<<<<< HEAD
       objectReference: {fileID: 224264904714827184}
     - target: {fileID: 8587873032200342833, guid: 2e51a3d610891a643ba27bbe15bda3fa,
-=======
-      objectReference: {fileID: 114087389822120136}
-    - target: {fileID: 8587804922318738443, guid: 2e51a3d610891a643ba27bbe15bda3fa,
->>>>>>> 90abff99
         type: 3}
       propertyPath: m_Viewport
       value: 
-<<<<<<< HEAD
       objectReference: {fileID: 224816160242944980}
     - target: {fileID: 8587873032200342833, guid: 2e51a3d610891a643ba27bbe15bda3fa,
         type: 3}
       propertyPath: m_VerticalScrollbar
       value: 
       objectReference: {fileID: 114110684352128754}
-    - target: {fileID: 8587899766099089653, guid: 2e51a3d610891a643ba27bbe15bda3fa,
-        type: 3}
-      propertyPath: overlayCrits
-      value: 
-      objectReference: {fileID: 114373244897153218}
-    - target: {fileID: 8587899766099089653, guid: 2e51a3d610891a643ba27bbe15bda3fa,
-        type: 3}
-      propertyPath: pulseImg
-      value: 
-      objectReference: {fileID: 114647038496954814}
-    - target: {fileID: 8587842331442576981, guid: 2e51a3d610891a643ba27bbe15bda3fa,
-        type: 3}
-      propertyPath: screen_Jobs
-      value: 
-      objectReference: {fileID: 1397058543955360}
-    - target: {fileID: 8587842331442576981, guid: 2e51a3d610891a643ba27bbe15bda3fa,
-        type: 3}
-      propertyPath: title
-      value: 
-      objectReference: {fileID: 114026045847379638}
-    - target: {fileID: 8587804922318738443, guid: 2e51a3d610891a643ba27bbe15bda3fa,
-=======
-      objectReference: {fileID: 114306791186832160}
-    - target: {fileID: 8587772745893247301, guid: 2e51a3d610891a643ba27bbe15bda3fa,
-        type: 3}
-      propertyPath: m_Delegates.Array.data[0].callback.m_PersistentCalls.m_Calls.Array.data[0].m_Target
-      value: 
-      objectReference: {fileID: 114717728226024040}
-    - target: {fileID: 8587772745893247301, guid: 2e51a3d610891a643ba27bbe15bda3fa,
-        type: 3}
-      propertyPath: m_Delegates.Array.data[1].callback.m_PersistentCalls.m_Calls.Array.data[0].m_Target
-      value: 
-      objectReference: {fileID: 114717728226024040}
-    - target: {fileID: 8587767363082927779, guid: 2e51a3d610891a643ba27bbe15bda3fa,
-        type: 3}
-      propertyPath: equipImgs.Array.data[0]
-      value: 
-      objectReference: {fileID: 114919201855916782}
-    - target: {fileID: 8587767363082927779, guid: 2e51a3d610891a643ba27bbe15bda3fa,
->>>>>>> 90abff99
-        type: 3}
-      propertyPath: equipImgs.Array.data[1]
-      value: 
-<<<<<<< HEAD
-      objectReference: {fileID: 114087389822120136}
-    - target: {fileID: 8587804922318738443, guid: 2e51a3d610891a643ba27bbe15bda3fa,
-=======
-      objectReference: {fileID: 114885388788950808}
-    - target: {fileID: 8587767363082927779, guid: 2e51a3d610891a643ba27bbe15bda3fa,
->>>>>>> 90abff99
-        type: 3}
-      propertyPath: equipImgs.Array.data[2]
-      value: 
-<<<<<<< HEAD
-      objectReference: {fileID: 114306791186832160}
-    - target: {fileID: 8587772745893247301, guid: 2e51a3d610891a643ba27bbe15bda3fa,
-        type: 3}
-      propertyPath: m_Delegates.Array.data[0].callback.m_PersistentCalls.m_Calls.Array.data[0].m_Target
-      value: 
-      objectReference: {fileID: 114717728226024040}
-    - target: {fileID: 8587772745893247301, guid: 2e51a3d610891a643ba27bbe15bda3fa,
-        type: 3}
-      propertyPath: m_Delegates.Array.data[1].callback.m_PersistentCalls.m_Calls.Array.data[0].m_Target
-      value: 
-      objectReference: {fileID: 114717728226024040}
-    - target: {fileID: 8587723967266190067, guid: 2e51a3d610891a643ba27bbe15bda3fa,
-        type: 3}
-      propertyPath: shroud
-      value: 
-      objectReference: {fileID: 224764007668439884}
-    - target: {fileID: 8587723967266190067, guid: 2e51a3d610891a643ba27bbe15bda3fa,
-        type: 3}
-      propertyPath: shroudImg
-      value: 
-      objectReference: {fileID: 114621395524279694}
-    - target: {fileID: 8587656394957240083, guid: 2e51a3d610891a643ba27bbe15bda3fa,
-        type: 3}
-      propertyPath: TabStorage
-      value: 
-      objectReference: {fileID: 224433938787789432}
-    - target: {fileID: 8587656394957240083, guid: 2e51a3d610891a643ba27bbe15bda3fa,
-        type: 3}
-      propertyPath: TabStoragePopOut
-      value: 
-      objectReference: {fileID: 224593821798534752}
-    - target: {fileID: 8587656394957240083, guid: 2e51a3d610891a643ba27bbe15bda3fa,
-        type: 3}
-      propertyPath: HeaderStorage
-      value: 
-      objectReference: {fileID: 224548370573280338}
-    - target: {fileID: 8587656394957240083, guid: 2e51a3d610891a643ba27bbe15bda3fa,
-        type: 3}
-      propertyPath: rolloutIcon
-      value: 
-      objectReference: {fileID: 224188083122147970}
-    - target: {fileID: 8587656394957240083, guid: 2e51a3d610891a643ba27bbe15bda3fa,
-        type: 3}
-      propertyPath: canvas
-      value: 
-      objectReference: {fileID: 223560638589210080}
-    - target: {fileID: 8587589371997606637, guid: 2e51a3d610891a643ba27bbe15bda3fa,
-        type: 3}
-      propertyPath: m_Delegates.Array.data[0].callback.m_PersistentCalls.m_Calls.Array.data[0].m_Target
-      value: 
-      objectReference: {fileID: 114832571770848106}
-    - target: {fileID: 8587589371997606637, guid: 2e51a3d610891a643ba27bbe15bda3fa,
-        type: 3}
-      propertyPath: m_Delegates.Array.data[1].callback.m_PersistentCalls.m_Calls.Array.data[0].m_Target
-      value: 
-      objectReference: {fileID: 114832571770848106}
-    - target: {fileID: 8587274131661350187, guid: 2e51a3d610891a643ba27bbe15bda3fa,
-=======
-      objectReference: {fileID: 114863232197145572}
-    - target: {fileID: 8587767363082927779, guid: 2e51a3d610891a643ba27bbe15bda3fa,
-        type: 3}
-      propertyPath: equipImgs.Array.data[3]
-      value: 
-      objectReference: {fileID: 114505960550761604}
-    - target: {fileID: 8587767363082927779, guid: 2e51a3d610891a643ba27bbe15bda3fa,
-        type: 3}
-      propertyPath: equipImgs.Array.data[4]
-      value: 
-      objectReference: {fileID: 114569743010249526}
-    - target: {fileID: 8587767363082927779, guid: 2e51a3d610891a643ba27bbe15bda3fa,
-        type: 3}
-      propertyPath: equipImgs.Array.data[5]
-      value: 
-      objectReference: {fileID: 114824664279345028}
-    - target: {fileID: 8587767363082927779, guid: 2e51a3d610891a643ba27bbe15bda3fa,
-        type: 3}
-      propertyPath: equipImgs.Array.data[6]
-      value: 
-      objectReference: {fileID: 114229752001885804}
-    - target: {fileID: 8587767363082927779, guid: 2e51a3d610891a643ba27bbe15bda3fa,
-        type: 3}
-      propertyPath: equipImgs.Array.data[7]
-      value: 
-      objectReference: {fileID: 114547989463140222}
-    - target: {fileID: 8587767363082927779, guid: 2e51a3d610891a643ba27bbe15bda3fa,
-        type: 3}
-      propertyPath: equipImgs.Array.data[8]
-      value: 
-      objectReference: {fileID: 114087479996582822}
-    - target: {fileID: 8587767363082927779, guid: 2e51a3d610891a643ba27bbe15bda3fa,
-        type: 3}
-      propertyPath: equipImgs.Array.data[9]
-      value: 
-      objectReference: {fileID: 114010076455791138}
-    - target: {fileID: 8587767363082927779, guid: 2e51a3d610891a643ba27bbe15bda3fa,
-        type: 3}
-      propertyPath: equipImgs.Array.data[10]
-      value: 
-      objectReference: {fileID: 114902798441274010}
-    - target: {fileID: 8587767363082927779, guid: 2e51a3d610891a643ba27bbe15bda3fa,
-        type: 3}
-      propertyPath: equipImgs.Array.data[11]
-      value: 
-      objectReference: {fileID: 114984775432292734}
-    - target: {fileID: 8587767363082927779, guid: 2e51a3d610891a643ba27bbe15bda3fa,
-        type: 3}
-      propertyPath: equipImgs.Array.data[12]
-      value: 
-      objectReference: {fileID: 114684676781886246}
-    - target: {fileID: 8587767363082927779, guid: 2e51a3d610891a643ba27bbe15bda3fa,
-        type: 3}
-      propertyPath: equipImgs.Array.data[13]
-      value: 
-      objectReference: {fileID: 114478591248300298}
-    - target: {fileID: 8587767363082927779, guid: 2e51a3d610891a643ba27bbe15bda3fa,
-        type: 3}
-      propertyPath: equipImgs.Array.data[14]
-      value: 
-      objectReference: {fileID: 114089023755199470}
-    - target: {fileID: 8587767363082927779, guid: 2e51a3d610891a643ba27bbe15bda3fa,
-        type: 3}
-      propertyPath: equipImgs.Array.data[15]
-      value: 
-      objectReference: {fileID: 114668695663126090}
-    - target: {fileID: 8587767363082927779, guid: 2e51a3d610891a643ba27bbe15bda3fa,
-        type: 3}
-      propertyPath: equipImgs.Array.data[16]
-      value: 
-      objectReference: {fileID: 114023613865091396}
-    - target: {fileID: 8587767363082927779, guid: 2e51a3d610891a643ba27bbe15bda3fa,
-        type: 3}
-      propertyPath: equipImgs.Array.data[17]
-      value: 
-      objectReference: {fileID: 114573393535867574}
-    - target: {fileID: 8587720124485941055, guid: 2e51a3d610891a643ba27bbe15bda3fa,
-        type: 3}
-      propertyPath: selImg
-      value: 
-      objectReference: {fileID: 114886777557880474}
-    - target: {fileID: 8587680224191465087, guid: 2e51a3d610891a643ba27bbe15bda3fa,
->>>>>>> 90abff99
-        type: 3}
-      propertyPath: nukeOpsCount
-      value: 
-<<<<<<< HEAD
-      objectReference: {fileID: 114561067804505514}
-    - target: {fileID: 8587274131661350187, guid: 2e51a3d610891a643ba27bbe15bda3fa,
-=======
-      objectReference: {fileID: 114094002198763116}
-    - target: {fileID: 8587680224191465087, guid: 2e51a3d610891a643ba27bbe15bda3fa,
->>>>>>> 90abff99
-        type: 3}
-      propertyPath: nanoCount
-      value: 
-<<<<<<< HEAD
-      objectReference: {fileID: 114171168080065718}
-    - target: {fileID: 8587274131661350187, guid: 2e51a3d610891a643ba27bbe15bda3fa,
-        type: 3}
-      propertyPath: nukeOpsbtn
-      value: 
-      objectReference: {fileID: 114823591009617540}
+    - target: {fileID: 8587694863715101079, guid: 2e51a3d610891a643ba27bbe15bda3fa,
+        type: 3}
+      propertyPath: m_Content
+      value: 
+      objectReference: {fileID: 224176010443375700}
+    - target: {fileID: 8587694863715101079, guid: 2e51a3d610891a643ba27bbe15bda3fa,
+        type: 3}
+      propertyPath: m_Viewport
+      value: 
+      objectReference: {fileID: 224300729811520398}
+    - target: {fileID: 8587694863715101079, guid: 2e51a3d610891a643ba27bbe15bda3fa,
+        type: 3}
+      propertyPath: m_VerticalScrollbar
+      value: 
+      objectReference: {fileID: 114088500797173310}
+    - target: {fileID: 8587629737928240965, guid: 2e51a3d610891a643ba27bbe15bda3fa,
+        type: 3}
+      propertyPath: m_TargetGraphic
+      value: 
+      objectReference: {fileID: 114208804381300410}
+    - target: {fileID: 8587629737928240965, guid: 2e51a3d610891a643ba27bbe15bda3fa,
+        type: 3}
+      propertyPath: m_OnClick.m_PersistentCalls.m_Calls.Array.data[0].m_Target
+      value: 
+      objectReference: {fileID: 114006731871561424}
+    - target: {fileID: 8584921845228815445, guid: 2e51a3d610891a643ba27bbe15bda3fa,
+        type: 3}
+      propertyPath: m_Content
+      value: 
+      objectReference: {fileID: 224238833055825148}
+    - target: {fileID: 8584921845228815445, guid: 2e51a3d610891a643ba27bbe15bda3fa,
+        type: 3}
+      propertyPath: m_Viewport
+      value: 
+      objectReference: {fileID: 224255863509144548}
+    - target: {fileID: 8584921845228815445, guid: 2e51a3d610891a643ba27bbe15bda3fa,
+        type: 3}
+      propertyPath: m_VerticalScrollbar
+      value: 
+      objectReference: {fileID: 114897793867991922}
+    - target: {fileID: 8584870221617818599, guid: 2e51a3d610891a643ba27bbe15bda3fa,
+        type: 3}
+      propertyPath: m_TargetGraphic
+      value: 
+      objectReference: {fileID: 114155794559971928}
+    - target: {fileID: 8584870221617818599, guid: 2e51a3d610891a643ba27bbe15bda3fa,
+        type: 3}
+      propertyPath: m_OnClick.m_PersistentCalls.m_Calls.Array.data[0].m_Target
+      value: 
+      objectReference: {fileID: 114006731871561424}
+    - target: {fileID: 8477836155876284289, guid: 2e51a3d610891a643ba27bbe15bda3fa,
+        type: 3}
+      propertyPath: m_AnchoredPosition.y
+      value: 409.30008
+      objectReference: {fileID: 0}
+    - target: {fileID: 8587992490429709835, guid: 2e51a3d610891a643ba27bbe15bda3fa,
+        type: 3}
+      propertyPath: m_TargetGraphic
+      value: 
+      objectReference: {fileID: 114830941221878796}
+    - target: {fileID: 8587992490429709835, guid: 2e51a3d610891a643ba27bbe15bda3fa,
+        type: 3}
+      propertyPath: m_HandleRect
+      value: 
+      objectReference: {fileID: 224082241428792102}
+    - target: {fileID: 8588010781543353359, guid: 2e51a3d610891a643ba27bbe15bda3fa,
+        type: 3}
+      propertyPath: m_TargetGraphic
+      value: 
+      objectReference: {fileID: 114874368983860994}
+    - target: {fileID: 8588010781543353359, guid: 2e51a3d610891a643ba27bbe15bda3fa,
+        type: 3}
+      propertyPath: m_HandleRect
+      value: 
+      objectReference: {fileID: 224515721671932438}
     - target: {fileID: 8587955191864067267, guid: 2e51a3d610891a643ba27bbe15bda3fa,
-=======
-      objectReference: {fileID: 114928448129669528}
-    - target: {fileID: 8587658629322085199, guid: 2e51a3d610891a643ba27bbe15bda3fa,
-        type: 3}
-      propertyPath: throwImage
-      value: 
-      objectReference: {fileID: 114210475391342448}
-    - target: {fileID: 8587658629322085199, guid: 2e51a3d610891a643ba27bbe15bda3fa,
->>>>>>> 90abff99
-        type: 3}
-      propertyPath: pullImage
-      value: 
-<<<<<<< HEAD
+        type: 3}
+      propertyPath: m_TargetGraphic
+      value: 
       objectReference: {fileID: 114986867525342648}
     - target: {fileID: 8587955191864067267, guid: 2e51a3d610891a643ba27bbe15bda3fa,
         type: 3}
@@ -3076,940 +3218,13 @@
     - target: {fileID: 8587955191864067267, guid: 2e51a3d610891a643ba27bbe15bda3fa,
         type: 3}
       propertyPath: m_Value
-      value: -0.000000074560404
+      value: 0.000000074560404
       objectReference: {fileID: 0}
     - target: {fileID: 8587955191864067267, guid: 2e51a3d610891a643ba27bbe15bda3fa,
         type: 3}
       propertyPath: m_Size
-      value: 0.41528565
-      objectReference: {fileID: 0}
-    - target: {fileID: 8587767363082927779, guid: 2e51a3d610891a643ba27bbe15bda3fa,
-        type: 3}
-      propertyPath: equipImgs.Array.data[0]
-      value: 
-      objectReference: {fileID: 114919201855916782}
-    - target: {fileID: 8587767363082927779, guid: 2e51a3d610891a643ba27bbe15bda3fa,
-        type: 3}
-      propertyPath: equipImgs.Array.data[1]
-      value: 
-      objectReference: {fileID: 114885388788950808}
-    - target: {fileID: 8587767363082927779, guid: 2e51a3d610891a643ba27bbe15bda3fa,
-        type: 3}
-      propertyPath: equipImgs.Array.data[2]
-      value: 
-      objectReference: {fileID: 114863232197145572}
-    - target: {fileID: 8587767363082927779, guid: 2e51a3d610891a643ba27bbe15bda3fa,
-=======
-      objectReference: {fileID: 114371700451495408}
-    - target: {fileID: 8587589371997606637, guid: 2e51a3d610891a643ba27bbe15bda3fa,
-        type: 3}
-      propertyPath: m_Delegates.Array.data[0].callback.m_PersistentCalls.m_Calls.Array.data[0].m_Target
-      value: 
-      objectReference: {fileID: 114832571770848106}
-    - target: {fileID: 8587589371997606637, guid: 2e51a3d610891a643ba27bbe15bda3fa,
-        type: 3}
-      propertyPath: m_Delegates.Array.data[1].callback.m_PersistentCalls.m_Calls.Array.data[0].m_Target
-      value: 
-      objectReference: {fileID: 114832571770848106}
-    - target: {fileID: 8587581819665217337, guid: 2e51a3d610891a643ba27bbe15bda3fa,
-        type: 3}
-      propertyPath: selector
-      value: 
-      objectReference: {fileID: 224945965584951848}
-    - target: {fileID: 8587581819665217337, guid: 2e51a3d610891a643ba27bbe15bda3fa,
-        type: 3}
-      propertyPath: selectorRect
-      value: 
-      objectReference: {fileID: 224945965584951848}
-    - target: {fileID: 8587581819665217337, guid: 2e51a3d610891a643ba27bbe15bda3fa,
-        type: 3}
-      propertyPath: rightHand
-      value: 
-      objectReference: {fileID: 224385011977710336}
-    - target: {fileID: 8587581819665217337, guid: 2e51a3d610891a643ba27bbe15bda3fa,
-        type: 3}
-      propertyPath: leftHand
-      value: 
-      objectReference: {fileID: 224120010512819508}
-    - target: {fileID: 8587371247483696527, guid: 2e51a3d610891a643ba27bbe15bda3fa,
->>>>>>> 90abff99
-        type: 3}
-      propertyPath: equipImgs.Array.data[3]
-      value: 
-<<<<<<< HEAD
-      objectReference: {fileID: 114505960550761604}
-    - target: {fileID: 8587767363082927779, guid: 2e51a3d610891a643ba27bbe15bda3fa,
-=======
-      objectReference: {fileID: 114538328717407174}
-    - target: {fileID: 8587371247483696527, guid: 2e51a3d610891a643ba27bbe15bda3fa,
->>>>>>> 90abff99
-        type: 3}
-      propertyPath: equipImgs.Array.data[4]
-      value: 
-<<<<<<< HEAD
-      objectReference: {fileID: 114569743010249526}
-    - target: {fileID: 8587767363082927779, guid: 2e51a3d610891a643ba27bbe15bda3fa,
-        type: 3}
-      propertyPath: equipImgs.Array.data[5]
-      value: 
-      objectReference: {fileID: 114824664279345028}
-    - target: {fileID: 8587767363082927779, guid: 2e51a3d610891a643ba27bbe15bda3fa,
-        type: 3}
-      propertyPath: equipImgs.Array.data[6]
-      value: 
-      objectReference: {fileID: 114229752001885804}
-    - target: {fileID: 8587767363082927779, guid: 2e51a3d610891a643ba27bbe15bda3fa,
-        type: 3}
-      propertyPath: equipImgs.Array.data[7]
-      value: 
-      objectReference: {fileID: 114547989463140222}
-    - target: {fileID: 8587767363082927779, guid: 2e51a3d610891a643ba27bbe15bda3fa,
-        type: 3}
-      propertyPath: equipImgs.Array.data[8]
-      value: 
-      objectReference: {fileID: 114087479996582822}
-    - target: {fileID: 8587767363082927779, guid: 2e51a3d610891a643ba27bbe15bda3fa,
-        type: 3}
-      propertyPath: equipImgs.Array.data[9]
-      value: 
-      objectReference: {fileID: 114010076455791138}
-    - target: {fileID: 8587767363082927779, guid: 2e51a3d610891a643ba27bbe15bda3fa,
-        type: 3}
-      propertyPath: equipImgs.Array.data[10]
-      value: 
-      objectReference: {fileID: 114902798441274010}
-    - target: {fileID: 8587767363082927779, guid: 2e51a3d610891a643ba27bbe15bda3fa,
-        type: 3}
-      propertyPath: equipImgs.Array.data[11]
-      value: 
-      objectReference: {fileID: 114984775432292734}
-    - target: {fileID: 8587767363082927779, guid: 2e51a3d610891a643ba27bbe15bda3fa,
-        type: 3}
-      propertyPath: equipImgs.Array.data[12]
-      value: 
-      objectReference: {fileID: 114684676781886246}
-    - target: {fileID: 8587767363082927779, guid: 2e51a3d610891a643ba27bbe15bda3fa,
-        type: 3}
-      propertyPath: equipImgs.Array.data[13]
-      value: 
-      objectReference: {fileID: 114478591248300298}
-    - target: {fileID: 8587767363082927779, guid: 2e51a3d610891a643ba27bbe15bda3fa,
-        type: 3}
-      propertyPath: equipImgs.Array.data[14]
-      value: 
-      objectReference: {fileID: 114089023755199470}
-    - target: {fileID: 8587767363082927779, guid: 2e51a3d610891a643ba27bbe15bda3fa,
-        type: 3}
-      propertyPath: equipImgs.Array.data[15]
-      value: 
-      objectReference: {fileID: 114668695663126090}
-    - target: {fileID: 8587767363082927779, guid: 2e51a3d610891a643ba27bbe15bda3fa,
-        type: 3}
-      propertyPath: equipImgs.Array.data[16]
-      value: 
-      objectReference: {fileID: 114023613865091396}
-    - target: {fileID: 8587767363082927779, guid: 2e51a3d610891a643ba27bbe15bda3fa,
-        type: 3}
-      propertyPath: equipImgs.Array.data[17]
-      value: 
-      objectReference: {fileID: 114573393535867574}
-    - target: {fileID: 8587680224191465087, guid: 2e51a3d610891a643ba27bbe15bda3fa,
-        type: 3}
-      propertyPath: m_TargetGraphic
-      value: 
-      objectReference: {fileID: 114094002198763116}
-    - target: {fileID: 8587680224191465087, guid: 2e51a3d610891a643ba27bbe15bda3fa,
-        type: 3}
-      propertyPath: m_OnClick.m_PersistentCalls.m_Calls.Array.data[0].m_Target
-      value: 
-      objectReference: {fileID: 114928448129669528}
-    - target: {fileID: 8587371247483696527, guid: 2e51a3d610891a643ba27bbe15bda3fa,
-        type: 3}
-      propertyPath: m_TargetGraphic
-      value: 
-      objectReference: {fileID: 114538328717407174}
-    - target: {fileID: 8587371247483696527, guid: 2e51a3d610891a643ba27bbe15bda3fa,
-        type: 3}
-      propertyPath: m_OnClick.m_PersistentCalls.m_Calls.Array.data[0].m_Target
-      value: 
-      objectReference: {fileID: 114292328245828754}
-    - target: {fileID: 8587242834830271669, guid: 2e51a3d610891a643ba27bbe15bda3fa,
-        type: 3}
-      propertyPath: m_TargetGraphic
-      value: 
-      objectReference: {fileID: 114235664597109968}
-    - target: {fileID: 8587242834830271669, guid: 2e51a3d610891a643ba27bbe15bda3fa,
-        type: 3}
-      propertyPath: m_OnClick.m_PersistentCalls.m_Calls.Array.data[0].m_Target
-      value: 
-      objectReference: {fileID: 114785705296021274}
-    - target: {fileID: 8587268096460287891, guid: 2e51a3d610891a643ba27bbe15bda3fa,
-=======
-      objectReference: {fileID: 114292328245828754}
-    - target: {fileID: 8587274131661350187, guid: 2e51a3d610891a643ba27bbe15bda3fa,
-        type: 3}
-      propertyPath: nukeOpsCount
-      value: 
-      objectReference: {fileID: 114561067804505514}
-    - target: {fileID: 8587274131661350187, guid: 2e51a3d610891a643ba27bbe15bda3fa,
-        type: 3}
-      propertyPath: nanoCount
-      value: 
-      objectReference: {fileID: 114171168080065718}
-    - target: {fileID: 8587274131661350187, guid: 2e51a3d610891a643ba27bbe15bda3fa,
-        type: 3}
-      propertyPath: nukeOpsbtn
-      value: 
-      objectReference: {fileID: 114823591009617540}
-    - target: {fileID: 8587268096460287891, guid: 2e51a3d610891a643ba27bbe15bda3fa,
-        type: 3}
-      propertyPath: m_Delegates.Array.data[0].callback.m_PersistentCalls.m_Calls.Array.data[0].m_Target
-      value: 
-      objectReference: {fileID: 114639911821181044}
-    - target: {fileID: 8587268096460287891, guid: 2e51a3d610891a643ba27bbe15bda3fa,
-        type: 3}
-      propertyPath: m_Delegates.Array.data[1].callback.m_PersistentCalls.m_Calls.Array.data[0].m_Target
-      value: 
-      objectReference: {fileID: 114639911821181044}
-    - target: {fileID: 8264877638527953246, guid: 2e51a3d610891a643ba27bbe15bda3fa,
-        type: 3}
-      propertyPath: m_AnchorMin.y
-      value: 1
-      objectReference: {fileID: 0}
-    - target: {fileID: 8264877638527953246, guid: 2e51a3d610891a643ba27bbe15bda3fa,
-        type: 3}
-      propertyPath: m_AnchorMax.y
-      value: 1
-      objectReference: {fileID: 0}
-    - target: {fileID: 8264877638527953246, guid: 2e51a3d610891a643ba27bbe15bda3fa,
-        type: 3}
-      propertyPath: m_AnchoredPosition.x
-      value: 12.5
-      objectReference: {fileID: 0}
-    - target: {fileID: 8264877638527953246, guid: 2e51a3d610891a643ba27bbe15bda3fa,
-        type: 3}
-      propertyPath: m_AnchoredPosition.y
-      value: -112.74
-      objectReference: {fileID: 0}
-    - target: {fileID: 8264877638527953246, guid: 2e51a3d610891a643ba27bbe15bda3fa,
-        type: 3}
-      propertyPath: m_SizeDelta.x
-      value: 25
-      objectReference: {fileID: 0}
-    - target: {fileID: 8264877638527953246, guid: 2e51a3d610891a643ba27bbe15bda3fa,
-        type: 3}
-      propertyPath: m_SizeDelta.y
-      value: 225.48
-      objectReference: {fileID: 0}
-    - target: {fileID: 104110125398574979, guid: 2e51a3d610891a643ba27bbe15bda3fa,
-        type: 3}
-      propertyPath: m_AnchorMin.y
-      value: 1
-      objectReference: {fileID: 0}
-    - target: {fileID: 104110125398574979, guid: 2e51a3d610891a643ba27bbe15bda3fa,
-        type: 3}
-      propertyPath: m_AnchorMax.y
-      value: 1
-      objectReference: {fileID: 0}
-    - target: {fileID: 104110125398574979, guid: 2e51a3d610891a643ba27bbe15bda3fa,
-        type: 3}
-      propertyPath: m_AnchoredPosition.x
-      value: 12.5
-      objectReference: {fileID: 0}
-    - target: {fileID: 104110125398574979, guid: 2e51a3d610891a643ba27bbe15bda3fa,
-        type: 3}
-      propertyPath: m_AnchoredPosition.y
-      value: -338.22
-      objectReference: {fileID: 0}
-    - target: {fileID: 104110125398574979, guid: 2e51a3d610891a643ba27bbe15bda3fa,
-        type: 3}
-      propertyPath: m_SizeDelta.x
-      value: 25
-      objectReference: {fileID: 0}
-    - target: {fileID: 104110125398574979, guid: 2e51a3d610891a643ba27bbe15bda3fa,
-        type: 3}
-      propertyPath: m_SizeDelta.y
-      value: 225.48
-      objectReference: {fileID: 0}
-    - target: {fileID: 8587982995157980437, guid: 2e51a3d610891a643ba27bbe15bda3fa,
-        type: 3}
-      propertyPath: m_TargetGraphic
-      value: 
-      objectReference: {fileID: 114046717823149574}
-    - target: {fileID: 8587942048822190709, guid: 2e51a3d610891a643ba27bbe15bda3fa,
-        type: 3}
-      propertyPath: m_TargetGraphic
-      value: 
-      objectReference: {fileID: 114977326077396850}
-    - target: {fileID: 8587942048822190709, guid: 2e51a3d610891a643ba27bbe15bda3fa,
-        type: 3}
-      propertyPath: m_OnClick.m_PersistentCalls.m_Calls.Array.data[0].m_Target
-      value: 
-      objectReference: {fileID: 114377087679206670}
-    - target: {fileID: 8587880544588208097, guid: 2e51a3d610891a643ba27bbe15bda3fa,
-        type: 3}
-      propertyPath: m_TargetGraphic
-      value: 
-      objectReference: {fileID: 114139568002836122}
-    - target: {fileID: 8587880544588208097, guid: 2e51a3d610891a643ba27bbe15bda3fa,
-        type: 3}
-      propertyPath: m_OnClick.m_PersistentCalls.m_Calls.Array.data[0].m_Target
-      value: 
-      objectReference: {fileID: 114377087679206670}
-    - target: {fileID: 8587876057778880273, guid: 2e51a3d610891a643ba27bbe15bda3fa,
->>>>>>> 90abff99
-        type: 3}
-      propertyPath: m_TargetGraphic
-      value: 
-<<<<<<< HEAD
-      objectReference: {fileID: 114639911821181044}
-    - target: {fileID: 8587268096460287891, guid: 2e51a3d610891a643ba27bbe15bda3fa,
-=======
-      objectReference: {fileID: 114438320041012462}
-    - target: {fileID: 8587876057778880273, guid: 2e51a3d610891a643ba27bbe15bda3fa,
-        type: 3}
-      propertyPath: m_OnClick.m_PersistentCalls.m_Calls.Array.data[0].m_Target
-      value: 
-      objectReference: {fileID: 114377087679206670}
-    - target: {fileID: 8587895492673258831, guid: 2e51a3d610891a643ba27bbe15bda3fa,
->>>>>>> 90abff99
-        type: 3}
-      propertyPath: m_Delegates.Array.data[1].callback.m_PersistentCalls.m_Calls.Array.data[0].m_Target
-      value: 
-<<<<<<< HEAD
-      objectReference: {fileID: 114639911821181044}
-    - target: {fileID: 8477836155876284289, guid: 2e51a3d610891a643ba27bbe15bda3fa,
-=======
-      objectReference: {fileID: 114600116059676036}
-    - target: {fileID: 8587895492673258831, guid: 2e51a3d610891a643ba27bbe15bda3fa,
->>>>>>> 90abff99
-        type: 3}
-      propertyPath: m_AnchoredPosition.y
-      value: 409.30014
-      objectReference: {fileID: 0}
-    - target: {fileID: 8477280510218430949, guid: 2e51a3d610891a643ba27bbe15bda3fa,
-        type: 3}
-      propertyPath: m_AnchorMax.x
-      value: 1
-      objectReference: {fileID: 0}
-    - target: {fileID: 8477280510218430949, guid: 2e51a3d610891a643ba27bbe15bda3fa,
-        type: 3}
-      propertyPath: m_AnchorMax.y
-      value: 1
-      objectReference: {fileID: 0}
-    - target: {fileID: 8477280510218430949, guid: 2e51a3d610891a643ba27bbe15bda3fa,
-        type: 3}
-      propertyPath: m_SizeDelta.x
-      value: -17
-      objectReference: {fileID: 0}
-    - target: {fileID: 8264877638527953246, guid: 2e51a3d610891a643ba27bbe15bda3fa,
-        type: 3}
-      propertyPath: m_AnchorMin.y
-      value: 1
-      objectReference: {fileID: 0}
-    - target: {fileID: 8264877638527953246, guid: 2e51a3d610891a643ba27bbe15bda3fa,
-        type: 3}
-      propertyPath: m_AnchorMax.y
-      value: 1
-      objectReference: {fileID: 0}
-    - target: {fileID: 8264877638527953246, guid: 2e51a3d610891a643ba27bbe15bda3fa,
-        type: 3}
-      propertyPath: m_AnchoredPosition.x
-      value: 12.5
-      objectReference: {fileID: 0}
-    - target: {fileID: 8264877638527953246, guid: 2e51a3d610891a643ba27bbe15bda3fa,
-        type: 3}
-      propertyPath: m_AnchoredPosition.y
-      value: -112.74
-      objectReference: {fileID: 0}
-    - target: {fileID: 8264877638527953246, guid: 2e51a3d610891a643ba27bbe15bda3fa,
-        type: 3}
-      propertyPath: m_SizeDelta.x
-      value: 25
-      objectReference: {fileID: 0}
-    - target: {fileID: 8264877638527953246, guid: 2e51a3d610891a643ba27bbe15bda3fa,
-        type: 3}
-      propertyPath: m_SizeDelta.y
-      value: 225.48
-      objectReference: {fileID: 0}
-    - target: {fileID: 104110125398574979, guid: 2e51a3d610891a643ba27bbe15bda3fa,
-        type: 3}
-      propertyPath: m_AnchorMin.y
-      value: 1
-      objectReference: {fileID: 0}
-    - target: {fileID: 104110125398574979, guid: 2e51a3d610891a643ba27bbe15bda3fa,
-        type: 3}
-      propertyPath: m_AnchorMax.y
-      value: 1
-      objectReference: {fileID: 0}
-    - target: {fileID: 104110125398574979, guid: 2e51a3d610891a643ba27bbe15bda3fa,
-        type: 3}
-      propertyPath: m_AnchoredPosition.x
-      value: 12.5
-      objectReference: {fileID: 0}
-    - target: {fileID: 104110125398574979, guid: 2e51a3d610891a643ba27bbe15bda3fa,
-        type: 3}
-      propertyPath: m_AnchoredPosition.y
-      value: -338.22
-      objectReference: {fileID: 0}
-    - target: {fileID: 104110125398574979, guid: 2e51a3d610891a643ba27bbe15bda3fa,
-        type: 3}
-      propertyPath: m_SizeDelta.x
-      value: 25
-      objectReference: {fileID: 0}
-    - target: {fileID: 104110125398574979, guid: 2e51a3d610891a643ba27bbe15bda3fa,
-        type: 3}
-      propertyPath: m_SizeDelta.y
-      value: 225.48
-      objectReference: {fileID: 0}
-    - target: {fileID: 8587982995157980437, guid: 2e51a3d610891a643ba27bbe15bda3fa,
-        type: 3}
-      propertyPath: m_TargetGraphic
-      value: 
-<<<<<<< HEAD
-      objectReference: {fileID: 114046717823149574}
-    - target: {fileID: 8587942048822190709, guid: 2e51a3d610891a643ba27bbe15bda3fa,
-        type: 3}
-      propertyPath: m_TargetGraphic
-      value: 
-      objectReference: {fileID: 114977326077396850}
-    - target: {fileID: 8587942048822190709, guid: 2e51a3d610891a643ba27bbe15bda3fa,
-        type: 3}
-      propertyPath: m_OnClick.m_PersistentCalls.m_Calls.Array.data[0].m_Target
-      value: 
-      objectReference: {fileID: 114377087679206670}
-    - target: {fileID: 8587880544588208097, guid: 2e51a3d610891a643ba27bbe15bda3fa,
-        type: 3}
-      propertyPath: m_TargetGraphic
-      value: 
-      objectReference: {fileID: 114139568002836122}
-    - target: {fileID: 8587880544588208097, guid: 2e51a3d610891a643ba27bbe15bda3fa,
-        type: 3}
-      propertyPath: m_OnClick.m_PersistentCalls.m_Calls.Array.data[0].m_Target
-      value: 
-      objectReference: {fileID: 114377087679206670}
-    - target: {fileID: 8587876057778880273, guid: 2e51a3d610891a643ba27bbe15bda3fa,
-=======
-      objectReference: {fileID: 114785705296021274}
-    - target: {fileID: 8587862934892169111, guid: 2e51a3d610891a643ba27bbe15bda3fa,
-        type: 3}
-      propertyPath: m_TargetGraphic
-      value: 
-      objectReference: {fileID: 114750292243133062}
-    - target: {fileID: 8587862934892169111, guid: 2e51a3d610891a643ba27bbe15bda3fa,
-        type: 3}
-      propertyPath: m_OnClick.m_PersistentCalls.m_Calls.Array.data[0].m_Target
-      value: 
-      objectReference: {fileID: 114512505746380040}
-    - target: {fileID: 8587834910684566483, guid: 2e51a3d610891a643ba27bbe15bda3fa,
-        type: 3}
-      propertyPath: m_TargetGraphic
-      value: 
-      objectReference: {fileID: 114473586048434482}
-    - target: {fileID: 8587834910684566483, guid: 2e51a3d610891a643ba27bbe15bda3fa,
->>>>>>> 90abff99
-        type: 3}
-      propertyPath: m_OnClick.m_PersistentCalls.m_Calls.Array.data[0].m_Target
-      value: 
-<<<<<<< HEAD
-      objectReference: {fileID: 114438320041012462}
-    - target: {fileID: 8587876057778880273, guid: 2e51a3d610891a643ba27bbe15bda3fa,
-=======
-      objectReference: {fileID: 114377087679206670}
-    - target: {fileID: 8587726775897843629, guid: 2e51a3d610891a643ba27bbe15bda3fa,
->>>>>>> 90abff99
-        type: 3}
-      propertyPath: m_TargetGraphic
-      value: 
-<<<<<<< HEAD
-      objectReference: {fileID: 114377087679206670}
-    - target: {fileID: 8587895492673258831, guid: 2e51a3d610891a643ba27bbe15bda3fa,
-        type: 3}
-      propertyPath: m_TargetGraphic
-      value: 
-      objectReference: {fileID: 114600116059676036}
-    - target: {fileID: 8587895492673258831, guid: 2e51a3d610891a643ba27bbe15bda3fa,
-        type: 3}
-      propertyPath: m_OnClick.m_PersistentCalls.m_Calls.Array.data[0].m_Target
-      value: 
-      objectReference: {fileID: 114785705296021274}
-    - target: {fileID: 8587862934892169111, guid: 2e51a3d610891a643ba27bbe15bda3fa,
-        type: 3}
-      propertyPath: m_TargetGraphic
-      value: 
-      objectReference: {fileID: 114750292243133062}
-    - target: {fileID: 8587862934892169111, guid: 2e51a3d610891a643ba27bbe15bda3fa,
-        type: 3}
-      propertyPath: m_OnClick.m_PersistentCalls.m_Calls.Array.data[0].m_Target
-      value: 
-      objectReference: {fileID: 114512505746380040}
-    - target: {fileID: 8587834910684566483, guid: 2e51a3d610891a643ba27bbe15bda3fa,
-        type: 3}
-      propertyPath: m_TargetGraphic
-      value: 
-      objectReference: {fileID: 114473586048434482}
-    - target: {fileID: 8587834910684566483, guid: 2e51a3d610891a643ba27bbe15bda3fa,
-=======
-      objectReference: {fileID: 114135006300512306}
-    - target: {fileID: 8587726775897843629, guid: 2e51a3d610891a643ba27bbe15bda3fa,
-        type: 3}
-      propertyPath: m_OnClick.m_PersistentCalls.m_Calls.Array.data[0].m_Target
-      value: 
-      objectReference: {fileID: 114377087679206670}
-    - target: {fileID: 8587640178166096943, guid: 2e51a3d610891a643ba27bbe15bda3fa,
-        type: 3}
-      propertyPath: m_TargetGraphic
-      value: 
-      objectReference: {fileID: 114623168647775668}
-    - target: {fileID: 8587640178166096943, guid: 2e51a3d610891a643ba27bbe15bda3fa,
-        type: 3}
-      propertyPath: m_OnClick.m_PersistentCalls.m_Calls.Array.data[0].m_Target
-      value: 
-      objectReference: {fileID: 114377087679206670}
-    - target: {fileID: 8587595192223131631, guid: 2e51a3d610891a643ba27bbe15bda3fa,
-        type: 3}
-      propertyPath: m_TargetGraphic
-      value: 
-      objectReference: {fileID: 114619030163275910}
-    - target: {fileID: 8587595192223131631, guid: 2e51a3d610891a643ba27bbe15bda3fa,
->>>>>>> 90abff99
-        type: 3}
-      propertyPath: m_OnClick.m_PersistentCalls.m_Calls.Array.data[0].m_Target
-      value: 
-      objectReference: {fileID: 114377087679206670}
-<<<<<<< HEAD
-    - target: {fileID: 8587726775897843629, guid: 2e51a3d610891a643ba27bbe15bda3fa,
-        type: 3}
-      propertyPath: m_TargetGraphic
-      value: 
-      objectReference: {fileID: 114135006300512306}
-    - target: {fileID: 8587726775897843629, guid: 2e51a3d610891a643ba27bbe15bda3fa,
-        type: 3}
-      propertyPath: m_OnClick.m_PersistentCalls.m_Calls.Array.data[0].m_Target
-      value: 
-      objectReference: {fileID: 114377087679206670}
-    - target: {fileID: 8587640178166096943, guid: 2e51a3d610891a643ba27bbe15bda3fa,
-=======
-    - target: {fileID: 8587566065838645205, guid: 2e51a3d610891a643ba27bbe15bda3fa,
-        type: 3}
-      propertyPath: m_TargetGraphic
-      value: 
-      objectReference: {fileID: 114862694383291930}
-    - target: {fileID: 8587566065838645205, guid: 2e51a3d610891a643ba27bbe15bda3fa,
-        type: 3}
-      propertyPath: m_OnClick.m_PersistentCalls.m_Calls.Array.data[0].m_Target
-      value: 
-      objectReference: {fileID: 114512505746380040}
-    - target: {fileID: 8587548596972835425, guid: 2e51a3d610891a643ba27bbe15bda3fa,
->>>>>>> 90abff99
-        type: 3}
-      propertyPath: m_TargetGraphic
-      value: 
-<<<<<<< HEAD
-      objectReference: {fileID: 114623168647775668}
-    - target: {fileID: 8587640178166096943, guid: 2e51a3d610891a643ba27bbe15bda3fa,
-        type: 3}
-      propertyPath: m_OnClick.m_PersistentCalls.m_Calls.Array.data[0].m_Target
-      value: 
-      objectReference: {fileID: 114377087679206670}
-    - target: {fileID: 8587595192223131631, guid: 2e51a3d610891a643ba27bbe15bda3fa,
-=======
-      objectReference: {fileID: 114445223306499362}
-    - target: {fileID: 8587548941531168961, guid: 2e51a3d610891a643ba27bbe15bda3fa,
->>>>>>> 90abff99
-        type: 3}
-      propertyPath: m_TargetGraphic
-      value: 
-      objectReference: {fileID: 114371700451495408}
-    - target: {fileID: 8587548941531168961, guid: 2e51a3d610891a643ba27bbe15bda3fa,
-        type: 3}
-      propertyPath: m_OnClick.m_PersistentCalls.m_Calls.Array.data[0].m_Target
-      value: 
-<<<<<<< HEAD
-      objectReference: {fileID: 114377087679206670}
-    - target: {fileID: 8587566065838645205, guid: 2e51a3d610891a643ba27bbe15bda3fa,
-        type: 3}
-      propertyPath: m_TargetGraphic
-      value: 
-      objectReference: {fileID: 114862694383291930}
-    - target: {fileID: 8587566065838645205, guid: 2e51a3d610891a643ba27bbe15bda3fa,
-        type: 3}
-      propertyPath: m_OnClick.m_PersistentCalls.m_Calls.Array.data[0].m_Target
-      value: 
-      objectReference: {fileID: 114512505746380040}
-    - target: {fileID: 8587548596972835425, guid: 2e51a3d610891a643ba27bbe15bda3fa,
-=======
-      objectReference: {fileID: 114440094268174718}
-    - target: {fileID: 8587518243862929903, guid: 2e51a3d610891a643ba27bbe15bda3fa,
-        type: 3}
-      propertyPath: m_TargetGraphic
-      value: 
-      objectReference: {fileID: 114811568457893574}
-    - target: {fileID: 8587518243862929903, guid: 2e51a3d610891a643ba27bbe15bda3fa,
-        type: 3}
-      propertyPath: m_OnClick.m_PersistentCalls.m_Calls.Array.data[0].m_Target
-      value: 
-      objectReference: {fileID: 114873687107902260}
-    - target: {fileID: 8587435653513543239, guid: 2e51a3d610891a643ba27bbe15bda3fa,
->>>>>>> 90abff99
-        type: 3}
-      propertyPath: m_Delegates.Array.data[0].callback.m_PersistentCalls.m_Calls.Array.data[0].m_Target
-      value: 
-<<<<<<< HEAD
-      objectReference: {fileID: 114445223306499362}
-    - target: {fileID: 8587548941531168961, guid: 2e51a3d610891a643ba27bbe15bda3fa,
-=======
-      objectReference: {fileID: 114227399728647860}
-    - target: {fileID: 8587435653513543239, guid: 2e51a3d610891a643ba27bbe15bda3fa,
->>>>>>> 90abff99
-        type: 3}
-      propertyPath: m_TargetGraphic
-      value: 
-<<<<<<< HEAD
-      objectReference: {fileID: 114371700451495408}
-    - target: {fileID: 8587548941531168961, guid: 2e51a3d610891a643ba27bbe15bda3fa,
-        type: 3}
-      propertyPath: m_OnClick.m_PersistentCalls.m_Calls.Array.data[0].m_Target
-      value: 
-      objectReference: {fileID: 114440094268174718}
-    - target: {fileID: 8587518243862929903, guid: 2e51a3d610891a643ba27bbe15bda3fa,
-=======
-      objectReference: {fileID: 114512505746380040}
-    - target: {fileID: 8587374526379692317, guid: 2e51a3d610891a643ba27bbe15bda3fa,
-        type: 3}
-      propertyPath: m_TargetGraphic
-      value: 
-      objectReference: {fileID: 114124074369832178}
-    - target: {fileID: 8587374526379692317, guid: 2e51a3d610891a643ba27bbe15bda3fa,
->>>>>>> 90abff99
-        type: 3}
-      propertyPath: m_OnClick.m_PersistentCalls.m_Calls.Array.data[0].m_Target
-      value: 
-<<<<<<< HEAD
-      objectReference: {fileID: 114811568457893574}
-    - target: {fileID: 8587518243862929903, guid: 2e51a3d610891a643ba27bbe15bda3fa,
-        type: 3}
-      propertyPath: m_OnClick.m_PersistentCalls.m_Calls.Array.data[0].m_Target
-      value: 
-      objectReference: {fileID: 114873687107902260}
-    - target: {fileID: 8587435653513543239, guid: 2e51a3d610891a643ba27bbe15bda3fa,
-        type: 3}
-      propertyPath: m_TargetGraphic
-      value: 
-      objectReference: {fileID: 114227399728647860}
-    - target: {fileID: 8587435653513543239, guid: 2e51a3d610891a643ba27bbe15bda3fa,
-        type: 3}
-      propertyPath: m_OnClick.m_PersistentCalls.m_Calls.Array.data[0].m_Target
-      value: 
-      objectReference: {fileID: 114512505746380040}
-    - target: {fileID: 8587374526379692317, guid: 2e51a3d610891a643ba27bbe15bda3fa,
-        type: 3}
-      propertyPath: m_TargetGraphic
-      value: 
-      objectReference: {fileID: 114124074369832178}
-    - target: {fileID: 8587374526379692317, guid: 2e51a3d610891a643ba27bbe15bda3fa,
-        type: 3}
-      propertyPath: m_OnClick.m_PersistentCalls.m_Calls.Array.data[0].m_Target
-      value: 
-      objectReference: {fileID: 114512505746380040}
-    - target: {fileID: 8587324132693243341, guid: 2e51a3d610891a643ba27bbe15bda3fa,
-        type: 3}
-      propertyPath: m_TargetGraphic
-      value: 
-      objectReference: {fileID: 114202073441999856}
-    - target: {fileID: 8587324132693243341, guid: 2e51a3d610891a643ba27bbe15bda3fa,
-        type: 3}
-      propertyPath: m_OnClick.m_PersistentCalls.m_Calls.Array.data[0].m_Target
-      value: 
-      objectReference: {fileID: 114440094268174718}
-    - target: {fileID: 8587315560513717599, guid: 2e51a3d610891a643ba27bbe15bda3fa,
-        type: 3}
-      propertyPath: m_TargetGraphic
-      value: 
-      objectReference: {fileID: 114594973552461206}
-=======
-      objectReference: {fileID: 114512505746380040}
-    - target: {fileID: 8587324132693243341, guid: 2e51a3d610891a643ba27bbe15bda3fa,
-        type: 3}
-      propertyPath: m_TargetGraphic
-      value: 
-      objectReference: {fileID: 114202073441999856}
-    - target: {fileID: 8587324132693243341, guid: 2e51a3d610891a643ba27bbe15bda3fa,
-        type: 3}
-      propertyPath: m_OnClick.m_PersistentCalls.m_Calls.Array.data[0].m_Target
-      value: 
-      objectReference: {fileID: 114440094268174718}
-    - target: {fileID: 8587315560513717599, guid: 2e51a3d610891a643ba27bbe15bda3fa,
-        type: 3}
-      propertyPath: m_TargetGraphic
-      value: 
-      objectReference: {fileID: 114594973552461206}
-    - target: {fileID: 8587242834830271669, guid: 2e51a3d610891a643ba27bbe15bda3fa,
-        type: 3}
-      propertyPath: m_TargetGraphic
-      value: 
-      objectReference: {fileID: 114235664597109968}
-    - target: {fileID: 8587242834830271669, guid: 2e51a3d610891a643ba27bbe15bda3fa,
-        type: 3}
-      propertyPath: m_OnClick.m_PersistentCalls.m_Calls.Array.data[0].m_Target
-      value: 
-      objectReference: {fileID: 114785705296021274}
-    - target: {fileID: 8587271803756561913, guid: 2e51a3d610891a643ba27bbe15bda3fa,
-        type: 3}
-      propertyPath: nameList
-      value: 
-      objectReference: {fileID: 114016090460978448}
-    - target: {fileID: 8587271803756561913, guid: 2e51a3d610891a643ba27bbe15bda3fa,
-        type: 3}
-      propertyPath: window
-      value: 
-      objectReference: {fileID: 1301679347078100}
-    - target: {fileID: 8587271803756561913, guid: 2e51a3d610891a643ba27bbe15bda3fa,
-        type: 3}
-      propertyPath: scrollRect
-      value: 
-      objectReference: {fileID: 114188317122129664}
->>>>>>> 90abff99
-    - target: {fileID: 8587263463318373477, guid: 2e51a3d610891a643ba27bbe15bda3fa,
-        type: 3}
-      propertyPath: m_TargetGraphic
-      value: 
-      objectReference: {fileID: 114940065963970238}
-    - target: {fileID: 8587263463318373477, guid: 2e51a3d610891a643ba27bbe15bda3fa,
-        type: 3}
-      propertyPath: m_OnClick.m_PersistentCalls.m_Calls.Array.data[0].m_Target
-      value: 
-      objectReference: {fileID: 114377087679206670}
-    - target: {fileID: 8584963200282539701, guid: 2e51a3d610891a643ba27bbe15bda3fa,
-<<<<<<< HEAD
-        type: 3}
-      propertyPath: m_TargetGraphic
-      value: 
-      objectReference: {fileID: 114210475391342448}
-    - target: {fileID: 8584963200282539701, guid: 2e51a3d610891a643ba27bbe15bda3fa,
-        type: 3}
-      propertyPath: m_OnClick.m_PersistentCalls.m_Calls.Array.data[0].m_Target
-      value: 
-      objectReference: {fileID: 114440094268174718}
-    - target: {fileID: 8584969255758743089, guid: 2e51a3d610891a643ba27bbe15bda3fa,
-        type: 3}
-      propertyPath: m_TargetGraphic
-      value: 
-      objectReference: {fileID: 114475059519142982}
-=======
-        type: 3}
-      propertyPath: m_TargetGraphic
-      value: 
-      objectReference: {fileID: 114210475391342448}
-    - target: {fileID: 8584963200282539701, guid: 2e51a3d610891a643ba27bbe15bda3fa,
-        type: 3}
-      propertyPath: m_OnClick.m_PersistentCalls.m_Calls.Array.data[0].m_Target
-      value: 
-      objectReference: {fileID: 114440094268174718}
->>>>>>> 90abff99
-    - target: {fileID: 8584969255758743089, guid: 2e51a3d610891a643ba27bbe15bda3fa,
-        type: 3}
-      propertyPath: m_OnClick.m_PersistentCalls.m_Calls.Array.data[0].m_Target
-      value: 
-<<<<<<< HEAD
-      objectReference: {fileID: 114377087679206670}
-    - target: {fileID: 8584898546096187937, guid: 2e51a3d610891a643ba27bbe15bda3fa,
-        type: 3}
-      propertyPath: m_TargetGraphic
-      value: 
-      objectReference: {fileID: 114296689247686648}
-    - target: {fileID: 8584898546096187937, guid: 2e51a3d610891a643ba27bbe15bda3fa,
-        type: 3}
-      propertyPath: m_OnClick.m_PersistentCalls.m_Calls.Array.data[0].m_Target
-      value: 
-      objectReference: {fileID: 114440094268174718}
-    - target: {fileID: 8477495159653326549, guid: 2e51a3d610891a643ba27bbe15bda3fa,
-        type: 3}
-      propertyPath: m_AnchorMax.x
-      value: 0
-      objectReference: {fileID: 0}
-    - target: {fileID: 8477495159653326549, guid: 2e51a3d610891a643ba27bbe15bda3fa,
-        type: 3}
-      propertyPath: m_AnchorMax.y
-      value: 0
-      objectReference: {fileID: 0}
-    - target: {fileID: 8477495159653326549, guid: 2e51a3d610891a643ba27bbe15bda3fa,
-        type: 3}
-      propertyPath: m_AnchorMin.y
-      value: 0
-      objectReference: {fileID: 0}
-=======
-      objectReference: {fileID: 114475059519142982}
-    - target: {fileID: 8584969255758743089, guid: 2e51a3d610891a643ba27bbe15bda3fa,
-        type: 3}
-      propertyPath: m_OnClick.m_PersistentCalls.m_Calls.Array.data[0].m_Target
-      value: 
-      objectReference: {fileID: 114377087679206670}
-    - target: {fileID: 8584898546096187937, guid: 2e51a3d610891a643ba27bbe15bda3fa,
-        type: 3}
-      propertyPath: m_TargetGraphic
-      value: 
-      objectReference: {fileID: 114296689247686648}
-    - target: {fileID: 8584898546096187937, guid: 2e51a3d610891a643ba27bbe15bda3fa,
-        type: 3}
-      propertyPath: m_OnClick.m_PersistentCalls.m_Calls.Array.data[0].m_Target
-      value: 
-      objectReference: {fileID: 114440094268174718}
->>>>>>> 90abff99
-    - target: {fileID: 8587846072417712687, guid: 2e51a3d610891a643ba27bbe15bda3fa,
-        type: 3}
-      propertyPath: m_Delegates.Array.data[0].callback.m_PersistentCalls.m_Calls.Array.data[0].m_Target
-      value: 
-      objectReference: {fileID: 114156773735388028}
-    - target: {fileID: 8587712180830150811, guid: 2e51a3d610891a643ba27bbe15bda3fa,
-        type: 3}
-      propertyPath: m_Delegates.Array.data[0].callback.m_PersistentCalls.m_Calls.Array.data[0].m_Target
-      value: 
-      objectReference: {fileID: 114560397626894216}
-    - target: {fileID: 8587325279653405807, guid: 2e51a3d610891a643ba27bbe15bda3fa,
-        type: 3}
-      propertyPath: m_TargetGraphic
-      value: 
-      objectReference: {fileID: 114244863900357630}
-    - target: {fileID: 8587325279653405807, guid: 2e51a3d610891a643ba27bbe15bda3fa,
-        type: 3}
-      propertyPath: m_OnClick.m_PersistentCalls.m_Calls.Array.data[0].m_Target
-      value: 
-      objectReference: {fileID: 114006731871561424}
-    - target: {fileID: 8587325279653405807, guid: 2e51a3d610891a643ba27bbe15bda3fa,
-        type: 3}
-      propertyPath: m_OnClick.m_PersistentCalls.m_Calls.Array.data[0].m_Arguments.m_ObjectArgument
-      value: 
-      objectReference: {fileID: 1928090117516068}
-<<<<<<< HEAD
-    - target: {fileID: 8588059157291847653, guid: 2e51a3d610891a643ba27bbe15bda3fa,
-        type: 3}
-=======
-    - target: {fileID: 8477280510218430949, guid: 2e51a3d610891a643ba27bbe15bda3fa,
-        type: 3}
-      propertyPath: m_AnchorMax.x
-      value: 0
-      objectReference: {fileID: 0}
-    - target: {fileID: 8477280510218430949, guid: 2e51a3d610891a643ba27bbe15bda3fa,
-        type: 3}
-      propertyPath: m_AnchorMax.y
-      value: 0
-      objectReference: {fileID: 0}
-    - target: {fileID: 8477280510218430949, guid: 2e51a3d610891a643ba27bbe15bda3fa,
-        type: 3}
-      propertyPath: m_SizeDelta.x
-      value: 0
-      objectReference: {fileID: 0}
-    - target: {fileID: 8588059157291847653, guid: 2e51a3d610891a643ba27bbe15bda3fa,
-        type: 3}
->>>>>>> 90abff99
-      propertyPath: m_Content
-      value: 
-      objectReference: {fileID: 224652079256797148}
-    - target: {fileID: 8588059157291847653, guid: 2e51a3d610891a643ba27bbe15bda3fa,
-<<<<<<< HEAD
-        type: 3}
-      propertyPath: m_Viewport
-      value: 
-      objectReference: {fileID: 224253814974175500}
-    - target: {fileID: 8588059157291847653, guid: 2e51a3d610891a643ba27bbe15bda3fa,
-        type: 3}
-      propertyPath: m_VerticalScrollbar
-      value: 
-      objectReference: {fileID: 114068858891787322}
-    - target: {fileID: 8587936300914301945, guid: 2e51a3d610891a643ba27bbe15bda3fa,
-=======
->>>>>>> 90abff99
-        type: 3}
-      propertyPath: m_Viewport
-      value: 
-<<<<<<< HEAD
-      objectReference: {fileID: 114376758976852888}
-    - target: {fileID: 8587936300914301945, guid: 2e51a3d610891a643ba27bbe15bda3fa,
-=======
-      objectReference: {fileID: 224253814974175500}
-    - target: {fileID: 8588059157291847653, guid: 2e51a3d610891a643ba27bbe15bda3fa,
->>>>>>> 90abff99
-        type: 3}
-      propertyPath: m_VerticalScrollbar
-      value: 
-<<<<<<< HEAD
-      objectReference: {fileID: 114006731871561424}
-    - target: {fileID: 8587936300914301945, guid: 2e51a3d610891a643ba27bbe15bda3fa,
-        type: 3}
-      propertyPath: m_OnClick.m_PersistentCalls.m_Calls.Array.data[0].m_Arguments.m_ObjectArgument
-      value: 
-      objectReference: {fileID: 0}
-    - target: {fileID: 8587694863715101079, guid: 2e51a3d610891a643ba27bbe15bda3fa,
-        type: 3}
-      propertyPath: m_Content
-      value: 
-      objectReference: {fileID: 224176010443375700}
-    - target: {fileID: 8587694863715101079, guid: 2e51a3d610891a643ba27bbe15bda3fa,
-        type: 3}
-      propertyPath: m_Viewport
-      value: 
-      objectReference: {fileID: 224300729811520398}
-    - target: {fileID: 8587694863715101079, guid: 2e51a3d610891a643ba27bbe15bda3fa,
-        type: 3}
-      propertyPath: m_VerticalScrollbar
-      value: 
-      objectReference: {fileID: 114088500797173310}
-    - target: {fileID: 8587629737928240965, guid: 2e51a3d610891a643ba27bbe15bda3fa,
-        type: 3}
-      propertyPath: m_TargetGraphic
-      value: 
-      objectReference: {fileID: 114208804381300410}
-    - target: {fileID: 8587629737928240965, guid: 2e51a3d610891a643ba27bbe15bda3fa,
-        type: 3}
-      propertyPath: m_OnClick.m_PersistentCalls.m_Calls.Array.data[0].m_Target
-      value: 
-      objectReference: {fileID: 114006731871561424}
-    - target: {fileID: 8584921845228815445, guid: 2e51a3d610891a643ba27bbe15bda3fa,
-        type: 3}
-      propertyPath: m_Content
-      value: 
-      objectReference: {fileID: 224238833055825148}
-    - target: {fileID: 8584921845228815445, guid: 2e51a3d610891a643ba27bbe15bda3fa,
-        type: 3}
-      propertyPath: m_Viewport
-      value: 
-      objectReference: {fileID: 224255863509144548}
-    - target: {fileID: 8584921845228815445, guid: 2e51a3d610891a643ba27bbe15bda3fa,
-        type: 3}
-      propertyPath: m_VerticalScrollbar
-      value: 
-      objectReference: {fileID: 114897793867991922}
-    - target: {fileID: 8584870221617818599, guid: 2e51a3d610891a643ba27bbe15bda3fa,
-        type: 3}
-      propertyPath: m_TargetGraphic
-      value: 
-      objectReference: {fileID: 114155794559971928}
-    - target: {fileID: 8584870221617818599, guid: 2e51a3d610891a643ba27bbe15bda3fa,
-        type: 3}
-      propertyPath: m_OnClick.m_PersistentCalls.m_Calls.Array.data[0].m_Target
-      value: 
-      objectReference: {fileID: 114006731871561424}
-    - target: {fileID: 8587992490429709835, guid: 2e51a3d610891a643ba27bbe15bda3fa,
-        type: 3}
-      propertyPath: m_TargetGraphic
-      value: 
-      objectReference: {fileID: 114830941221878796}
-    - target: {fileID: 8587992490429709835, guid: 2e51a3d610891a643ba27bbe15bda3fa,
-        type: 3}
-      propertyPath: m_HandleRect
-      value: 
-      objectReference: {fileID: 224082241428792102}
-    - target: {fileID: 8588010781543353359, guid: 2e51a3d610891a643ba27bbe15bda3fa,
-        type: 3}
-      propertyPath: m_TargetGraphic
-      value: 
-      objectReference: {fileID: 114874368983860994}
-    - target: {fileID: 8588010781543353359, guid: 2e51a3d610891a643ba27bbe15bda3fa,
-        type: 3}
-      propertyPath: m_HandleRect
-      value: 
-      objectReference: {fileID: 224515721671932438}
+      value: 0
+      objectReference: {fileID: 0}
     - target: {fileID: 8584949688256391491, guid: 2e51a3d610891a643ba27bbe15bda3fa,
         type: 3}
       propertyPath: m_TargetGraphic
@@ -4020,6 +3235,21 @@
       propertyPath: m_HandleRect
       value: 
       objectReference: {fileID: 224789847387135018}
+    - target: {fileID: 8477495159653326549, guid: 2e51a3d610891a643ba27bbe15bda3fa,
+        type: 3}
+      propertyPath: m_AnchorMax.x
+      value: 0
+      objectReference: {fileID: 0}
+    - target: {fileID: 8477495159653326549, guid: 2e51a3d610891a643ba27bbe15bda3fa,
+        type: 3}
+      propertyPath: m_AnchorMax.y
+      value: 0
+      objectReference: {fileID: 0}
+    - target: {fileID: 8477495159653326549, guid: 2e51a3d610891a643ba27bbe15bda3fa,
+        type: 3}
+      propertyPath: m_AnchorMin.y
+      value: 0
+      objectReference: {fileID: 0}
     - target: {fileID: 8587775600395333715, guid: 2e51a3d610891a643ba27bbe15bda3fa,
         type: 3}
       propertyPath: m_TargetGraphic
@@ -4046,124 +3276,9 @@
       value: 
       objectReference: {fileID: 114682958116671070}
     - target: {fileID: 8587542106646048145, guid: 2e51a3d610891a643ba27bbe15bda3fa,
-=======
-      objectReference: {fileID: 114068858891787322}
-    - target: {fileID: 8587936300914301945, guid: 2e51a3d610891a643ba27bbe15bda3fa,
-        type: 3}
-      propertyPath: m_TargetGraphic
-      value: 
-      objectReference: {fileID: 114376758976852888}
-    - target: {fileID: 8587936300914301945, guid: 2e51a3d610891a643ba27bbe15bda3fa,
         type: 3}
       propertyPath: m_OnClick.m_PersistentCalls.m_Calls.Array.data[0].m_Target
       value: 
-      objectReference: {fileID: 114006731871561424}
-    - target: {fileID: 8587936300914301945, guid: 2e51a3d610891a643ba27bbe15bda3fa,
-        type: 3}
-      propertyPath: m_OnClick.m_PersistentCalls.m_Calls.Array.data[0].m_Arguments.m_ObjectArgument
-      value: 
-      objectReference: {fileID: 0}
-    - target: {fileID: 8587873032200342833, guid: 2e51a3d610891a643ba27bbe15bda3fa,
-        type: 3}
-      propertyPath: m_Content
-      value: 
-      objectReference: {fileID: 224264904714827184}
-    - target: {fileID: 8587873032200342833, guid: 2e51a3d610891a643ba27bbe15bda3fa,
-        type: 3}
-      propertyPath: m_Viewport
-      value: 
-      objectReference: {fileID: 224816160242944980}
-    - target: {fileID: 8587873032200342833, guid: 2e51a3d610891a643ba27bbe15bda3fa,
-        type: 3}
-      propertyPath: m_VerticalScrollbar
-      value: 
-      objectReference: {fileID: 114110684352128754}
-    - target: {fileID: 8587694863715101079, guid: 2e51a3d610891a643ba27bbe15bda3fa,
-        type: 3}
-      propertyPath: m_Content
-      value: 
-      objectReference: {fileID: 224176010443375700}
-    - target: {fileID: 8587694863715101079, guid: 2e51a3d610891a643ba27bbe15bda3fa,
-        type: 3}
-      propertyPath: m_Viewport
-      value: 
-      objectReference: {fileID: 224300729811520398}
-    - target: {fileID: 8587694863715101079, guid: 2e51a3d610891a643ba27bbe15bda3fa,
-        type: 3}
-      propertyPath: m_VerticalScrollbar
-      value: 
-      objectReference: {fileID: 114088500797173310}
-    - target: {fileID: 8587629737928240965, guid: 2e51a3d610891a643ba27bbe15bda3fa,
-        type: 3}
-      propertyPath: m_TargetGraphic
-      value: 
-      objectReference: {fileID: 114208804381300410}
-    - target: {fileID: 8587629737928240965, guid: 2e51a3d610891a643ba27bbe15bda3fa,
-        type: 3}
-      propertyPath: m_OnClick.m_PersistentCalls.m_Calls.Array.data[0].m_Target
-      value: 
-      objectReference: {fileID: 114006731871561424}
-    - target: {fileID: 8584921845228815445, guid: 2e51a3d610891a643ba27bbe15bda3fa,
-        type: 3}
-      propertyPath: m_Content
-      value: 
-      objectReference: {fileID: 224238833055825148}
-    - target: {fileID: 8584921845228815445, guid: 2e51a3d610891a643ba27bbe15bda3fa,
-        type: 3}
-      propertyPath: m_Viewport
-      value: 
-      objectReference: {fileID: 224255863509144548}
-    - target: {fileID: 8584921845228815445, guid: 2e51a3d610891a643ba27bbe15bda3fa,
-        type: 3}
-      propertyPath: m_VerticalScrollbar
-      value: 
-      objectReference: {fileID: 114897793867991922}
-    - target: {fileID: 8584870221617818599, guid: 2e51a3d610891a643ba27bbe15bda3fa,
-        type: 3}
-      propertyPath: m_TargetGraphic
-      value: 
-      objectReference: {fileID: 114155794559971928}
-    - target: {fileID: 8584870221617818599, guid: 2e51a3d610891a643ba27bbe15bda3fa,
-        type: 3}
-      propertyPath: m_OnClick.m_PersistentCalls.m_Calls.Array.data[0].m_Target
-      value: 
-      objectReference: {fileID: 114006731871561424}
-    - target: {fileID: 8477836155876284289, guid: 2e51a3d610891a643ba27bbe15bda3fa,
-        type: 3}
-      propertyPath: m_AnchoredPosition.y
-      value: 409.30008
-      objectReference: {fileID: 0}
-    - target: {fileID: 8587992490429709835, guid: 2e51a3d610891a643ba27bbe15bda3fa,
-        type: 3}
-      propertyPath: m_TargetGraphic
-      value: 
-      objectReference: {fileID: 114830941221878796}
-    - target: {fileID: 8587992490429709835, guid: 2e51a3d610891a643ba27bbe15bda3fa,
-        type: 3}
-      propertyPath: m_HandleRect
-      value: 
-      objectReference: {fileID: 224082241428792102}
-    - target: {fileID: 8588010781543353359, guid: 2e51a3d610891a643ba27bbe15bda3fa,
-        type: 3}
-      propertyPath: m_TargetGraphic
-      value: 
-      objectReference: {fileID: 114874368983860994}
-    - target: {fileID: 8588010781543353359, guid: 2e51a3d610891a643ba27bbe15bda3fa,
-        type: 3}
-      propertyPath: m_HandleRect
-      value: 
-      objectReference: {fileID: 224515721671932438}
-    - target: {fileID: 8587955191864067267, guid: 2e51a3d610891a643ba27bbe15bda3fa,
-        type: 3}
-      propertyPath: m_TargetGraphic
-      value: 
-      objectReference: {fileID: 114986867525342648}
-    - target: {fileID: 8587955191864067267, guid: 2e51a3d610891a643ba27bbe15bda3fa,
->>>>>>> 90abff99
-        type: 3}
-      propertyPath: m_HandleRect
-      value: 
-<<<<<<< HEAD
       objectReference: {fileID: 114699049006164702}
     - target: {fileID: 8587413355005995109, guid: 2e51a3d610891a643ba27bbe15bda3fa,
         type: 3}
@@ -4176,45 +3291,6 @@
       value: 
       objectReference: {fileID: 114699049006164702}
     - target: {fileID: 8587286704189450045, guid: 2e51a3d610891a643ba27bbe15bda3fa,
-=======
-      objectReference: {fileID: 224599716051025124}
-    - target: {fileID: 8587955191864067267, guid: 2e51a3d610891a643ba27bbe15bda3fa,
-        type: 3}
-      propertyPath: m_Value
-      value: 0.000000074560404
-      objectReference: {fileID: 0}
-    - target: {fileID: 8587955191864067267, guid: 2e51a3d610891a643ba27bbe15bda3fa,
-        type: 3}
-      propertyPath: m_Size
-      value: 0
-      objectReference: {fileID: 0}
-    - target: {fileID: 8584949688256391491, guid: 2e51a3d610891a643ba27bbe15bda3fa,
-        type: 3}
-      propertyPath: m_TargetGraphic
-      value: 
-      objectReference: {fileID: 114991812042981714}
-    - target: {fileID: 8584949688256391491, guid: 2e51a3d610891a643ba27bbe15bda3fa,
-        type: 3}
-      propertyPath: m_HandleRect
-      value: 
-      objectReference: {fileID: 224789847387135018}
-    - target: {fileID: 8477495159653326549, guid: 2e51a3d610891a643ba27bbe15bda3fa,
-        type: 3}
-      propertyPath: m_AnchorMax.x
-      value: 0
-      objectReference: {fileID: 0}
-    - target: {fileID: 8477495159653326549, guid: 2e51a3d610891a643ba27bbe15bda3fa,
-        type: 3}
-      propertyPath: m_AnchorMax.y
-      value: 0
-      objectReference: {fileID: 0}
-    - target: {fileID: 8477495159653326549, guid: 2e51a3d610891a643ba27bbe15bda3fa,
-        type: 3}
-      propertyPath: m_AnchorMin.y
-      value: 0
-      objectReference: {fileID: 0}
-    - target: {fileID: 8587775600395333715, guid: 2e51a3d610891a643ba27bbe15bda3fa,
->>>>>>> 90abff99
         type: 3}
       propertyPath: m_TargetGraphic
       value: 
@@ -4224,7 +3300,6 @@
       propertyPath: m_OnClick.m_PersistentCalls.m_Calls.Array.data[0].m_Target
       value: 
       objectReference: {fileID: 114699049006164702}
-<<<<<<< HEAD
     - target: {fileID: 8584871324690882967, guid: 2e51a3d610891a643ba27bbe15bda3fa,
         type: 3}
       propertyPath: m_Delegates.Array.data[0].callback.m_PersistentCalls.m_Calls.Array.data[0].m_Target
@@ -4256,53 +3331,14 @@
       value: 
       objectReference: {fileID: 0}
     - target: {fileID: 8584903456964334769, guid: 2e51a3d610891a643ba27bbe15bda3fa,
-=======
-    - target: {fileID: 8587581208096307155, guid: 2e51a3d610891a643ba27bbe15bda3fa,
-        type: 3}
-      propertyPath: m_TargetGraphic
-      value: 
-      objectReference: {fileID: 114986969916795332}
-    - target: {fileID: 8587581208096307155, guid: 2e51a3d610891a643ba27bbe15bda3fa,
-        type: 3}
-      propertyPath: m_OnClick.m_PersistentCalls.m_Calls.Array.data[0].m_Target
-      value: 
-      objectReference: {fileID: 114699049006164702}
-    - target: {fileID: 8587542106646048145, guid: 2e51a3d610891a643ba27bbe15bda3fa,
-        type: 3}
-      propertyPath: m_TargetGraphic
-      value: 
-      objectReference: {fileID: 114682958116671070}
-    - target: {fileID: 8587542106646048145, guid: 2e51a3d610891a643ba27bbe15bda3fa,
-        type: 3}
-      propertyPath: m_OnClick.m_PersistentCalls.m_Calls.Array.data[0].m_Target
-      value: 
-      objectReference: {fileID: 114699049006164702}
-    - target: {fileID: 8587413355005995109, guid: 2e51a3d610891a643ba27bbe15bda3fa,
-        type: 3}
-      propertyPath: m_TargetGraphic
-      value: 
-      objectReference: {fileID: 114353342695835324}
-    - target: {fileID: 8587413355005995109, guid: 2e51a3d610891a643ba27bbe15bda3fa,
-        type: 3}
-      propertyPath: m_OnClick.m_PersistentCalls.m_Calls.Array.data[0].m_Target
-      value: 
-      objectReference: {fileID: 114699049006164702}
-    - target: {fileID: 8587286704189450045, guid: 2e51a3d610891a643ba27bbe15bda3fa,
->>>>>>> 90abff99
         type: 3}
       propertyPath: m_HandleRect
       value: 
-<<<<<<< HEAD
       objectReference: {fileID: 0}
     - target: {fileID: 8584903456964334769, guid: 2e51a3d610891a643ba27bbe15bda3fa,
-=======
-      objectReference: {fileID: 114027424194340586}
-    - target: {fileID: 8587286704189450045, guid: 2e51a3d610891a643ba27bbe15bda3fa,
->>>>>>> 90abff99
         type: 3}
       propertyPath: m_OnValueChanged.m_PersistentCalls.m_Calls.Array.data[0].m_Target
       value: 
-<<<<<<< HEAD
       objectReference: {fileID: 0}
     - target: {fileID: 8584908913993401483, guid: 2e51a3d610891a643ba27bbe15bda3fa,
         type: 3}
@@ -4315,39 +3351,15 @@
       value: 
       objectReference: {fileID: 0}
     - target: {fileID: 8584930648282770501, guid: 2e51a3d610891a643ba27bbe15bda3fa,
-=======
-      objectReference: {fileID: 114699049006164702}
-    - target: {fileID: 8584871324690882967, guid: 2e51a3d610891a643ba27bbe15bda3fa,
-        type: 3}
-      propertyPath: m_Delegates.Array.data[0].callback.m_PersistentCalls.m_Calls.Array.data[0].m_Target
-      value: 
-      objectReference: {fileID: 0}
-    - target: {fileID: 8584871324690882967, guid: 2e51a3d610891a643ba27bbe15bda3fa,
         type: 3}
       propertyPath: m_Delegates.Array.data[1].callback.m_PersistentCalls.m_Calls.Array.data[0].m_Target
       value: 
       objectReference: {fileID: 0}
-    - target: {fileID: 8584877412516843119, guid: 2e51a3d610891a643ba27bbe15bda3fa,
->>>>>>> 90abff99
-        type: 3}
-      propertyPath: m_Delegates.Array.data[1].callback.m_PersistentCalls.m_Calls.Array.data[0].m_Target
-      value: 
-      objectReference: {fileID: 0}
-<<<<<<< HEAD
     - target: {fileID: 8587386488381735699, guid: 2e51a3d610891a643ba27bbe15bda3fa,
-=======
-    - target: {fileID: 8584877412516843119, guid: 2e51a3d610891a643ba27bbe15bda3fa,
-        type: 3}
-      propertyPath: m_OnClick.m_PersistentCalls.m_Calls.Array.data[0].m_Target
-      value: 
-      objectReference: {fileID: 0}
-    - target: {fileID: 8584903456964334769, guid: 2e51a3d610891a643ba27bbe15bda3fa,
->>>>>>> 90abff99
-        type: 3}
-      propertyPath: m_TargetGraphic
-      value: 
-      objectReference: {fileID: 0}
-<<<<<<< HEAD
+        type: 3}
+      propertyPath: m_TargetGraphic
+      value: 
+      objectReference: {fileID: 0}
     - target: {fileID: 8587390057344980535, guid: 2e51a3d610891a643ba27bbe15bda3fa,
         type: 3}
       propertyPath: m_TargetGraphic
@@ -4384,49 +3396,10 @@
       value: 
       objectReference: {fileID: 0}
     - target: {fileID: 8587471716408990299, guid: 2e51a3d610891a643ba27bbe15bda3fa,
-=======
-    - target: {fileID: 8584903456964334769, guid: 2e51a3d610891a643ba27bbe15bda3fa,
-        type: 3}
-      propertyPath: m_FillRect
-      value: 
-      objectReference: {fileID: 0}
-    - target: {fileID: 8584903456964334769, guid: 2e51a3d610891a643ba27bbe15bda3fa,
-        type: 3}
-      propertyPath: m_HandleRect
-      value: 
-      objectReference: {fileID: 0}
-    - target: {fileID: 8584903456964334769, guid: 2e51a3d610891a643ba27bbe15bda3fa,
-        type: 3}
-      propertyPath: m_OnValueChanged.m_PersistentCalls.m_Calls.Array.data[0].m_Target
-      value: 
-      objectReference: {fileID: 0}
-    - target: {fileID: 8584908913993401483, guid: 2e51a3d610891a643ba27bbe15bda3fa,
-        type: 3}
-      propertyPath: m_TargetGraphic
-      value: 
-      objectReference: {fileID: 0}
-    - target: {fileID: 8584930648282770501, guid: 2e51a3d610891a643ba27bbe15bda3fa,
-        type: 3}
-      propertyPath: m_Delegates.Array.data[0].callback.m_PersistentCalls.m_Calls.Array.data[0].m_Target
-      value: 
-      objectReference: {fileID: 0}
-    - target: {fileID: 8584930648282770501, guid: 2e51a3d610891a643ba27bbe15bda3fa,
-        type: 3}
-      propertyPath: m_Delegates.Array.data[1].callback.m_PersistentCalls.m_Calls.Array.data[0].m_Target
-      value: 
-      objectReference: {fileID: 0}
-    - target: {fileID: 8587386488381735699, guid: 2e51a3d610891a643ba27bbe15bda3fa,
-        type: 3}
-      propertyPath: m_TargetGraphic
-      value: 
-      objectReference: {fileID: 0}
-    - target: {fileID: 8587390057344980535, guid: 2e51a3d610891a643ba27bbe15bda3fa,
->>>>>>> 90abff99
-        type: 3}
-      propertyPath: m_TargetGraphic
-      value: 
-      objectReference: {fileID: 0}
-<<<<<<< HEAD
+        type: 3}
+      propertyPath: m_TargetGraphic
+      value: 
+      objectReference: {fileID: 0}
     - target: {fileID: 8587471716408990299, guid: 2e51a3d610891a643ba27bbe15bda3fa,
         type: 3}
       propertyPath: m_OnClick.m_PersistentCalls.m_Calls.Array.data[0].m_Target
@@ -4448,37 +3421,14 @@
       value: 
       objectReference: {fileID: 0}
     - target: {fileID: 8587496742315977697, guid: 2e51a3d610891a643ba27bbe15bda3fa,
-=======
-    - target: {fileID: 8587390057344980535, guid: 2e51a3d610891a643ba27bbe15bda3fa,
-        type: 3}
-      propertyPath: m_FillRect
-      value: 
-      objectReference: {fileID: 0}
-    - target: {fileID: 8587390057344980535, guid: 2e51a3d610891a643ba27bbe15bda3fa,
-        type: 3}
-      propertyPath: m_HandleRect
-      value: 
-      objectReference: {fileID: 0}
-    - target: {fileID: 8587390057344980535, guid: 2e51a3d610891a643ba27bbe15bda3fa,
-        type: 3}
-      propertyPath: m_OnValueChanged.m_PersistentCalls.m_Calls.Array.data[0].m_Target
-      value: 
-      objectReference: {fileID: 114819668310204192}
-    - target: {fileID: 8587462948823469029, guid: 2e51a3d610891a643ba27bbe15bda3fa,
->>>>>>> 90abff99
-        type: 3}
-      propertyPath: KeybindItemTemplate
-      value: 
-      objectReference: {fileID: 0}
-<<<<<<< HEAD
+        type: 3}
+      propertyPath: m_TargetGraphic
+      value: 
+      objectReference: {fileID: 0}
     - target: {fileID: 8587496742315977697, guid: 2e51a3d610891a643ba27bbe15bda3fa,
-=======
-    - target: {fileID: 8587462948823469029, guid: 2e51a3d610891a643ba27bbe15bda3fa,
->>>>>>> 90abff99
-        type: 3}
-      propertyPath: KeybindHeadingTemplate
-      value: 
-<<<<<<< HEAD
+        type: 3}
+      propertyPath: m_OnClick.m_PersistentCalls.m_Calls.Array.data[0].m_Target
+      value: 
       objectReference: {fileID: 114006731871561424}
     - target: {fileID: 8587496742315977697, guid: 2e51a3d610891a643ba27bbe15bda3fa,
         type: 3}
@@ -4496,307 +3446,142 @@
       value: 
       objectReference: {fileID: 114006731871561424}
     - target: {fileID: 8587514976544957393, guid: 2e51a3d610891a643ba27bbe15bda3fa,
-=======
-      objectReference: {fileID: 0}
-    - target: {fileID: 8587462948823469029, guid: 2e51a3d610891a643ba27bbe15bda3fa,
-        type: 3}
-      propertyPath: KeyCapturePanel
-      value: 
-      objectReference: {fileID: 0}
-    - target: {fileID: 8587471716408990299, guid: 2e51a3d610891a643ba27bbe15bda3fa,
-        type: 3}
-      propertyPath: m_TargetGraphic
-      value: 
-      objectReference: {fileID: 0}
-    - target: {fileID: 8587471716408990299, guid: 2e51a3d610891a643ba27bbe15bda3fa,
+        type: 3}
+      propertyPath: m_OnClick.m_PersistentCalls.m_Calls.Array.data[0].m_Arguments.m_ObjectArgument
+      value: 
+      objectReference: {fileID: 0}
+    - target: {fileID: 8587568327073103373, guid: 2e51a3d610891a643ba27bbe15bda3fa,
+        type: 3}
+      propertyPath: m_TargetGraphic
+      value: 
+      objectReference: {fileID: 0}
+    - target: {fileID: 8587577632181124451, guid: 2e51a3d610891a643ba27bbe15bda3fa,
+        type: 3}
+      propertyPath: m_TargetGraphic
+      value: 
+      objectReference: {fileID: 0}
+    - target: {fileID: 8587577632181124451, guid: 2e51a3d610891a643ba27bbe15bda3fa,
         type: 3}
       propertyPath: m_OnClick.m_PersistentCalls.m_Calls.Array.data[0].m_Target
       value: 
-      objectReference: {fileID: 114006731871561424}
-    - target: {fileID: 8587471716408990299, guid: 2e51a3d610891a643ba27bbe15bda3fa,
-        type: 3}
-      propertyPath: m_OnClick.m_PersistentCalls.m_Calls.Array.data[0].m_Arguments.m_ObjectArgument
-      value: 
-      objectReference: {fileID: 0}
-    - target: {fileID: 8587476554701230387, guid: 2e51a3d610891a643ba27bbe15bda3fa,
->>>>>>> 90abff99
-        type: 3}
-      propertyPath: m_OnClick.m_PersistentCalls.m_Calls.Array.data[0].m_Arguments.m_ObjectArgument
-      value: 
-      objectReference: {fileID: 0}
-<<<<<<< HEAD
-    - target: {fileID: 8587568327073103373, guid: 2e51a3d610891a643ba27bbe15bda3fa,
-        type: 3}
-      propertyPath: m_TargetGraphic
-      value: 
-      objectReference: {fileID: 0}
-    - target: {fileID: 8587577632181124451, guid: 2e51a3d610891a643ba27bbe15bda3fa,
-=======
-    - target: {fileID: 8587476554701230387, guid: 2e51a3d610891a643ba27bbe15bda3fa,
-        type: 3}
-      propertyPath: graphic
-      value: 
-      objectReference: {fileID: 0}
-    - target: {fileID: 8587496742315977697, guid: 2e51a3d610891a643ba27bbe15bda3fa,
->>>>>>> 90abff99
-        type: 3}
-      propertyPath: m_TargetGraphic
-      value: 
-      objectReference: {fileID: 0}
-<<<<<<< HEAD
-    - target: {fileID: 8587577632181124451, guid: 2e51a3d610891a643ba27bbe15bda3fa,
-=======
-    - target: {fileID: 8587496742315977697, guid: 2e51a3d610891a643ba27bbe15bda3fa,
->>>>>>> 90abff99
-        type: 3}
-      propertyPath: m_OnClick.m_PersistentCalls.m_Calls.Array.data[0].m_Target
-      value: 
-      objectReference: {fileID: 114006731871561424}
-<<<<<<< HEAD
-    - target: {fileID: 8587577632181124451, guid: 2e51a3d610891a643ba27bbe15bda3fa,
-        type: 3}
-      propertyPath: m_OnClick.m_PersistentCalls.m_Calls.Array.data[0].m_Arguments.m_ObjectArgument
-      value: 
-      objectReference: {fileID: 0}
-    - target: {fileID: 8587642844880074803, guid: 2e51a3d610891a643ba27bbe15bda3fa,
-=======
-    - target: {fileID: 8587496742315977697, guid: 2e51a3d610891a643ba27bbe15bda3fa,
->>>>>>> 90abff99
-        type: 3}
-      propertyPath: m_OnClick.m_PersistentCalls.m_Calls.Array.data[0].m_Arguments.m_ObjectArgument
-      value: 
-      objectReference: {fileID: 0}
-<<<<<<< HEAD
-    - target: {fileID: 8587664419798168553, guid: 2e51a3d610891a643ba27bbe15bda3fa,
-        type: 3}
-      propertyPath: ActionText
-      value: 
-      objectReference: {fileID: 0}
-    - target: {fileID: 8587696400968626679, guid: 2e51a3d610891a643ba27bbe15bda3fa,
-=======
-    - target: {fileID: 8587514976544957393, guid: 2e51a3d610891a643ba27bbe15bda3fa,
->>>>>>> 90abff99
-        type: 3}
-      propertyPath: m_TargetGraphic
-      value: 
-      objectReference: {fileID: 0}
-<<<<<<< HEAD
-    - target: {fileID: 8587696400968626679, guid: 2e51a3d610891a643ba27bbe15bda3fa,
-=======
-    - target: {fileID: 8587514976544957393, guid: 2e51a3d610891a643ba27bbe15bda3fa,
->>>>>>> 90abff99
-        type: 3}
-      propertyPath: m_HandleRect
-      value: 
-<<<<<<< HEAD
-      objectReference: {fileID: 0}
-    - target: {fileID: 8587698076242528447, guid: 2e51a3d610891a643ba27bbe15bda3fa,
-        type: 3}
-      propertyPath: m_Content
-      value: 
-      objectReference: {fileID: 0}
-    - target: {fileID: 8587698076242528447, guid: 2e51a3d610891a643ba27bbe15bda3fa,
-        type: 3}
-      propertyPath: m_Viewport
-      value: 
-      objectReference: {fileID: 0}
-    - target: {fileID: 8587698076242528447, guid: 2e51a3d610891a643ba27bbe15bda3fa,
-=======
-      objectReference: {fileID: 114006731871561424}
-    - target: {fileID: 8587514976544957393, guid: 2e51a3d610891a643ba27bbe15bda3fa,
-        type: 3}
-      propertyPath: m_OnClick.m_PersistentCalls.m_Calls.Array.data[0].m_Arguments.m_ObjectArgument
-      value: 
-      objectReference: {fileID: 0}
-    - target: {fileID: 8587568327073103373, guid: 2e51a3d610891a643ba27bbe15bda3fa,
-        type: 3}
-      propertyPath: m_TargetGraphic
-      value: 
-      objectReference: {fileID: 0}
-    - target: {fileID: 8587577632181124451, guid: 2e51a3d610891a643ba27bbe15bda3fa,
->>>>>>> 90abff99
-        type: 3}
-      propertyPath: m_HorizontalScrollbar
-      value: 
-      objectReference: {fileID: 0}
-<<<<<<< HEAD
-    - target: {fileID: 8587698076242528447, guid: 2e51a3d610891a643ba27bbe15bda3fa,
-=======
-    - target: {fileID: 8587577632181124451, guid: 2e51a3d610891a643ba27bbe15bda3fa,
->>>>>>> 90abff99
-        type: 3}
-      propertyPath: m_VerticalScrollbar
-      value: 
-<<<<<<< HEAD
-      objectReference: {fileID: 0}
-    - target: {fileID: 8587717307906964095, guid: 2e51a3d610891a643ba27bbe15bda3fa,
-=======
       objectReference: {fileID: 114006731871561424}
     - target: {fileID: 8587577632181124451, guid: 2e51a3d610891a643ba27bbe15bda3fa,
->>>>>>> 90abff99
-        type: 3}
-      propertyPath: m_TargetGraphic
-      value: 
-      objectReference: {fileID: 0}
-<<<<<<< HEAD
+        type: 3}
+      propertyPath: m_OnClick.m_PersistentCalls.m_Calls.Array.data[0].m_Arguments.m_ObjectArgument
+      value: 
+      objectReference: {fileID: 0}
+    - target: {fileID: 8587642844880074803, guid: 2e51a3d610891a643ba27bbe15bda3fa,
+        type: 3}
+      propertyPath: m_TargetGraphic
+      value: 
+      objectReference: {fileID: 0}
+    - target: {fileID: 8587664419798168553, guid: 2e51a3d610891a643ba27bbe15bda3fa,
+        type: 3}
+      propertyPath: ActionText
+      value: 
+      objectReference: {fileID: 0}
+    - target: {fileID: 8587696400968626679, guid: 2e51a3d610891a643ba27bbe15bda3fa,
+        type: 3}
+      propertyPath: m_TargetGraphic
+      value: 
+      objectReference: {fileID: 0}
+    - target: {fileID: 8587696400968626679, guid: 2e51a3d610891a643ba27bbe15bda3fa,
+        type: 3}
+      propertyPath: m_HandleRect
+      value: 
+      objectReference: {fileID: 0}
+    - target: {fileID: 8587698076242528447, guid: 2e51a3d610891a643ba27bbe15bda3fa,
+        type: 3}
+      propertyPath: m_Content
+      value: 
+      objectReference: {fileID: 0}
+    - target: {fileID: 8587698076242528447, guid: 2e51a3d610891a643ba27bbe15bda3fa,
+        type: 3}
+      propertyPath: m_Viewport
+      value: 
+      objectReference: {fileID: 0}
+    - target: {fileID: 8587698076242528447, guid: 2e51a3d610891a643ba27bbe15bda3fa,
+        type: 3}
+      propertyPath: m_HorizontalScrollbar
+      value: 
+      objectReference: {fileID: 0}
+    - target: {fileID: 8587698076242528447, guid: 2e51a3d610891a643ba27bbe15bda3fa,
+        type: 3}
+      propertyPath: m_VerticalScrollbar
+      value: 
+      objectReference: {fileID: 0}
+    - target: {fileID: 8587717307906964095, guid: 2e51a3d610891a643ba27bbe15bda3fa,
+        type: 3}
+      propertyPath: m_TargetGraphic
+      value: 
+      objectReference: {fileID: 0}
     - target: {fileID: 8587768971582080403, guid: 2e51a3d610891a643ba27bbe15bda3fa,
-=======
-    - target: {fileID: 8587642844880074803, guid: 2e51a3d610891a643ba27bbe15bda3fa,
->>>>>>> 90abff99
-        type: 3}
-      propertyPath: m_TargetGraphic
-      value: 
-      objectReference: {fileID: 0}
-<<<<<<< HEAD
+        type: 3}
+      propertyPath: m_TargetGraphic
+      value: 
+      objectReference: {fileID: 0}
     - target: {fileID: 8587768971582080403, guid: 2e51a3d610891a643ba27bbe15bda3fa,
-=======
-    - target: {fileID: 8587664419798168553, guid: 2e51a3d610891a643ba27bbe15bda3fa,
->>>>>>> 90abff99
+        type: 3}
+      propertyPath: m_OnClick.m_PersistentCalls.m_Calls.Array.data[0].m_Target
+      value: 
+      objectReference: {fileID: 0}
+    - target: {fileID: 8587798400053407185, guid: 2e51a3d610891a643ba27bbe15bda3fa,
         type: 3}
       propertyPath: ActionText
       value: 
       objectReference: {fileID: 0}
-<<<<<<< HEAD
     - target: {fileID: 8587798400053407185, guid: 2e51a3d610891a643ba27bbe15bda3fa,
-=======
-    - target: {fileID: 8587696400968626679, guid: 2e51a3d610891a643ba27bbe15bda3fa,
->>>>>>> 90abff99
-        type: 3}
-      propertyPath: ActionText
-      value: 
-      objectReference: {fileID: 0}
-<<<<<<< HEAD
+        type: 3}
+      propertyPath: PrimaryButton
+      value: 
+      objectReference: {fileID: 0}
     - target: {fileID: 8587798400053407185, guid: 2e51a3d610891a643ba27bbe15bda3fa,
-=======
-    - target: {fileID: 8587696400968626679, guid: 2e51a3d610891a643ba27bbe15bda3fa,
->>>>>>> 90abff99
-        type: 3}
-      propertyPath: PrimaryButton
-      value: 
-<<<<<<< HEAD
+        type: 3}
+      propertyPath: PrimaryRemoveButton
+      value: 
       objectReference: {fileID: 0}
     - target: {fileID: 8587798400053407185, guid: 2e51a3d610891a643ba27bbe15bda3fa,
         type: 3}
-      propertyPath: PrimaryRemoveButton
+      propertyPath: SecondaryButton
       value: 
       objectReference: {fileID: 0}
     - target: {fileID: 8587798400053407185, guid: 2e51a3d610891a643ba27bbe15bda3fa,
-=======
-      objectReference: {fileID: 0}
-    - target: {fileID: 8587698076242528447, guid: 2e51a3d610891a643ba27bbe15bda3fa,
-        type: 3}
-      propertyPath: m_Content
-      value: 
-      objectReference: {fileID: 0}
-    - target: {fileID: 8587698076242528447, guid: 2e51a3d610891a643ba27bbe15bda3fa,
-        type: 3}
-      propertyPath: m_Viewport
-      value: 
-      objectReference: {fileID: 0}
-    - target: {fileID: 8587698076242528447, guid: 2e51a3d610891a643ba27bbe15bda3fa,
-        type: 3}
-      propertyPath: m_HorizontalScrollbar
-      value: 
-      objectReference: {fileID: 0}
-    - target: {fileID: 8587698076242528447, guid: 2e51a3d610891a643ba27bbe15bda3fa,
-        type: 3}
-      propertyPath: m_VerticalScrollbar
-      value: 
-      objectReference: {fileID: 0}
-    - target: {fileID: 8587717307906964095, guid: 2e51a3d610891a643ba27bbe15bda3fa,
->>>>>>> 90abff99
-        type: 3}
-      propertyPath: SecondaryButton
-      value: 
-      objectReference: {fileID: 0}
-<<<<<<< HEAD
+        type: 3}
+      propertyPath: SecondaryRemoveButton
+      value: 
+      objectReference: {fileID: 0}
     - target: {fileID: 8587798400053407185, guid: 2e51a3d610891a643ba27bbe15bda3fa,
-=======
-    - target: {fileID: 8587768971582080403, guid: 2e51a3d610891a643ba27bbe15bda3fa,
->>>>>>> 90abff99
-        type: 3}
-      propertyPath: SecondaryRemoveButton
-      value: 
-      objectReference: {fileID: 0}
-<<<<<<< HEAD
-    - target: {fileID: 8587798400053407185, guid: 2e51a3d610891a643ba27bbe15bda3fa,
         type: 3}
       propertyPath: controlSettingsMenu
       value: 
       objectReference: {fileID: 0}
     - target: {fileID: 8587833776260534773, guid: 2e51a3d610891a643ba27bbe15bda3fa,
-=======
-    - target: {fileID: 8587768971582080403, guid: 2e51a3d610891a643ba27bbe15bda3fa,
-        type: 3}
-      propertyPath: m_OnClick.m_PersistentCalls.m_Calls.Array.data[0].m_Target
-      value: 
-      objectReference: {fileID: 0}
-    - target: {fileID: 8587798400053407185, guid: 2e51a3d610891a643ba27bbe15bda3fa,
->>>>>>> 90abff99
-        type: 3}
-      propertyPath: ActionText
-      value: 
-      objectReference: {fileID: 0}
-<<<<<<< HEAD
+        type: 3}
+      propertyPath: m_TargetGraphic
+      value: 
+      objectReference: {fileID: 0}
     - target: {fileID: 8587849396465952181, guid: 2e51a3d610891a643ba27bbe15bda3fa,
         type: 3}
       propertyPath: ModalPanelObject
       value: 
       objectReference: {fileID: 0}
     - target: {fileID: 8587849396465952181, guid: 2e51a3d610891a643ba27bbe15bda3fa,
-=======
-    - target: {fileID: 8587798400053407185, guid: 2e51a3d610891a643ba27bbe15bda3fa,
-        type: 3}
-      propertyPath: PrimaryButton
-      value: 
-      objectReference: {fileID: 0}
-    - target: {fileID: 8587798400053407185, guid: 2e51a3d610891a643ba27bbe15bda3fa,
-        type: 3}
-      propertyPath: PrimaryRemoveButton
-      value: 
-      objectReference: {fileID: 0}
-    - target: {fileID: 8587798400053407185, guid: 2e51a3d610891a643ba27bbe15bda3fa,
-        type: 3}
-      propertyPath: SecondaryButton
-      value: 
-      objectReference: {fileID: 0}
-    - target: {fileID: 8587798400053407185, guid: 2e51a3d610891a643ba27bbe15bda3fa,
-        type: 3}
-      propertyPath: SecondaryRemoveButton
-      value: 
-      objectReference: {fileID: 0}
-    - target: {fileID: 8587798400053407185, guid: 2e51a3d610891a643ba27bbe15bda3fa,
-        type: 3}
-      propertyPath: controlSettingsMenu
-      value: 
-      objectReference: {fileID: 0}
-    - target: {fileID: 8587833776260534773, guid: 2e51a3d610891a643ba27bbe15bda3fa,
->>>>>>> 90abff99
         type: 3}
       propertyPath: ModalTitle
       value: 
       objectReference: {fileID: 0}
     - target: {fileID: 8587849396465952181, guid: 2e51a3d610891a643ba27bbe15bda3fa,
         type: 3}
-<<<<<<< HEAD
       propertyPath: Button1
-=======
-      propertyPath: ModalPanelObject
->>>>>>> 90abff99
       value: 
       objectReference: {fileID: 0}
     - target: {fileID: 8587849396465952181, guid: 2e51a3d610891a643ba27bbe15bda3fa,
         type: 3}
-<<<<<<< HEAD
       propertyPath: Button2
-=======
-      propertyPath: ModalTitle
->>>>>>> 90abff99
       value: 
       objectReference: {fileID: 0}
     - target: {fileID: 8587849396465952181, guid: 2e51a3d610891a643ba27bbe15bda3fa,
         type: 3}
-<<<<<<< HEAD
       propertyPath: Button3
       value: 
       objectReference: {fileID: 0}
@@ -4819,40 +3604,6 @@
         type: 3}
       propertyPath: m_TargetGraphic
       value: 
-=======
-      propertyPath: Button1
-      value: 
-      objectReference: {fileID: 0}
-    - target: {fileID: 8587849396465952181, guid: 2e51a3d610891a643ba27bbe15bda3fa,
-        type: 3}
-      propertyPath: Button2
-      value: 
-      objectReference: {fileID: 0}
-    - target: {fileID: 8587849396465952181, guid: 2e51a3d610891a643ba27bbe15bda3fa,
-        type: 3}
-      propertyPath: Button3
-      value: 
-      objectReference: {fileID: 0}
-    - target: {fileID: 8587852997371155087, guid: 2e51a3d610891a643ba27bbe15bda3fa,
-        type: 3}
-      propertyPath: panelImages.Array.data[0]
-      value: 
-      objectReference: {fileID: 114504347751582308}
-    - target: {fileID: 8587852997371155087, guid: 2e51a3d610891a643ba27bbe15bda3fa,
-        type: 3}
-      propertyPath: tipText
-      value: 
-      objectReference: {fileID: 114819375966709390}
-    - target: {fileID: 8587892558721836885, guid: 2e51a3d610891a643ba27bbe15bda3fa,
-        type: 3}
-      propertyPath: m_TargetGraphic
-      value: 
-      objectReference: {fileID: 0}
-    - target: {fileID: 8588047851638614197, guid: 2e51a3d610891a643ba27bbe15bda3fa,
-        type: 3}
-      propertyPath: m_TargetGraphic
-      value: 
->>>>>>> 90abff99
       objectReference: {fileID: 0}
     - target: {fileID: 8588047851638614197, guid: 2e51a3d610891a643ba27bbe15bda3fa,
         type: 3}
@@ -4894,24 +3645,8 @@
       propertyPath: m_OnClick.m_PersistentCalls.m_Calls.Array.data[0].m_Target
       value: 
       objectReference: {fileID: 114979991419574136}
-    m_RemovedComponents:
-    - {fileID: 8587885975964466007, guid: 2e51a3d610891a643ba27bbe15bda3fa, type: 3}
+    m_RemovedComponents: []
   m_SourcePrefab: {fileID: 100100000, guid: 2e51a3d610891a643ba27bbe15bda3fa, type: 3}
-<<<<<<< HEAD
---- !u!114 &114897793867991922 stripped
-MonoBehaviour:
-  m_CorrespondingSourceObject: {fileID: 8584949688256391491, guid: 2e51a3d610891a643ba27bbe15bda3fa,
-    type: 3}
-  m_PrefabInstance: {fileID: 8555692153146516017}
-  m_PrefabAsset: {fileID: 0}
-  m_GameObject: {fileID: 0}
-  m_Enabled: 1
-  m_EditorHideFlags: 0
-  m_Script: {fileID: 11500000, guid: 2a4db7a114972834c8e4117be1d82ba3, type: 3}
-  m_Name: 
-  m_EditorClassIdentifier: 
-=======
->>>>>>> 90abff99
 --- !u!224 &224789847387135018 stripped
 RectTransform:
   m_CorrespondingSourceObject: {fileID: 8477306677584657947, guid: 2e51a3d610891a643ba27bbe15bda3fa,
@@ -4990,6 +3725,18 @@
     type: 3}
   m_PrefabInstance: {fileID: 8555692153146516017}
   m_PrefabAsset: {fileID: 0}
+--- !u!114 &114173723418728806 stripped
+MonoBehaviour:
+  m_CorrespondingSourceObject: {fileID: 8587885975964466007, guid: 2e51a3d610891a643ba27bbe15bda3fa,
+    type: 3}
+  m_PrefabInstance: {fileID: 8555692153146516017}
+  m_PrefabAsset: {fileID: 0}
+  m_GameObject: {fileID: 1773735637013182}
+  m_Enabled: 1
+  m_EditorHideFlags: 0
+  m_Script: {fileID: 11500000, guid: 6805bdeef480645908801c265e9d7aaf, type: 3}
+  m_Name: 
+  m_EditorClassIdentifier: 
 --- !u!114 &114538328717407174 stripped
 MonoBehaviour:
   m_CorrespondingSourceObject: {fileID: 8587520812456284663, guid: 2e51a3d610891a643ba27bbe15bda3fa,
@@ -5932,9 +4679,291 @@
   m_Script: {fileID: 11500000, guid: fe87c0e1cc204ed48ad3b37840f39efc, type: 3}
   m_Name: 
   m_EditorClassIdentifier: 
---- !u!114 &114353342695835324 stripped
-MonoBehaviour:
-  m_CorrespondingSourceObject: {fileID: 8587712945166132365, guid: 2e51a3d610891a643ba27bbe15bda3fa,
+--- !u!1 &1241466016374566 stripped
+GameObject:
+  m_CorrespondingSourceObject: {fileID: 8556704832668122391, guid: 2e51a3d610891a643ba27bbe15bda3fa,
+    type: 3}
+  m_PrefabInstance: {fileID: 8555692153146516017}
+  m_PrefabAsset: {fileID: 0}
+--- !u!224 &224582159650461670 stripped
+RectTransform:
+  m_CorrespondingSourceObject: {fileID: 8477477531144828375, guid: 2e51a3d610891a643ba27bbe15bda3fa,
+    type: 3}
+  m_PrefabInstance: {fileID: 8555692153146516017}
+  m_PrefabAsset: {fileID: 0}
+--- !u!223 &223560638589210080 stripped
+Canvas:
+  m_CorrespondingSourceObject: {fileID: 8476288630107385809, guid: 2e51a3d610891a643ba27bbe15bda3fa,
+    type: 3}
+  m_PrefabInstance: {fileID: 8555692153146516017}
+  m_PrefabAsset: {fileID: 0}
+--- !u!114 &114897689305174086 stripped
+MonoBehaviour:
+  m_CorrespondingSourceObject: {fileID: 8584949922202743415, guid: 2e51a3d610891a643ba27bbe15bda3fa,
+    type: 3}
+  m_PrefabInstance: {fileID: 8555692153146516017}
+  m_PrefabAsset: {fileID: 0}
+  m_GameObject: {fileID: 1241466016374566}
+  m_Enabled: 1
+  m_EditorHideFlags: 0
+  m_Script: {fileID: 11500000, guid: f4921d535b014209820ae966644206ab, type: 3}
+  m_Name: 
+  m_EditorClassIdentifier: 
+--- !u!114 &114421896026623462 stripped
+MonoBehaviour:
+  m_CorrespondingSourceObject: {fileID: 8587641789623873495, guid: 2e51a3d610891a643ba27bbe15bda3fa,
+    type: 3}
+  m_PrefabInstance: {fileID: 8555692153146516017}
+  m_PrefabAsset: {fileID: 0}
+  m_GameObject: {fileID: 1241466016374566}
+  m_Enabled: 1
+  m_EditorHideFlags: 0
+  m_Script: {fileID: 11500000, guid: 583edcadedfb5dd4db0b30034af349d4, type: 3}
+  m_Name: 
+  m_EditorClassIdentifier: 
+--- !u!114 &114735544628521044 stripped
+MonoBehaviour:
+  m_CorrespondingSourceObject: {fileID: 8587366065717414501, guid: 2e51a3d610891a643ba27bbe15bda3fa,
+    type: 3}
+  m_PrefabInstance: {fileID: 8555692153146516017}
+  m_PrefabAsset: {fileID: 0}
+  m_GameObject: {fileID: 1241466016374566}
+  m_Enabled: 1
+  m_EditorHideFlags: 0
+  m_Script: {fileID: 11500000, guid: 505ea4b5b734440aaaf23b4cce7dc853, type: 3}
+  m_Name: 
+  m_EditorClassIdentifier: 
+--- !u!114 &114819668310204192 stripped
+MonoBehaviour:
+  m_CorrespondingSourceObject: {fileID: 8587246628279074065, guid: 2e51a3d610891a643ba27bbe15bda3fa,
+    type: 3}
+  m_PrefabInstance: {fileID: 8555692153146516017}
+  m_PrefabAsset: {fileID: 0}
+  m_GameObject: {fileID: 1241466016374566}
+  m_Enabled: 1
+  m_EditorHideFlags: 0
+  m_Script: {fileID: 11500000, guid: 155d09378df06ae489ea68abfc666cb5, type: 3}
+  m_Name: 
+  m_EditorClassIdentifier: 
+--- !u!95 &95196708316319938 stripped
+Animator:
+  m_CorrespondingSourceObject: {fileID: 8640675164727423731, guid: 2e51a3d610891a643ba27bbe15bda3fa,
+    type: 3}
+  m_PrefabInstance: {fileID: 8555692153146516017}
+  m_PrefabAsset: {fileID: 0}
+--- !u!224 &224593821798534752 stripped
+RectTransform:
+  m_CorrespondingSourceObject: {fileID: 8477470267712056401, guid: 2e51a3d610891a643ba27bbe15bda3fa,
+    type: 3}
+  m_PrefabInstance: {fileID: 8555692153146516017}
+  m_PrefabAsset: {fileID: 0}
+--- !u!114 &114373244897153218 stripped
+MonoBehaviour:
+  m_CorrespondingSourceObject: {fileID: 8587723967266190067, guid: 2e51a3d610891a643ba27bbe15bda3fa,
+    type: 3}
+  m_PrefabInstance: {fileID: 8555692153146516017}
+  m_PrefabAsset: {fileID: 0}
+  m_GameObject: {fileID: 0}
+  m_Enabled: 1
+  m_EditorHideFlags: 0
+  m_Script: {fileID: 11500000, guid: 3033b5d39951d430299684ac3cd06d7e, type: 3}
+  m_Name: 
+  m_EditorClassIdentifier: 
+--- !u!224 &224764007668439884 stripped
+RectTransform:
+  m_CorrespondingSourceObject: {fileID: 8477297332931262845, guid: 2e51a3d610891a643ba27bbe15bda3fa,
+    type: 3}
+  m_PrefabInstance: {fileID: 8555692153146516017}
+  m_PrefabAsset: {fileID: 0}
+--- !u!114 &114621395524279694 stripped
+MonoBehaviour:
+  m_CorrespondingSourceObject: {fileID: 8587479535543877567, guid: 2e51a3d610891a643ba27bbe15bda3fa,
+    type: 3}
+  m_PrefabInstance: {fileID: 8555692153146516017}
+  m_PrefabAsset: {fileID: 0}
+  m_GameObject: {fileID: 0}
+  m_Enabled: 0
+  m_EditorHideFlags: 0
+  m_Script: {fileID: 11500000, guid: fe87c0e1cc204ed48ad3b37840f39efc, type: 3}
+  m_Name: 
+  m_EditorClassIdentifier: 
+--- !u!224 &224898205694248858 stripped
+RectTransform:
+  m_CorrespondingSourceObject: {fileID: 8477202863483938219, guid: 2e51a3d610891a643ba27bbe15bda3fa,
+    type: 3}
+  m_PrefabInstance: {fileID: 8555692153146516017}
+  m_PrefabAsset: {fileID: 0}
+--- !u!114 &114329156370059736 stripped
+MonoBehaviour:
+  m_CorrespondingSourceObject: {fileID: 8587732742572962793, guid: 2e51a3d610891a643ba27bbe15bda3fa,
+    type: 3}
+  m_PrefabInstance: {fileID: 8555692153146516017}
+  m_PrefabAsset: {fileID: 0}
+  m_GameObject: {fileID: 0}
+  m_Enabled: 1
+  m_EditorHideFlags: 0
+  m_Script: {fileID: 11500000, guid: 7b90c396f4a75ee40930b2282e9899c7, type: 3}
+  m_Name: 
+  m_EditorClassIdentifier: 
+--- !u!114 &114306791186832160 stripped
+MonoBehaviour:
+  m_CorrespondingSourceObject: {fileID: 8587790291727956241, guid: 2e51a3d610891a643ba27bbe15bda3fa,
+    type: 3}
+  m_PrefabInstance: {fileID: 8555692153146516017}
+  m_PrefabAsset: {fileID: 0}
+  m_GameObject: {fileID: 0}
+  m_Enabled: 1
+  m_EditorHideFlags: 0
+  m_Script: {fileID: 11500000, guid: 365e8e6f8a314eb389e9ee5a409bf76a, type: 3}
+  m_Name: 
+  m_EditorClassIdentifier: 
+--- !u!114 &114197445664717508 stripped
+MonoBehaviour:
+  m_CorrespondingSourceObject: {fileID: 8587899766099089653, guid: 2e51a3d610891a643ba27bbe15bda3fa,
+    type: 3}
+  m_PrefabInstance: {fileID: 8555692153146516017}
+  m_PrefabAsset: {fileID: 0}
+  m_GameObject: {fileID: 0}
+  m_Enabled: 1
+  m_EditorHideFlags: 0
+  m_Script: {fileID: 11500000, guid: 41117fd98c2b04e9099257ff6cc45c6b, type: 3}
+  m_Name: 
+  m_EditorClassIdentifier: 
+--- !u!114 &114647038496954814 stripped
+MonoBehaviour:
+  m_CorrespondingSourceObject: {fileID: 8587417196505627535, guid: 2e51a3d610891a643ba27bbe15bda3fa,
+    type: 3}
+  m_PrefabInstance: {fileID: 8555692153146516017}
+  m_PrefabAsset: {fileID: 0}
+  m_GameObject: {fileID: 0}
+  m_Enabled: 1
+  m_EditorHideFlags: 0
+  m_Script: {fileID: 11500000, guid: fe87c0e1cc204ed48ad3b37840f39efc, type: 3}
+  m_Name: 
+  m_EditorClassIdentifier: 
+--- !u!224 &224671506930490660 stripped
+RectTransform:
+  m_CorrespondingSourceObject: {fileID: 8477425026631171861, guid: 2e51a3d610891a643ba27bbe15bda3fa,
+    type: 3}
+  m_PrefabInstance: {fileID: 8555692153146516017}
+  m_PrefabAsset: {fileID: 0}
+--- !u!114 &114445223306499362 stripped
+MonoBehaviour:
+  m_CorrespondingSourceObject: {fileID: 8587656394957240083, guid: 2e51a3d610891a643ba27bbe15bda3fa,
+    type: 3}
+  m_PrefabInstance: {fileID: 8555692153146516017}
+  m_PrefabAsset: {fileID: 0}
+  m_GameObject: {fileID: 0}
+  m_Enabled: 1
+  m_EditorHideFlags: 0
+  m_Script: {fileID: 11500000, guid: c4717b142ec2d48ed8254f69a73e554b, type: 3}
+  m_Name: 
+  m_EditorClassIdentifier: 
+--- !u!224 &224433938787789432 stripped
+RectTransform:
+  m_CorrespondingSourceObject: {fileID: 8477663272975845449, guid: 2e51a3d610891a643ba27bbe15bda3fa,
+    type: 3}
+  m_PrefabInstance: {fileID: 8555692153146516017}
+  m_PrefabAsset: {fileID: 0}
+--- !u!224 &224253814974175500 stripped
+RectTransform:
+  m_CorrespondingSourceObject: {fileID: 8477842710129736509, guid: 2e51a3d610891a643ba27bbe15bda3fa,
+    type: 3}
+  m_PrefabInstance: {fileID: 8555692153146516017}
+  m_PrefabAsset: {fileID: 0}
+--- !u!224 &224652079256797148 stripped
+RectTransform:
+  m_CorrespondingSourceObject: {fileID: 8477449393648328173, guid: 2e51a3d610891a643ba27bbe15bda3fa,
+    type: 3}
+  m_PrefabInstance: {fileID: 8555692153146516017}
+  m_PrefabAsset: {fileID: 0}
+--- !u!114 &114068858891787322 stripped
+MonoBehaviour:
+  m_CorrespondingSourceObject: {fileID: 8587992490429709835, guid: 2e51a3d610891a643ba27bbe15bda3fa,
+    type: 3}
+  m_PrefabInstance: {fileID: 8555692153146516017}
+  m_PrefabAsset: {fileID: 0}
+  m_GameObject: {fileID: 0}
+  m_Enabled: 1
+  m_EditorHideFlags: 0
+  m_Script: {fileID: 11500000, guid: 2a4db7a114972834c8e4117be1d82ba3, type: 3}
+  m_Name: 
+  m_EditorClassIdentifier: 
+--- !u!224 &224082241428792102 stripped
+RectTransform:
+  m_CorrespondingSourceObject: {fileID: 8478014420443922711, guid: 2e51a3d610891a643ba27bbe15bda3fa,
+    type: 3}
+  m_PrefabInstance: {fileID: 8555692153146516017}
+  m_PrefabAsset: {fileID: 0}
+--- !u!114 &114830941221878796 stripped
+MonoBehaviour:
+  m_CorrespondingSourceObject: {fileID: 8587267791493914173, guid: 2e51a3d610891a643ba27bbe15bda3fa,
+    type: 3}
+  m_PrefabInstance: {fileID: 8555692153146516017}
+  m_PrefabAsset: {fileID: 0}
+  m_GameObject: {fileID: 0}
+  m_Enabled: 1
+  m_EditorHideFlags: 0
+  m_Script: {fileID: 11500000, guid: fe87c0e1cc204ed48ad3b37840f39efc, type: 3}
+  m_Name: 
+  m_EditorClassIdentifier: 
+--- !u!114 &114827065861498824 stripped
+MonoBehaviour:
+  m_CorrespondingSourceObject: {fileID: 8587271803756561913, guid: 2e51a3d610891a643ba27bbe15bda3fa,
+    type: 3}
+  m_PrefabInstance: {fileID: 8555692153146516017}
+  m_PrefabAsset: {fileID: 0}
+  m_GameObject: {fileID: 0}
+  m_Enabled: 1
+  m_EditorHideFlags: 0
+  m_Script: {fileID: 11500000, guid: b96f85d5333af4d91950935ac3779af4, type: 3}
+  m_Name: 
+  m_EditorClassIdentifier: 
+--- !u!114 &114227399728647860 stripped
+MonoBehaviour:
+  m_CorrespondingSourceObject: {fileID: 8587869270733778053, guid: 2e51a3d610891a643ba27bbe15bda3fa,
+    type: 3}
+  m_PrefabInstance: {fileID: 8555692153146516017}
+  m_PrefabAsset: {fileID: 0}
+  m_GameObject: {fileID: 0}
+  m_Enabled: 1
+  m_EditorHideFlags: 0
+  m_Script: {fileID: 11500000, guid: fe87c0e1cc204ed48ad3b37840f39efc, type: 3}
+  m_Name: 
+  m_EditorClassIdentifier: 
+--- !u!1 &1301679347078100 stripped
+GameObject:
+  m_CorrespondingSourceObject: {fileID: 8556684742923989477, guid: 2e51a3d610891a643ba27bbe15bda3fa,
+    type: 3}
+  m_PrefabInstance: {fileID: 8555692153146516017}
+  m_PrefabAsset: {fileID: 0}
+--- !u!114 &114188317122129664 stripped
+MonoBehaviour:
+  m_CorrespondingSourceObject: {fileID: 8587873032200342833, guid: 2e51a3d610891a643ba27bbe15bda3fa,
+    type: 3}
+  m_PrefabInstance: {fileID: 8555692153146516017}
+  m_PrefabAsset: {fileID: 0}
+  m_GameObject: {fileID: 0}
+  m_Enabled: 1
+  m_EditorHideFlags: 0
+  m_Script: {fileID: 11500000, guid: 1aa08ab6e0800fa44ae55d278d1423e3, type: 3}
+  m_Name: 
+  m_EditorClassIdentifier: 
+--- !u!224 &224816160242944980 stripped
+RectTransform:
+  m_CorrespondingSourceObject: {fileID: 8477280510218430949, guid: 2e51a3d610891a643ba27bbe15bda3fa,
+    type: 3}
+  m_PrefabInstance: {fileID: 8555692153146516017}
+  m_PrefabAsset: {fileID: 0}
+--- !u!224 &224264904714827184 stripped
+RectTransform:
+  m_CorrespondingSourceObject: {fileID: 8477836155876284289, guid: 2e51a3d610891a643ba27bbe15bda3fa,
+    type: 3}
+  m_PrefabInstance: {fileID: 8555692153146516017}
+  m_PrefabAsset: {fileID: 0}
+--- !u!114 &114016090460978448 stripped
+MonoBehaviour:
+  m_CorrespondingSourceObject: {fileID: 8588080443100749601, guid: 2e51a3d610891a643ba27bbe15bda3fa,
     type: 3}
   m_PrefabInstance: {fileID: 8555692153146516017}
   m_PrefabAsset: {fileID: 0}
@@ -5944,21 +4973,39 @@
   m_Script: {fileID: 11500000, guid: 5f7201a12d95ffc409449d95f23cf332, type: 3}
   m_Name: 
   m_EditorClassIdentifier: 
---- !u!114 &114087389822120136 stripped
-MonoBehaviour:
-  m_CorrespondingSourceObject: {fileID: 8588009684501779193, guid: 2e51a3d610891a643ba27bbe15bda3fa,
-    type: 3}
-  m_PrefabInstance: {fileID: 8555692153146516017}
-  m_PrefabAsset: {fileID: 0}
-  m_GameObject: {fileID: 0}
-  m_Enabled: 1
-  m_EditorHideFlags: 0
-  m_Script: {fileID: 11500000, guid: fe87c0e1cc204ed48ad3b37840f39efc, type: 3}
-  m_Name: 
-  m_EditorClassIdentifier: 
---- !u!114 &114986969916795332 stripped
-MonoBehaviour:
-  m_CorrespondingSourceObject: {fileID: 8584820371978800117, guid: 2e51a3d610891a643ba27bbe15bda3fa,
+--- !u!114 &114110684352128754 stripped
+MonoBehaviour:
+  m_CorrespondingSourceObject: {fileID: 8587955191864067267, guid: 2e51a3d610891a643ba27bbe15bda3fa,
+    type: 3}
+  m_PrefabInstance: {fileID: 8555692153146516017}
+  m_PrefabAsset: {fileID: 0}
+  m_GameObject: {fileID: 0}
+  m_Enabled: 1
+  m_EditorHideFlags: 0
+  m_Script: {fileID: 11500000, guid: 2a4db7a114972834c8e4117be1d82ba3, type: 3}
+  m_Name: 
+  m_EditorClassIdentifier: 
+--- !u!224 &224599716051025124 stripped
+RectTransform:
+  m_CorrespondingSourceObject: {fileID: 8477495159653326549, guid: 2e51a3d610891a643ba27bbe15bda3fa,
+    type: 3}
+  m_PrefabInstance: {fileID: 8555692153146516017}
+  m_PrefabAsset: {fileID: 0}
+--- !u!114 &114986867525342648 stripped
+MonoBehaviour:
+  m_CorrespondingSourceObject: {fileID: 8584827757962983305, guid: 2e51a3d610891a643ba27bbe15bda3fa,
+    type: 3}
+  m_PrefabInstance: {fileID: 8555692153146516017}
+  m_PrefabAsset: {fileID: 0}
+  m_GameObject: {fileID: 0}
+  m_Enabled: 1
+  m_EditorHideFlags: 0
+  m_Script: {fileID: 11500000, guid: fe87c0e1cc204ed48ad3b37840f39efc, type: 3}
+  m_Name: 
+  m_EditorClassIdentifier: 
+--- !u!114 &114270831423279126 stripped
+MonoBehaviour:
+  m_CorrespondingSourceObject: {fileID: 8587823640551715367, guid: 2e51a3d610891a643ba27bbe15bda3fa,
     type: 3}
   m_PrefabInstance: {fileID: 8555692153146516017}
   m_PrefabAsset: {fileID: 0}
@@ -5968,550 +5015,142 @@
   m_Script: {fileID: 11500000, guid: 5f7201a12d95ffc409449d95f23cf332, type: 3}
   m_Name: 
   m_EditorClassIdentifier: 
---- !u!114 &114682958116671070 stripped
-MonoBehaviour:
-  m_CorrespondingSourceObject: {fileID: 8587382780662443119, guid: 2e51a3d610891a643ba27bbe15bda3fa,
-    type: 3}
-  m_PrefabInstance: {fileID: 8555692153146516017}
-  m_PrefabAsset: {fileID: 0}
-  m_GameObject: {fileID: 0}
-  m_Enabled: 1
-  m_EditorHideFlags: 0
-  m_Script: {fileID: 11500000, guid: 5f7201a12d95ffc409449d95f23cf332, type: 3}
-  m_Name: 
-  m_EditorClassIdentifier: 
---- !u!114 &114027424194340586 stripped
-MonoBehaviour:
-  m_CorrespondingSourceObject: {fileID: 8588074186015278299, guid: 2e51a3d610891a643ba27bbe15bda3fa,
-    type: 3}
-  m_PrefabInstance: {fileID: 8555692153146516017}
-  m_PrefabAsset: {fileID: 0}
-  m_GameObject: {fileID: 0}
-  m_Enabled: 1
-  m_EditorHideFlags: 0
-  m_Script: {fileID: 11500000, guid: 5f7201a12d95ffc409449d95f23cf332, type: 3}
-  m_Name: 
-  m_EditorClassIdentifier: 
---- !u!114 &114306791186832160 stripped
-MonoBehaviour:
-  m_CorrespondingSourceObject: {fileID: 8587790291727956241, guid: 2e51a3d610891a643ba27bbe15bda3fa,
-    type: 3}
-  m_PrefabInstance: {fileID: 8555692153146516017}
-  m_PrefabAsset: {fileID: 0}
-  m_GameObject: {fileID: 0}
-  m_Enabled: 1
-  m_EditorHideFlags: 0
-  m_Script: {fileID: 11500000, guid: 365e8e6f8a314eb389e9ee5a409bf76a, type: 3}
-  m_Name: 
-  m_EditorClassIdentifier: 
---- !u!114 &114442347035838072 stripped
-MonoBehaviour:
-  m_CorrespondingSourceObject: {fileID: 8587652124940198985, guid: 2e51a3d610891a643ba27bbe15bda3fa,
-    type: 3}
-  m_PrefabInstance: {fileID: 8555692153146516017}
-  m_PrefabAsset: {fileID: 0}
-  m_GameObject: {fileID: 0}
-  m_Enabled: 1
-  m_EditorHideFlags: 0
-<<<<<<< HEAD
-  m_Script: {fileID: 11500000, guid: 5f7201a12d95ffc409449d95f23cf332, type: 3}
-=======
-  m_Script: {fileID: 11500000, guid: fe87c0e1cc204ed48ad3b37840f39efc, type: 3}
->>>>>>> 90abff99
-  m_Name: 
-  m_EditorClassIdentifier: 
+--- !u!224 &224300729811520398 stripped
+RectTransform:
+  m_CorrespondingSourceObject: {fileID: 8477759107009604031, guid: 2e51a3d610891a643ba27bbe15bda3fa,
+    type: 3}
+  m_PrefabInstance: {fileID: 8555692153146516017}
+  m_PrefabAsset: {fileID: 0}
+--- !u!224 &224176010443375700 stripped
+RectTransform:
+  m_CorrespondingSourceObject: {fileID: 8477888078529259109, guid: 2e51a3d610891a643ba27bbe15bda3fa,
+    type: 3}
+  m_PrefabInstance: {fileID: 8555692153146516017}
+  m_PrefabAsset: {fileID: 0}
+--- !u!114 &114088500797173310 stripped
+MonoBehaviour:
+  m_CorrespondingSourceObject: {fileID: 8588010781543353359, guid: 2e51a3d610891a643ba27bbe15bda3fa,
+    type: 3}
+  m_PrefabInstance: {fileID: 8555692153146516017}
+  m_PrefabAsset: {fileID: 0}
+  m_GameObject: {fileID: 0}
+  m_Enabled: 1
+  m_EditorHideFlags: 0
+  m_Script: {fileID: 11500000, guid: 2a4db7a114972834c8e4117be1d82ba3, type: 3}
+  m_Name: 
+  m_EditorClassIdentifier: 
+--- !u!224 &224515721671932438 stripped
+RectTransform:
+  m_CorrespondingSourceObject: {fileID: 8477550712893200423, guid: 2e51a3d610891a643ba27bbe15bda3fa,
+    type: 3}
+  m_PrefabInstance: {fileID: 8555692153146516017}
+  m_PrefabAsset: {fileID: 0}
+--- !u!114 &114874368983860994 stripped
+MonoBehaviour:
+  m_CorrespondingSourceObject: {fileID: 8584970364360172851, guid: 2e51a3d610891a643ba27bbe15bda3fa,
+    type: 3}
+  m_PrefabInstance: {fileID: 8555692153146516017}
+  m_PrefabAsset: {fileID: 0}
+  m_GameObject: {fileID: 0}
+  m_Enabled: 1
+  m_EditorHideFlags: 0
+  m_Script: {fileID: 11500000, guid: fe87c0e1cc204ed48ad3b37840f39efc, type: 3}
+  m_Name: 
+  m_EditorClassIdentifier: 
+--- !u!114 &114699049006164702 stripped
+MonoBehaviour:
+  m_CorrespondingSourceObject: {fileID: 8587399683040823535, guid: 2e51a3d610891a643ba27bbe15bda3fa,
+    type: 3}
+  m_PrefabInstance: {fileID: 8555692153146516017}
+  m_PrefabAsset: {fileID: 0}
+  m_GameObject: {fileID: 0}
+  m_Enabled: 1
+  m_EditorHideFlags: 0
+  m_Script: {fileID: 11500000, guid: 1ef96fa3a402f4690b5f23555fa303f9, type: 3}
+  m_Name: 
+  m_EditorClassIdentifier: 
+--- !u!224 &224255863509144548 stripped
+RectTransform:
+  m_CorrespondingSourceObject: {fileID: 8477845067559072213, guid: 2e51a3d610891a643ba27bbe15bda3fa,
+    type: 3}
+  m_PrefabInstance: {fileID: 8555692153146516017}
+  m_PrefabAsset: {fileID: 0}
 --- !u!224 &224238833055825148 stripped
 RectTransform:
   m_CorrespondingSourceObject: {fileID: 8477820317241630413, guid: 2e51a3d610891a643ba27bbe15bda3fa,
     type: 3}
   m_PrefabInstance: {fileID: 8555692153146516017}
   m_PrefabAsset: {fileID: 0}
---- !u!224 &224255863509144548 stripped
-RectTransform:
-  m_CorrespondingSourceObject: {fileID: 8477845067559072213, guid: 2e51a3d610891a643ba27bbe15bda3fa,
-    type: 3}
-  m_PrefabInstance: {fileID: 8555692153146516017}
-  m_PrefabAsset: {fileID: 0}
---- !u!114 &114699049006164702 stripped
-MonoBehaviour:
-  m_CorrespondingSourceObject: {fileID: 8587399683040823535, guid: 2e51a3d610891a643ba27bbe15bda3fa,
-    type: 3}
-  m_PrefabInstance: {fileID: 8555692153146516017}
-  m_PrefabAsset: {fileID: 0}
-  m_GameObject: {fileID: 0}
-  m_Enabled: 1
-  m_EditorHideFlags: 0
-  m_Script: {fileID: 11500000, guid: 1ef96fa3a402f4690b5f23555fa303f9, type: 3}
-  m_Name: 
-  m_EditorClassIdentifier: 
---- !u!114 &114874368983860994 stripped
-MonoBehaviour:
-  m_CorrespondingSourceObject: {fileID: 8584970364360172851, guid: 2e51a3d610891a643ba27bbe15bda3fa,
-    type: 3}
-  m_PrefabInstance: {fileID: 8555692153146516017}
-  m_PrefabAsset: {fileID: 0}
-  m_GameObject: {fileID: 0}
-  m_Enabled: 1
-  m_EditorHideFlags: 0
-  m_Script: {fileID: 11500000, guid: fe87c0e1cc204ed48ad3b37840f39efc, type: 3}
-  m_Name: 
-  m_EditorClassIdentifier: 
-<<<<<<< HEAD
---- !u!224 &224515721671932438 stripped
-RectTransform:
-  m_CorrespondingSourceObject: {fileID: 8477550712893200423, guid: 2e51a3d610891a643ba27bbe15bda3fa,
-    type: 3}
-  m_PrefabInstance: {fileID: 8555692153146516017}
-  m_PrefabAsset: {fileID: 0}
---- !u!114 &114227399728647860 stripped
-MonoBehaviour:
-  m_CorrespondingSourceObject: {fileID: 8587869270733778053, guid: 2e51a3d610891a643ba27bbe15bda3fa,
-=======
---- !u!114 &114197445664717508 stripped
-MonoBehaviour:
-  m_CorrespondingSourceObject: {fileID: 8587899766099089653, guid: 2e51a3d610891a643ba27bbe15bda3fa,
->>>>>>> 90abff99
-    type: 3}
-  m_PrefabInstance: {fileID: 8555692153146516017}
-  m_PrefabAsset: {fileID: 0}
-  m_GameObject: {fileID: 0}
-  m_Enabled: 1
-  m_EditorHideFlags: 0
-<<<<<<< HEAD
-  m_Script: {fileID: 11500000, guid: fe87c0e1cc204ed48ad3b37840f39efc, type: 3}
-=======
-  m_Script: {fileID: 11500000, guid: 41117fd98c2b04e9099257ff6cc45c6b, type: 3}
->>>>>>> 90abff99
-  m_Name: 
-  m_EditorClassIdentifier: 
---- !u!114 &114088500797173310 stripped
-MonoBehaviour:
-  m_CorrespondingSourceObject: {fileID: 8588010781543353359, guid: 2e51a3d610891a643ba27bbe15bda3fa,
-    type: 3}
-  m_PrefabInstance: {fileID: 8555692153146516017}
-  m_PrefabAsset: {fileID: 0}
-  m_GameObject: {fileID: 0}
-  m_Enabled: 1
-  m_EditorHideFlags: 0
-<<<<<<< HEAD
+--- !u!114 &114442347035838072 stripped
+MonoBehaviour:
+  m_CorrespondingSourceObject: {fileID: 8587652124940198985, guid: 2e51a3d610891a643ba27bbe15bda3fa,
+    type: 3}
+  m_PrefabInstance: {fileID: 8555692153146516017}
+  m_PrefabAsset: {fileID: 0}
+  m_GameObject: {fileID: 0}
+  m_Enabled: 1
+  m_EditorHideFlags: 0
+  m_Script: {fileID: 11500000, guid: 5f7201a12d95ffc409449d95f23cf332, type: 3}
+  m_Name: 
+  m_EditorClassIdentifier: 
+--- !u!114 &114027424194340586 stripped
+MonoBehaviour:
+  m_CorrespondingSourceObject: {fileID: 8588074186015278299, guid: 2e51a3d610891a643ba27bbe15bda3fa,
+    type: 3}
+  m_PrefabInstance: {fileID: 8555692153146516017}
+  m_PrefabAsset: {fileID: 0}
+  m_GameObject: {fileID: 0}
+  m_Enabled: 1
+  m_EditorHideFlags: 0
+  m_Script: {fileID: 11500000, guid: 5f7201a12d95ffc409449d95f23cf332, type: 3}
+  m_Name: 
+  m_EditorClassIdentifier: 
+--- !u!114 &114682958116671070 stripped
+MonoBehaviour:
+  m_CorrespondingSourceObject: {fileID: 8587382780662443119, guid: 2e51a3d610891a643ba27bbe15bda3fa,
+    type: 3}
+  m_PrefabInstance: {fileID: 8555692153146516017}
+  m_PrefabAsset: {fileID: 0}
+  m_GameObject: {fileID: 0}
+  m_Enabled: 1
+  m_EditorHideFlags: 0
+  m_Script: {fileID: 11500000, guid: 5f7201a12d95ffc409449d95f23cf332, type: 3}
+  m_Name: 
+  m_EditorClassIdentifier: 
+--- !u!114 &114986969916795332 stripped
+MonoBehaviour:
+  m_CorrespondingSourceObject: {fileID: 8584820371978800117, guid: 2e51a3d610891a643ba27bbe15bda3fa,
+    type: 3}
+  m_PrefabInstance: {fileID: 8555692153146516017}
+  m_PrefabAsset: {fileID: 0}
+  m_GameObject: {fileID: 0}
+  m_Enabled: 1
+  m_EditorHideFlags: 0
+  m_Script: {fileID: 11500000, guid: 5f7201a12d95ffc409449d95f23cf332, type: 3}
+  m_Name: 
+  m_EditorClassIdentifier: 
+--- !u!114 &114353342695835324 stripped
+MonoBehaviour:
+  m_CorrespondingSourceObject: {fileID: 8587712945166132365, guid: 2e51a3d610891a643ba27bbe15bda3fa,
+    type: 3}
+  m_PrefabInstance: {fileID: 8555692153146516017}
+  m_PrefabAsset: {fileID: 0}
+  m_GameObject: {fileID: 0}
+  m_Enabled: 1
+  m_EditorHideFlags: 0
+  m_Script: {fileID: 11500000, guid: 5f7201a12d95ffc409449d95f23cf332, type: 3}
+  m_Name: 
+  m_EditorClassIdentifier: 
+--- !u!114 &114897793867991922 stripped
+MonoBehaviour:
+  m_CorrespondingSourceObject: {fileID: 8584949688256391491, guid: 2e51a3d610891a643ba27bbe15bda3fa,
+    type: 3}
+  m_PrefabInstance: {fileID: 8555692153146516017}
+  m_PrefabAsset: {fileID: 0}
+  m_GameObject: {fileID: 0}
+  m_Enabled: 1
+  m_EditorHideFlags: 0
   m_Script: {fileID: 11500000, guid: 2a4db7a114972834c8e4117be1d82ba3, type: 3}
-=======
-  m_Script: {fileID: 11500000, guid: fe87c0e1cc204ed48ad3b37840f39efc, type: 3}
->>>>>>> 90abff99
-  m_Name: 
-  m_EditorClassIdentifier: 
---- !u!114 &114329156370059736 stripped
-MonoBehaviour:
-  m_CorrespondingSourceObject: {fileID: 8587732742572962793, guid: 2e51a3d610891a643ba27bbe15bda3fa,
-    type: 3}
-  m_PrefabInstance: {fileID: 8555692153146516017}
-  m_PrefabAsset: {fileID: 0}
-  m_GameObject: {fileID: 0}
-  m_Enabled: 1
-  m_EditorHideFlags: 0
-  m_Script: {fileID: 11500000, guid: 7b90c396f4a75ee40930b2282e9899c7, type: 3}
-  m_Name: 
-  m_EditorClassIdentifier: 
---- !u!224 &224176010443375700 stripped
-RectTransform:
-  m_CorrespondingSourceObject: {fileID: 8477888078529259109, guid: 2e51a3d610891a643ba27bbe15bda3fa,
-    type: 3}
-  m_PrefabInstance: {fileID: 8555692153146516017}
-  m_PrefabAsset: {fileID: 0}
---- !u!224 &224898205694248858 stripped
-RectTransform:
-  m_CorrespondingSourceObject: {fileID: 8477202863483938219, guid: 2e51a3d610891a643ba27bbe15bda3fa,
-    type: 3}
-  m_PrefabInstance: {fileID: 8555692153146516017}
-  m_PrefabAsset: {fileID: 0}
---- !u!224 &224300729811520398 stripped
-RectTransform:
-  m_CorrespondingSourceObject: {fileID: 8477759107009604031, guid: 2e51a3d610891a643ba27bbe15bda3fa,
-    type: 3}
-  m_PrefabInstance: {fileID: 8555692153146516017}
-  m_PrefabAsset: {fileID: 0}
---- !u!114 &114621395524279694 stripped
-MonoBehaviour:
-  m_CorrespondingSourceObject: {fileID: 8587479535543877567, guid: 2e51a3d610891a643ba27bbe15bda3fa,
-    type: 3}
-  m_PrefabInstance: {fileID: 8555692153146516017}
-  m_PrefabAsset: {fileID: 0}
-  m_GameObject: {fileID: 0}
-  m_Enabled: 0
-  m_EditorHideFlags: 0
-<<<<<<< HEAD
-  m_Script: {fileID: 11500000, guid: fe87c0e1cc204ed48ad3b37840f39efc, type: 3}
-=======
-  m_Script: {fileID: 11500000, guid: 2a4db7a114972834c8e4117be1d82ba3, type: 3}
->>>>>>> 90abff99
-  m_Name: 
-  m_EditorClassIdentifier: 
---- !u!224 &224764007668439884 stripped
-RectTransform:
-  m_CorrespondingSourceObject: {fileID: 8477297332931262845, guid: 2e51a3d610891a643ba27bbe15bda3fa,
-    type: 3}
-  m_PrefabInstance: {fileID: 8555692153146516017}
-  m_PrefabAsset: {fileID: 0}
---- !u!114 &114373244897153218 stripped
-MonoBehaviour:
-  m_CorrespondingSourceObject: {fileID: 8587723967266190067, guid: 2e51a3d610891a643ba27bbe15bda3fa,
-    type: 3}
-  m_PrefabInstance: {fileID: 8555692153146516017}
-  m_PrefabAsset: {fileID: 0}
-  m_GameObject: {fileID: 0}
-  m_Enabled: 1
-  m_EditorHideFlags: 0
-<<<<<<< HEAD
-  m_Script: {fileID: 11500000, guid: 3033b5d39951d430299684ac3cd06d7e, type: 3}
-  m_Name: 
-  m_EditorClassIdentifier: 
---- !u!224 &224593821798534752 stripped
-RectTransform:
-  m_CorrespondingSourceObject: {fileID: 8477470267712056401, guid: 2e51a3d610891a643ba27bbe15bda3fa,
-    type: 3}
-  m_PrefabInstance: {fileID: 8555692153146516017}
-  m_PrefabAsset: {fileID: 0}
---- !u!95 &95196708316319938 stripped
-Animator:
-  m_CorrespondingSourceObject: {fileID: 8640675164727423731, guid: 2e51a3d610891a643ba27bbe15bda3fa,
-    type: 3}
-  m_PrefabInstance: {fileID: 8555692153146516017}
-  m_PrefabAsset: {fileID: 0}
---- !u!114 &114270831423279126 stripped
-MonoBehaviour:
-  m_CorrespondingSourceObject: {fileID: 8587823640551715367, guid: 2e51a3d610891a643ba27bbe15bda3fa,
-=======
-  m_Script: {fileID: 11500000, guid: fe87c0e1cc204ed48ad3b37840f39efc, type: 3}
-  m_Name: 
-  m_EditorClassIdentifier: 
---- !u!114 &114827065861498824 stripped
-MonoBehaviour:
-  m_CorrespondingSourceObject: {fileID: 8587271803756561913, guid: 2e51a3d610891a643ba27bbe15bda3fa,
->>>>>>> 90abff99
-    type: 3}
-  m_PrefabInstance: {fileID: 8555692153146516017}
-  m_PrefabAsset: {fileID: 0}
-  m_GameObject: {fileID: 0}
-  m_Enabled: 1
-  m_EditorHideFlags: 0
-<<<<<<< HEAD
-  m_Script: {fileID: 11500000, guid: 5f7201a12d95ffc409449d95f23cf332, type: 3}
-  m_Name: 
-  m_EditorClassIdentifier: 
---- !u!114 &114819668310204192 stripped
-MonoBehaviour:
-  m_CorrespondingSourceObject: {fileID: 8587246628279074065, guid: 2e51a3d610891a643ba27bbe15bda3fa,
-=======
-  m_Script: {fileID: 11500000, guid: b96f85d5333af4d91950935ac3779af4, type: 3}
-  m_Name: 
-  m_EditorClassIdentifier: 
---- !u!114 &114227399728647860 stripped
-MonoBehaviour:
-  m_CorrespondingSourceObject: {fileID: 8587869270733778053, guid: 2e51a3d610891a643ba27bbe15bda3fa,
->>>>>>> 90abff99
-    type: 3}
-  m_PrefabInstance: {fileID: 8555692153146516017}
-  m_PrefabAsset: {fileID: 0}
-  m_GameObject: {fileID: 1241466016374566}
-  m_Enabled: 1
-  m_EditorHideFlags: 0
-<<<<<<< HEAD
-  m_Script: {fileID: 11500000, guid: 155d09378df06ae489ea68abfc666cb5, type: 3}
-=======
-  m_Script: {fileID: 11500000, guid: fe87c0e1cc204ed48ad3b37840f39efc, type: 3}
->>>>>>> 90abff99
-  m_Name: 
-  m_EditorClassIdentifier: 
---- !u!114 &114735544628521044 stripped
-MonoBehaviour:
-  m_CorrespondingSourceObject: {fileID: 8587366065717414501, guid: 2e51a3d610891a643ba27bbe15bda3fa,
-    type: 3}
-  m_PrefabInstance: {fileID: 8555692153146516017}
-  m_PrefabAsset: {fileID: 0}
-  m_GameObject: {fileID: 1241466016374566}
-  m_Enabled: 1
-  m_EditorHideFlags: 0
-<<<<<<< HEAD
-  m_Script: {fileID: 11500000, guid: 505ea4b5b734440aaaf23b4cce7dc853, type: 3}
-=======
-  m_Script: {fileID: 11500000, guid: 1aa08ab6e0800fa44ae55d278d1423e3, type: 3}
->>>>>>> 90abff99
-  m_Name: 
-  m_EditorClassIdentifier: 
---- !u!114 &114421896026623462 stripped
-MonoBehaviour:
-  m_CorrespondingSourceObject: {fileID: 8587641789623873495, guid: 2e51a3d610891a643ba27bbe15bda3fa,
-    type: 3}
-  m_PrefabInstance: {fileID: 8555692153146516017}
-  m_PrefabAsset: {fileID: 0}
-  m_GameObject: {fileID: 1241466016374566}
-  m_Enabled: 1
-  m_EditorHideFlags: 0
-  m_Script: {fileID: 11500000, guid: 583edcadedfb5dd4db0b30034af349d4, type: 3}
-  m_Name: 
-  m_EditorClassIdentifier: 
---- !u!114 &114986867525342648 stripped
-MonoBehaviour:
-  m_CorrespondingSourceObject: {fileID: 8584827757962983305, guid: 2e51a3d610891a643ba27bbe15bda3fa,
-    type: 3}
-  m_PrefabInstance: {fileID: 8555692153146516017}
-  m_PrefabAsset: {fileID: 0}
-  m_GameObject: {fileID: 0}
-  m_Enabled: 1
-  m_EditorHideFlags: 0
-<<<<<<< HEAD
-  m_Script: {fileID: 11500000, guid: fe87c0e1cc204ed48ad3b37840f39efc, type: 3}
-=======
-  m_Script: {fileID: 11500000, guid: 5f7201a12d95ffc409449d95f23cf332, type: 3}
->>>>>>> 90abff99
-  m_Name: 
-  m_EditorClassIdentifier: 
---- !u!114 &114647038496954814 stripped
-MonoBehaviour:
-  m_CorrespondingSourceObject: {fileID: 8587417196505627535, guid: 2e51a3d610891a643ba27bbe15bda3fa,
-    type: 3}
-  m_PrefabInstance: {fileID: 8555692153146516017}
-  m_PrefabAsset: {fileID: 0}
-  m_GameObject: {fileID: 0}
-  m_Enabled: 1
-  m_EditorHideFlags: 0
-<<<<<<< HEAD
-  m_Script: {fileID: 11500000, guid: fe87c0e1cc204ed48ad3b37840f39efc, type: 3}
-=======
-  m_Script: {fileID: 11500000, guid: 2a4db7a114972834c8e4117be1d82ba3, type: 3}
->>>>>>> 90abff99
-  m_Name: 
-  m_EditorClassIdentifier: 
---- !u!224 &224599716051025124 stripped
-RectTransform:
-  m_CorrespondingSourceObject: {fileID: 8477495159653326549, guid: 2e51a3d610891a643ba27bbe15bda3fa,
-    type: 3}
-  m_PrefabInstance: {fileID: 8555692153146516017}
-  m_PrefabAsset: {fileID: 0}
---- !u!114 &114897689305174086 stripped
-MonoBehaviour:
-  m_CorrespondingSourceObject: {fileID: 8584949922202743415, guid: 2e51a3d610891a643ba27bbe15bda3fa,
-    type: 3}
-  m_PrefabInstance: {fileID: 8555692153146516017}
-  m_PrefabAsset: {fileID: 0}
-  m_GameObject: {fileID: 1241466016374566}
-  m_Enabled: 1
-  m_EditorHideFlags: 0
-  m_Script: {fileID: 11500000, guid: f4921d535b014209820ae966644206ab, type: 3}
-  m_Name: 
-  m_EditorClassIdentifier: 
---- !u!114 &114110684352128754 stripped
-MonoBehaviour:
-  m_CorrespondingSourceObject: {fileID: 8587955191864067267, guid: 2e51a3d610891a643ba27bbe15bda3fa,
-    type: 3}
-  m_PrefabInstance: {fileID: 8555692153146516017}
-  m_PrefabAsset: {fileID: 0}
-  m_GameObject: {fileID: 0}
-  m_Enabled: 1
-  m_EditorHideFlags: 0
-<<<<<<< HEAD
-  m_Script: {fileID: 11500000, guid: 2a4db7a114972834c8e4117be1d82ba3, type: 3}
-=======
-  m_Script: {fileID: 11500000, guid: fe87c0e1cc204ed48ad3b37840f39efc, type: 3}
->>>>>>> 90abff99
-  m_Name: 
-  m_EditorClassIdentifier: 
---- !u!114 &114016090460978448 stripped
-MonoBehaviour:
-  m_CorrespondingSourceObject: {fileID: 8588080443100749601, guid: 2e51a3d610891a643ba27bbe15bda3fa,
-    type: 3}
-  m_PrefabInstance: {fileID: 8555692153146516017}
-  m_PrefabAsset: {fileID: 0}
-  m_GameObject: {fileID: 0}
-  m_Enabled: 1
-  m_EditorHideFlags: 0
-  m_Script: {fileID: 11500000, guid: 5f7201a12d95ffc409449d95f23cf332, type: 3}
-  m_Name: 
-  m_EditorClassIdentifier: 
---- !u!224 &224264904714827184 stripped
-RectTransform:
-  m_CorrespondingSourceObject: {fileID: 8477836155876284289, guid: 2e51a3d610891a643ba27bbe15bda3fa,
-    type: 3}
-  m_PrefabInstance: {fileID: 8555692153146516017}
-  m_PrefabAsset: {fileID: 0}
---- !u!223 &223560638589210080 stripped
-Canvas:
-  m_CorrespondingSourceObject: {fileID: 8476288630107385809, guid: 2e51a3d610891a643ba27bbe15bda3fa,
-    type: 3}
-  m_PrefabInstance: {fileID: 8555692153146516017}
-  m_PrefabAsset: {fileID: 0}
---- !u!224 &224816160242944980 stripped
-RectTransform:
-  m_CorrespondingSourceObject: {fileID: 8477280510218430949, guid: 2e51a3d610891a643ba27bbe15bda3fa,
-    type: 3}
-  m_PrefabInstance: {fileID: 8555692153146516017}
-  m_PrefabAsset: {fileID: 0}
---- !u!114 &114188317122129664 stripped
-MonoBehaviour:
-  m_CorrespondingSourceObject: {fileID: 8587873032200342833, guid: 2e51a3d610891a643ba27bbe15bda3fa,
-    type: 3}
-  m_PrefabInstance: {fileID: 8555692153146516017}
-  m_PrefabAsset: {fileID: 0}
-  m_GameObject: {fileID: 0}
-  m_Enabled: 1
-  m_EditorHideFlags: 0
-<<<<<<< HEAD
-  m_Script: {fileID: 11500000, guid: 1aa08ab6e0800fa44ae55d278d1423e3, type: 3}
-=======
-  m_Script: {fileID: 11500000, guid: 2a4db7a114972834c8e4117be1d82ba3, type: 3}
->>>>>>> 90abff99
-  m_Name: 
-  m_EditorClassIdentifier: 
---- !u!1 &1301679347078100 stripped
-GameObject:
-  m_CorrespondingSourceObject: {fileID: 8556684742923989477, guid: 2e51a3d610891a643ba27bbe15bda3fa,
-    type: 3}
-  m_PrefabInstance: {fileID: 8555692153146516017}
-  m_PrefabAsset: {fileID: 0}
---- !u!224 &224582159650461670 stripped
-RectTransform:
-  m_CorrespondingSourceObject: {fileID: 8477477531144828375, guid: 2e51a3d610891a643ba27bbe15bda3fa,
-    type: 3}
-  m_PrefabInstance: {fileID: 8555692153146516017}
-  m_PrefabAsset: {fileID: 0}
---- !u!114 &114827065861498824 stripped
-MonoBehaviour:
-  m_CorrespondingSourceObject: {fileID: 8587271803756561913, guid: 2e51a3d610891a643ba27bbe15bda3fa,
-    type: 3}
-  m_PrefabInstance: {fileID: 8555692153146516017}
-  m_PrefabAsset: {fileID: 0}
-  m_GameObject: {fileID: 0}
-  m_Enabled: 1
-  m_EditorHideFlags: 0
-<<<<<<< HEAD
-  m_Script: {fileID: 11500000, guid: b96f85d5333af4d91950935ac3779af4, type: 3}
-=======
-  m_Script: {fileID: 11500000, guid: fe87c0e1cc204ed48ad3b37840f39efc, type: 3}
->>>>>>> 90abff99
-  m_Name: 
-  m_EditorClassIdentifier: 
---- !u!114 &114830941221878796 stripped
-MonoBehaviour:
-  m_CorrespondingSourceObject: {fileID: 8587267791493914173, guid: 2e51a3d610891a643ba27bbe15bda3fa,
-    type: 3}
-  m_PrefabInstance: {fileID: 8555692153146516017}
-  m_PrefabAsset: {fileID: 0}
-  m_GameObject: {fileID: 0}
-  m_Enabled: 1
-  m_EditorHideFlags: 0
-  m_Script: {fileID: 11500000, guid: fe87c0e1cc204ed48ad3b37840f39efc, type: 3}
-  m_Name: 
-  m_EditorClassIdentifier: 
---- !u!224 &224671506930490660 stripped
-RectTransform:
-  m_CorrespondingSourceObject: {fileID: 8477425026631171861, guid: 2e51a3d610891a643ba27bbe15bda3fa,
-    type: 3}
-  m_PrefabInstance: {fileID: 8555692153146516017}
-  m_PrefabAsset: {fileID: 0}
---- !u!224 &224082241428792102 stripped
-RectTransform:
-  m_CorrespondingSourceObject: {fileID: 8478014420443922711, guid: 2e51a3d610891a643ba27bbe15bda3fa,
-    type: 3}
-  m_PrefabInstance: {fileID: 8555692153146516017}
-  m_PrefabAsset: {fileID: 0}
---- !u!1 &1241466016374566 stripped
-GameObject:
-  m_CorrespondingSourceObject: {fileID: 8556704832668122391, guid: 2e51a3d610891a643ba27bbe15bda3fa,
-    type: 3}
-  m_PrefabInstance: {fileID: 8555692153146516017}
-  m_PrefabAsset: {fileID: 0}
-<<<<<<< HEAD
---- !u!114 &114068858891787322 stripped
-=======
-  m_GameObject: {fileID: 0}
-  m_Enabled: 1
-  m_EditorHideFlags: 0
-  m_Script: {fileID: 11500000, guid: 5f7201a12d95ffc409449d95f23cf332, type: 3}
-  m_Name: 
-  m_EditorClassIdentifier: 
---- !u!114 &114027424194340586 stripped
->>>>>>> 90abff99
-MonoBehaviour:
-  m_CorrespondingSourceObject: {fileID: 8587992490429709835, guid: 2e51a3d610891a643ba27bbe15bda3fa,
-    type: 3}
-  m_PrefabInstance: {fileID: 8555692153146516017}
-  m_PrefabAsset: {fileID: 0}
-  m_GameObject: {fileID: 0}
-  m_Enabled: 1
-  m_EditorHideFlags: 0
-<<<<<<< HEAD
-  m_Script: {fileID: 11500000, guid: 2a4db7a114972834c8e4117be1d82ba3, type: 3}
-=======
-  m_Script: {fileID: 11500000, guid: 5f7201a12d95ffc409449d95f23cf332, type: 3}
->>>>>>> 90abff99
-  m_Name: 
-  m_EditorClassIdentifier: 
---- !u!224 &224652079256797148 stripped
-RectTransform:
-  m_CorrespondingSourceObject: {fileID: 8477449393648328173, guid: 2e51a3d610891a643ba27bbe15bda3fa,
-    type: 3}
-  m_PrefabInstance: {fileID: 8555692153146516017}
-  m_PrefabAsset: {fileID: 0}
-<<<<<<< HEAD
---- !u!224 &224253814974175500 stripped
-RectTransform:
-  m_CorrespondingSourceObject: {fileID: 8477842710129736509, guid: 2e51a3d610891a643ba27bbe15bda3fa,
-    type: 3}
-  m_PrefabInstance: {fileID: 8555692153146516017}
-  m_PrefabAsset: {fileID: 0}
---- !u!224 &224433938787789432 stripped
-RectTransform:
-  m_CorrespondingSourceObject: {fileID: 8477663272975845449, guid: 2e51a3d610891a643ba27bbe15bda3fa,
-    type: 3}
-  m_PrefabInstance: {fileID: 8555692153146516017}
-  m_PrefabAsset: {fileID: 0}
---- !u!114 &114445223306499362 stripped
-=======
-  m_GameObject: {fileID: 0}
-  m_Enabled: 1
-  m_EditorHideFlags: 0
-  m_Script: {fileID: 11500000, guid: 5f7201a12d95ffc409449d95f23cf332, type: 3}
-  m_Name: 
-  m_EditorClassIdentifier: 
---- !u!114 &114986969916795332 stripped
-MonoBehaviour:
-  m_CorrespondingSourceObject: {fileID: 8584820371978800117, guid: 2e51a3d610891a643ba27bbe15bda3fa,
-    type: 3}
-  m_PrefabInstance: {fileID: 8555692153146516017}
-  m_PrefabAsset: {fileID: 0}
-  m_GameObject: {fileID: 0}
-  m_Enabled: 1
-  m_EditorHideFlags: 0
-  m_Script: {fileID: 11500000, guid: 5f7201a12d95ffc409449d95f23cf332, type: 3}
-  m_Name: 
-  m_EditorClassIdentifier: 
---- !u!114 &114353342695835324 stripped
->>>>>>> 90abff99
-MonoBehaviour:
-  m_CorrespondingSourceObject: {fileID: 8587656394957240083, guid: 2e51a3d610891a643ba27bbe15bda3fa,
-    type: 3}
-  m_PrefabInstance: {fileID: 8555692153146516017}
-  m_PrefabAsset: {fileID: 0}
-  m_GameObject: {fileID: 0}
-  m_Enabled: 1
-  m_EditorHideFlags: 0
-<<<<<<< HEAD
-  m_Script: {fileID: 11500000, guid: c4717b142ec2d48ed8254f69a73e554b, type: 3}
-=======
-  m_Script: {fileID: 11500000, guid: 5f7201a12d95ffc409449d95f23cf332, type: 3}
-  m_Name: 
-  m_EditorClassIdentifier: 
---- !u!114 &114897793867991922 stripped
-MonoBehaviour:
-  m_CorrespondingSourceObject: {fileID: 8584949688256391491, guid: 2e51a3d610891a643ba27bbe15bda3fa,
-    type: 3}
-  m_PrefabInstance: {fileID: 8555692153146516017}
-  m_PrefabAsset: {fileID: 0}
-  m_GameObject: {fileID: 0}
-  m_Enabled: 1
-  m_EditorHideFlags: 0
-  m_Script: {fileID: 11500000, guid: 2a4db7a114972834c8e4117be1d82ba3, type: 3}
->>>>>>> 90abff99
   m_Name: 
   m_EditorClassIdentifier: 
 --- !u!1001 &8930062453518966146
@@ -6639,11 +5278,7 @@
     - target: {fileID: 9102338525819353079, guid: 27a9f1835f496ee46b5e375dac4bf92b,
         type: 3}
       propertyPath: m_RootOrder
-<<<<<<< HEAD
-      value: 13
-=======
       value: 15
->>>>>>> 90abff99
       objectReference: {fileID: 0}
     - target: {fileID: 9102338525819353079, guid: 27a9f1835f496ee46b5e375dac4bf92b,
         type: 3}

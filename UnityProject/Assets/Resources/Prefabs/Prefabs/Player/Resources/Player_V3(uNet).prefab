--- conflicted
+++ resolved
@@ -156,7 +156,6 @@
   m_Script: {fileID: 11500000, guid: 2f2bd72f088cba748a730db28ab0c0e0, type: 3}
   m_Name: 
   m_EditorClassIdentifier: 
-  Slot: 2048
   reference: -1
   color: {r: 1, g: 1, b: 1, a: 1}
   spriteHandler: {fileID: 1599133673258867465}
@@ -281,7 +280,6 @@
   m_Script: {fileID: 11500000, guid: 2f2bd72f088cba748a730db28ab0c0e0, type: 3}
   m_Name: 
   m_EditorClassIdentifier: 
-  Slot: 10
   reference: -1
   color: {r: 1, g: 1, b: 1, a: 1}
   spriteHandler: {fileID: 4821351870195518641}
@@ -466,7 +464,6 @@
   m_Script: {fileID: 11500000, guid: 2f2bd72f088cba748a730db28ab0c0e0, type: 3}
   m_Name: 
   m_EditorClassIdentifier: 
-  Slot: 0
   reference: -1
   color: {r: 1, g: 1, b: 1, a: 1}
   spriteHandler: {fileID: 2291017642642160610}
@@ -689,7 +686,6 @@
   m_Script: {fileID: 11500000, guid: 2f2bd72f088cba748a730db28ab0c0e0, type: 3}
   m_Name: 
   m_EditorClassIdentifier: 
-  Slot: 3
   reference: -1
   color: {r: 1, g: 1, b: 1, a: 1}
   spriteHandler: {fileID: 2894397304073737410}
@@ -754,7 +750,6 @@
   - component: {fileID: 7786899671633797224}
   - component: {fileID: 8566362239651287352}
   - component: {fileID: 114279031792796038}
-  - component: {fileID: 4539540942798192598}
   m_Layer: 8
   m_Name: Player_V3(uNet)
   m_TagString: Untagged
@@ -959,6 +954,22 @@
   m_EditorClassIdentifier: 
   syncMode: 0
   syncInterval: 0.1
+  clothingSlots:
+  - {fileID: 114683599938915282}
+  - {fileID: 114572444233789018}
+  - {fileID: 114292210339441364}
+  - {fileID: 114352699279829420}
+  - {fileID: 114361174706508060}
+  - {fileID: 114133756563624140}
+  - {fileID: 114150458415481364}
+  - {fileID: 114857622421506280}
+  - {fileID: 114600225155881128}
+  - {fileID: 114186826461219604}
+  - {fileID: 114176283518884694}
+  - {fileID: 114686590975304092}
+  - {fileID: 114280887415014694}
+  - {fileID: 114998611308440448}
+  - {fileID: 6063220810688058967}
   IsInternalsEnabled: 0
 --- !u!114 &114390575568471296
 MonoBehaviour:
@@ -1073,7 +1084,6 @@
   m_EditorClassIdentifier: 
   syncMode: 0
   syncInterval: 0.1
-  KnifeTrait: {fileID: 11400000, guid: 5beae98557a654ea6acad86c309950af, type: 2}
 --- !u!114 &114285504268110804
 MonoBehaviour:
   m_ObjectHideFlags: 0
@@ -1283,31 +1293,8 @@
   m_EditorClassIdentifier: 
   serverOnly: 0
   localPlayerAuthority: 0
-<<<<<<< HEAD
-  m_AssetId: 44a8a3be9127f4465a50b7811d059bb3
-  m_SceneId: 0
---- !u!114 &4539540942798192598
-MonoBehaviour:
-  m_ObjectHideFlags: 0
-  m_CorrespondingSourceObject: {fileID: 0}
-  m_PrefabInstance: {fileID: 0}
-  m_PrefabAsset: {fileID: 0}
-  m_GameObject: {fileID: 1133514949248654}
-  m_Enabled: 1
-  m_EditorHideFlags: 0
-  m_Script: {fileID: 11500000, guid: fdce8a163088453ca593c0e98f2c5f07, type: 3}
-  m_Name: 
-  m_EditorClassIdentifier: 
-  itemStorageStructure: {fileID: 11400000, guid: 480930b0b1e554bbc889b5c68bf4cfb2,
-    type: 2}
-  itemStorageCapacity: {fileID: 11400000, guid: 7ecea5325dc0a4af0999d4b7cf5042e6,
-    type: 2}
-  itemStoragePopulator: {fileID: 11400000, guid: 4c48a40375c1b43718c78eee5582051a,
-    type: 2}
-=======
   m_AssetId: 
   m_SceneId: 3763318930
->>>>>>> 90abff99
 --- !u!1 &1147423205297840
 GameObject:
   m_ObjectHideFlags: 0
@@ -1402,7 +1389,6 @@
   m_Script: {fileID: 11500000, guid: 2f2bd72f088cba748a730db28ab0c0e0, type: 3}
   m_Name: 
   m_EditorClassIdentifier: 
-  Slot: 9
   reference: -1
   color: {r: 1, g: 1, b: 1, a: 1}
   spriteHandler: {fileID: 3929256438670644051}
@@ -1526,7 +1512,6 @@
   m_Script: {fileID: 11500000, guid: 2f2bd72f088cba748a730db28ab0c0e0, type: 3}
   m_Name: 
   m_EditorClassIdentifier: 
-  Slot: 4
   reference: -1
   color: {r: 1, g: 1, b: 1, a: 1}
   spriteHandler: {fileID: 0}
@@ -1628,7 +1613,6 @@
   m_Script: {fileID: 11500000, guid: 2f2bd72f088cba748a730db28ab0c0e0, type: 3}
   m_Name: 
   m_EditorClassIdentifier: 
-  Slot: 2048
   reference: -1
   color: {r: 1, g: 1, b: 1, a: 1}
   spriteHandler: {fileID: 4667243628362804010}
@@ -1753,7 +1737,6 @@
   m_Script: {fileID: 11500000, guid: 2f2bd72f088cba748a730db28ab0c0e0, type: 3}
   m_Name: 
   m_EditorClassIdentifier: 
-  Slot: 2048
   reference: -1
   color: {r: 1, g: 1, b: 1, a: 1}
   spriteHandler: {fileID: 6711362655909564187}
@@ -2036,7 +2019,6 @@
   m_Script: {fileID: 11500000, guid: 2f2bd72f088cba748a730db28ab0c0e0, type: 3}
   m_Name: 
   m_EditorClassIdentifier: 
-  Slot: 2
   reference: -1
   color: {r: 1, g: 1, b: 1, a: 1}
   spriteHandler: {fileID: 8590386929440372666}
@@ -2161,7 +2143,6 @@
   m_Script: {fileID: 11500000, guid: 2f2bd72f088cba748a730db28ab0c0e0, type: 3}
   m_Name: 
   m_EditorClassIdentifier: 
-  Slot: 13
   reference: -1
   color: {r: 1, g: 1, b: 1, a: 1}
   spriteHandler: {fileID: 5679511707142394592}
@@ -2286,7 +2267,6 @@
   m_Script: {fileID: 11500000, guid: 2f2bd72f088cba748a730db28ab0c0e0, type: 3}
   m_Name: 
   m_EditorClassIdentifier: 
-  Slot: 2048
   reference: -1
   color: {r: 1, g: 1, b: 1, a: 1}
   spriteHandler: {fileID: 1867231810626179718}
@@ -2411,7 +2391,6 @@
   m_Script: {fileID: 11500000, guid: 2f2bd72f088cba748a730db28ab0c0e0, type: 3}
   m_Name: 
   m_EditorClassIdentifier: 
-  Slot: 2048
   reference: -1
   color: {r: 1, g: 1, b: 1, a: 1}
   spriteHandler: {fileID: 8764473760884168085}
@@ -2536,7 +2515,6 @@
   m_Script: {fileID: 11500000, guid: 2f2bd72f088cba748a730db28ab0c0e0, type: 3}
   m_Name: 
   m_EditorClassIdentifier: 
-  Slot: 8
   reference: -1
   color: {r: 1, g: 1, b: 1, a: 1}
   spriteHandler: {fileID: 7961637454823593106}
@@ -2660,7 +2638,6 @@
   m_Script: {fileID: 11500000, guid: 2f2bd72f088cba748a730db28ab0c0e0, type: 3}
   m_Name: 
   m_EditorClassIdentifier: 
-  Slot: 1
   reference: -1
   color: {r: 1, g: 1, b: 1, a: 1}
   spriteHandler: {fileID: 0}
@@ -2824,7 +2801,6 @@
   m_Script: {fileID: 11500000, guid: 2f2bd72f088cba748a730db28ab0c0e0, type: 3}
   m_Name: 
   m_EditorClassIdentifier: 
-  Slot: 2048
   reference: -1
   color: {r: 1, g: 1, b: 1, a: 1}
   spriteHandler: {fileID: 8200977805082611184}
@@ -2949,7 +2925,6 @@
   m_Script: {fileID: 11500000, guid: 2f2bd72f088cba748a730db28ab0c0e0, type: 3}
   m_Name: 
   m_EditorClassIdentifier: 
-  Slot: 6
   reference: -1
   color: {r: 1, g: 1, b: 1, a: 1}
   spriteHandler: {fileID: 4396879776056569945}
@@ -3074,7 +3049,6 @@
   m_Script: {fileID: 11500000, guid: 2f2bd72f088cba748a730db28ab0c0e0, type: 3}
   m_Name: 
   m_EditorClassIdentifier: 
-  Slot: 7
   reference: -1
   color: {r: 1, g: 1, b: 1, a: 1}
   spriteHandler: {fileID: 8103884781919646546}
@@ -3199,7 +3173,6 @@
   m_Script: {fileID: 11500000, guid: 2f2bd72f088cba748a730db28ab0c0e0, type: 3}
   m_Name: 
   m_EditorClassIdentifier: 
-  Slot: 2048
   reference: -1
   color: {r: 1, g: 1, b: 1, a: 1}
   spriteHandler: {fileID: 1175863438983944890}
@@ -3324,7 +3297,6 @@
   m_Script: {fileID: 11500000, guid: 2f2bd72f088cba748a730db28ab0c0e0, type: 3}
   m_Name: 
   m_EditorClassIdentifier: 
-  Slot: 5
   reference: -1
   color: {r: 1, g: 1, b: 1, a: 1}
   spriteHandler: {fileID: 5309190995282078153}
@@ -3542,7 +3514,6 @@
   m_Script: {fileID: 11500000, guid: 2f2bd72f088cba748a730db28ab0c0e0, type: 3}
   m_Name: 
   m_EditorClassIdentifier: 
-  Slot: 12
   reference: -1
   color: {r: 1, g: 1, b: 1, a: 1}
   spriteHandler: {fileID: 2062846101420785143}
@@ -3791,7 +3762,6 @@
   m_Script: {fileID: 11500000, guid: 2f2bd72f088cba748a730db28ab0c0e0, type: 3}
   m_Name: 
   m_EditorClassIdentifier: 
-  Slot: 2048
   reference: -1
   color: {r: 1, g: 1, b: 1, a: 1}
   spriteHandler: {fileID: 7051865474305012518}
@@ -3916,7 +3886,6 @@
   m_Script: {fileID: 11500000, guid: 2f2bd72f088cba748a730db28ab0c0e0, type: 3}
   m_Name: 
   m_EditorClassIdentifier: 
-  Slot: 2048
   reference: -1
   color: {r: 1, g: 1, b: 1, a: 1}
   spriteHandler: {fileID: 5648068482913700537}
@@ -4041,7 +4010,6 @@
   m_Script: {fileID: 11500000, guid: 2f2bd72f088cba748a730db28ab0c0e0, type: 3}
   m_Name: 
   m_EditorClassIdentifier: 
-  Slot: 2048
   reference: -1
   color: {r: 1, g: 1, b: 1, a: 1}
   spriteHandler: {fileID: 6136734672455525919}
@@ -4166,7 +4134,6 @@
   m_Script: {fileID: 11500000, guid: 2f2bd72f088cba748a730db28ab0c0e0, type: 3}
   m_Name: 
   m_EditorClassIdentifier: 
-  Slot: 11
   reference: -1
   color: {r: 1, g: 1, b: 1, a: 1}
   spriteHandler: {fileID: 194670486440265898}
@@ -4388,7 +4355,6 @@
   m_Script: {fileID: 11500000, guid: 2f2bd72f088cba748a730db28ab0c0e0, type: 3}
   m_Name: 
   m_EditorClassIdentifier: 
-  Slot: 2048
   reference: -1
   color: {r: 1, g: 1, b: 1, a: 1}
   spriteHandler: {fileID: 3267990453321456714}
@@ -4512,7 +4478,6 @@
   m_Script: {fileID: 11500000, guid: 2f2bd72f088cba748a730db28ab0c0e0, type: 3}
   m_Name: 
   m_EditorClassIdentifier: 
-  Slot: 14
   reference: -1
   color: {r: 1, g: 1, b: 1, a: 1}
   spriteHandler: {fileID: 0}
@@ -4614,7 +4579,6 @@
   m_Script: {fileID: 11500000, guid: 2f2bd72f088cba748a730db28ab0c0e0, type: 3}
   m_Name: 
   m_EditorClassIdentifier: 
-  Slot: 2048
   reference: -1
   color: {r: 1, g: 1, b: 1, a: 1}
   spriteHandler: {fileID: 4086540550876152099}
@@ -4739,7 +4703,6 @@
   m_Script: {fileID: 11500000, guid: 2f2bd72f088cba748a730db28ab0c0e0, type: 3}
   m_Name: 
   m_EditorClassIdentifier: 
-  Slot: 2048
   reference: -1
   color: {r: 1, g: 1, b: 1, a: 1}
   spriteHandler: {fileID: 4603106399424094086}

--- conflicted
+++ resolved
@@ -159,6 +159,9 @@
   syncInterval: 0.1
   layer: {fileID: 0}
   ObjectType: 0
+  crossed:
+    m_PersistentCalls:
+      m_Calls: []
 --- !u!114 &114577415631634126
 MonoBehaviour:
   m_ObjectHideFlags: 0
@@ -212,7 +215,7 @@
   Resistances:
     LavaProof: 0
     FireProof: 0
-    Flammable: 1
+    Flammable: 0
     UnAcidable: 0
     AcidProof: 0
     Indestructable: 0
@@ -280,11 +283,7 @@
   serverOnly: 0
   localPlayerAuthority: 0
   m_AssetId: 
-<<<<<<< HEAD
-  m_SceneId: 0
-=======
   m_SceneId: 2109983497
->>>>>>> 2c0e6593
 --- !u!1 &1344926539164060
 GameObject:
   m_ObjectHideFlags: 0

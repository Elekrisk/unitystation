--- conflicted
+++ resolved
@@ -182,8 +182,6 @@
   - component: {fileID: 114993621397341992}
   - component: {fileID: 114112507639602968}
   - component: {fileID: 114200423442709530}
-  - component: {fileID: 5368575210734411560}
-  - component: {fileID: -8805464795396765896}
   m_Layer: 10
   m_Name: Welder
   m_TagString: Untagged
@@ -332,6 +330,9 @@
   syncInterval: 0.1
   layer: {fileID: 0}
   ObjectType: 0
+  crossed:
+    m_PersistentCalls:
+      m_Calls: []
 --- !u!114 &114851684007684126
 MonoBehaviour:
   m_ObjectHideFlags: 0
@@ -541,50 +542,7 @@
   serverOnly: 0
   localPlayerAuthority: 0
   m_AssetId: 
-<<<<<<< HEAD
-  m_SceneId: 429717647
---- !u!114 &5368575210734411560
-MonoBehaviour:
-  m_ObjectHideFlags: 0
-  m_CorrespondingSourceObject: {fileID: 0}
-  m_PrefabInstance: {fileID: 0}
-  m_PrefabAsset: {fileID: 0}
-  m_GameObject: {fileID: 1519710982558066}
-  m_Enabled: 1
-  m_EditorHideFlags: 0
-  m_Script: {fileID: 11500000, guid: d54c3d183673c904882b6d1e8484ca73, type: 3}
-  m_Name: 
-  m_EditorClassIdentifier: 
-  nameOverride: 
-  backgroundColor: {r: 0.5, g: 0.5, b: 0.5, a: 1}
-  iconOverride: {fileID: 0}
-  backgroundSprite: {fileID: 0}
---- !u!114 &-8805464795396765896
-MonoBehaviour:
-  m_ObjectHideFlags: 0
-  m_CorrespondingSourceObject: {fileID: 0}
-  m_PrefabInstance: {fileID: 0}
-  m_PrefabAsset: {fileID: 0}
-  m_GameObject: {fileID: 1519710982558066}
-  m_Enabled: 1
-  m_EditorHideFlags: 0
-  m_Script: {fileID: 11500000, guid: a6adedb9416d7b647b6c3811ff2f0824, type: 3}
-  m_Name: 
-  m_EditorClassIdentifier: 
-  Temperature: 20
-  MaxCapacity: 50
-  Reagents:
-  - welding_fuel
-  Amounts:
-  - 50
-  AcceptedReagents:
-  - welding_fuel
-  TransferMode: 3
-  TransferAmount: 20
-  registerTile: {fileID: 0}
-=======
   m_SceneId: 2309372123
->>>>>>> 2c0e6593
 --- !u!1 &8596341256241081698
 GameObject:
   m_ObjectHideFlags: 0

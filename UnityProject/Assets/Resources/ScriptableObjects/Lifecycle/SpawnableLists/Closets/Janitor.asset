--- conflicted
+++ resolved
@@ -12,22 +12,10 @@
   m_Script: {fileID: 11500000, guid: a0f29623cd914027a05edc41eae8af3c, type: 3}
   m_Name: Janitor
   m_EditorClassIdentifier: 
-<<<<<<< HEAD
-  spawnables:
-  - {fileID: 11400000, guid: ea49eb70b626b49dc85ab531081b2b39, type: 2}
-  - {fileID: 11400000, guid: ea49eb70b626b49dc85ab531081b2b39, type: 2}
-  - {fileID: 11400000, guid: fb9670e87a50444d8abe7e0cbf735ac9, type: 2}
-  - {fileID: 11400000, guid: fb9670e87a50444d8abe7e0cbf735ac9, type: 2}
-  - {fileID: 11400000, guid: fb9670e87a50444d8abe7e0cbf735ac9, type: 2}
-  - {fileID: 11400000, guid: fb9670e87a50444d8abe7e0cbf735ac9, type: 2}
-  - {fileID: 11400000, guid: 9064b128c1367e64d9d142db1ff87fb5, type: 2}
-  - {fileID: 11400000, guid: 25a038247adf3aa44bc897fd96d40150, type: 2}
-=======
   contents:
   - {fileID: 1801347380884054, guid: 882710f093d1c5f4c9f1dbd99b8dd790, type: 3}
   - {fileID: 1801347380884054, guid: 882710f093d1c5f4c9f1dbd99b8dd790, type: 3}
   - {fileID: 1110193000772614, guid: 8c2952660a46d90479f70105bc1cbab8, type: 3}
   - {fileID: 1110193000772614, guid: 8c2952660a46d90479f70105bc1cbab8, type: 3}
   - {fileID: 1110193000772614, guid: 8c2952660a46d90479f70105bc1cbab8, type: 3}
-  spawnables: []
->>>>>>> 2c0e6593
+  spawnables: []
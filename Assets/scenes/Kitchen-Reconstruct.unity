--- conflicted
+++ resolved
@@ -7676,37 +7676,6 @@
   m_PrefabParentObject: {fileID: 4000011562749558, guid: 3f66bc99053b414f8c117d1c925b0c0d,
     type: 2}
   m_PrefabInternal: {fileID: 543377110}
-<<<<<<< HEAD
---- !u!1 &1249661799
-GameObject:
-  m_ObjectHideFlags: 0
-  m_PrefabParentObject: {fileID: 0}
-  m_PrefabInternal: {fileID: 0}
-  serializedVersion: 5
-  m_Component:
-  - component: {fileID: 1249661800}
-  m_Layer: 0
-  m_Name: TileGrid
-  m_TagString: Untagged
-  m_Icon: {fileID: 0}
-  m_NavMeshLayer: 0
-  m_StaticEditorFlags: 0
-  m_IsActive: 1
---- !u!4 &1249661800
-Transform:
-  m_ObjectHideFlags: 0
-  m_PrefabParentObject: {fileID: 0}
-  m_PrefabInternal: {fileID: 0}
-  m_GameObject: {fileID: 1249661799}
-  m_LocalRotation: {x: 0, y: 0, z: 0, w: 1}
-  m_LocalPosition: {x: 0, y: 0, z: 0}
-  m_LocalScale: {x: 1, y: 1, z: 1}
-  m_Children: []
-  m_Father: {fileID: 0}
-  m_RootOrder: 3
-  m_LocalEulerAnglesHint: {x: 0, y: 0, z: 0}
-=======
->>>>>>> 635dd6a5
 --- !u!1001 &1255986365
 Prefab:
   m_ObjectHideFlags: 0
@@ -8554,11 +8523,7 @@
   - {fileID: 392470335}
   - {fileID: 138311338}
   m_Father: {fileID: 0}
-<<<<<<< HEAD
-  m_RootOrder: 5
-=======
   m_RootOrder: 4
->>>>>>> 635dd6a5
   m_LocalEulerAnglesHint: {x: 0, y: 0, z: 0}
 --- !u!1001 &1450630185
 Prefab:
@@ -10301,11 +10266,7 @@
   m_Children:
   - {fileID: 68004123}
   m_Father: {fileID: 0}
-<<<<<<< HEAD
-  m_RootOrder: 4
-=======
   m_RootOrder: 3
->>>>>>> 635dd6a5
   m_LocalEulerAnglesHint: {x: 0, y: 0, z: 0}
 --- !u!1001 &1822560183
 Prefab:
@@ -11604,11 +11565,7 @@
   - {fileID: 630182266}
   - {fileID: 1714941271}
   m_Father: {fileID: 0}
-<<<<<<< HEAD
-  m_RootOrder: 6
-=======
   m_RootOrder: 5
->>>>>>> 635dd6a5
   m_LocalEulerAnglesHint: {x: 0, y: 0, z: 0}
 --- !u!1001 &2004926023
 Prefab:

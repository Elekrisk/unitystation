--- conflicted
+++ resolved
@@ -5,56 +5,12 @@
 using UnityEngine;
 using UnityEngine.Networking;
 
-<<<<<<< HEAD
-namespace Items
-{
-	public class PickUpTrigger : InputTrigger
-	{
-		private void Start()
-		{
-			CheckSpriteOrder();
-		}
-		public override void Interact(GameObject originator, string hand)
-		{
-			if (!isServer) {    //Client informs server of interaction attempt
-				InteractMessage.Send(gameObject, UIManager.Hands.CurrentSlot.eventName);
-			} else {    //Server actions
-				if (ValidatePickUp(originator, hand)) {
-					GetComponent<RegisterTile>().RemoveTile();
-				}
-			}
-		}
-
-		[Server]
-		public bool ValidatePickUp(GameObject originator, string handSlot = null)
-		{
-			var ps = originator.GetComponent<PlayerScript>();
-			var slotName = handSlot ?? UIManager.Hands.CurrentSlot.eventName;
-			if (PlayerManager.PlayerScript == null || !ps.playerNetworkActions.Inventory.ContainsKey(slotName)) {
-				return false;
-			}
-
-			return ps.playerNetworkActions.AddItem(gameObject, slotName);
-		}
-
-		/// <summary>
-		/// If a SpriteRenderer.sortingOrder is 0 then there will be difficulty
-		/// interacting with the object via the InputTrigger especially when placed on
-		/// tables. This method makes sure that it is never 0 on start
-		/// </summary>
-		private void CheckSpriteOrder()
-		{
-			SpriteRenderer sR = GetComponentInChildren<SpriteRenderer>();
-			if (sR != null) {
-				if (sR.sortingLayerName == "Items" && sR.sortingOrder == 0) {
-					sR.sortingOrder = 1;
-				}
-			}
-		}
-	}
-=======
 namespace Items {
     public class PickUpTrigger: InputTrigger {
+        private void Start()
+        {
+            CheckSpriteOrder();
+        }
         public override void Interact(GameObject originator, string hand) {
             if ( !isServer )
             {
@@ -97,6 +53,20 @@
             //set ForceInform to false for simulation
             return ps.playerNetworkActions.AddItem(gameObject, slotName, false /*, false*/);
         }
+        
+        /// <summary>
+        /// If a SpriteRenderer.sortingOrder is 0 then there will be difficulty
+        /// interacting with the object via the InputTrigger especially when placed on
+        /// tables. This method makes sure that it is never 0 on start
+        /// </summary>
+        private void CheckSpriteOrder()
+        {
+            SpriteRenderer sR = GetComponentInChildren<SpriteRenderer>();
+            if (sR != null) {
+                if (sR.sortingLayerName == "Items" && sR.sortingOrder == 0) {
+                    sR.sortingOrder = 1;
+                }
+            }
+        }
     }
->>>>>>> 13da1acc
 }
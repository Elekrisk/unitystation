--- conflicted
+++ resolved
@@ -282,13 +282,8 @@
 		{
 			//This checks to see if a new player who has joined needs to load up any weapon magazines because of missing sync hooks
 			if (MagNetID != NetworkInstanceId.Invalid) {
-<<<<<<< HEAD
-                if(CurrentMagazine && PlayerManager.LocalPlayer != null)
-					PlayerManager.LocalPlayerScript.playerNetworkActions.CmdTryAddToEquipmentPool(CurrentMagazine.gameObject);
-=======
-				if(CurrentMagazine)
+				if(CurrentMagazine/* && PlayerManager.LocalPlayer != null*/)
 					PlayerManager.LocalPlayerScript.playerNetworkActions.AddToEquipmentPool(CurrentMagazine.gameObject);
->>>>>>> 06588e90
 			}
 		}
 

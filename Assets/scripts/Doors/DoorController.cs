--- conflicted
+++ resolved
@@ -36,13 +36,8 @@
 
 	void OnTriggerEnter2D(Collider2D coll){
 
-<<<<<<< HEAD
-		if (Managers.control.playerScript != null) {
-			if (coll.gameObject == Managers.control.playerScript.gameObject && !isOpened) {
-=======
 
 		if (coll.gameObject.layer == 8 && !isOpened) {
->>>>>>> 635dd6a5
 				isOpened = true;
 				thisAnim.SetBool ("open", true);
 				SoundManager.control.sounds [1].Play ();
@@ -58,13 +53,8 @@
 
 	void OnTriggerExit2D(Collider2D coll){
 
-<<<<<<< HEAD
-		if (Managers.control.playerScript != null) {
-			if (coll.gameObject == Managers.control.playerScript.gameObject && isOpened) {
-=======
 	
 		if (coll.gameObject.layer == 8 && isOpened) {
->>>>>>> 635dd6a5
 				isOpened = false;
 				thisAnim.SetBool ("open", false);
 			}

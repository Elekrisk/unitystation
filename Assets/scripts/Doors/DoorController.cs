﻿using UnityEngine;
using UnityEngine.Networking;
using System.Collections;
using PlayGroup;
using Matrix;
using Sprites;
using AccessType;

namespace Doors
{
	public class DoorController : NetworkBehaviour
	{
		public DoorType doorType;
		private RegisterTile registerTile;
		public Access restriction;
		[Tooltip("Does it have a glass window you can see trough?")]
		public bool isWindowedDoor = false;
		[Tooltip("how many sprites in the main door animation")]
		public int doorAnimationSize;
		[Tooltip("first frame of the door animation")]
		public int DoorSpriteOffset = 0;
		[Tooltip("first frame of the light animation")]
		public int DoorLightSpriteOffset = 0;
		[Tooltip("first frame of the door Cover/window animation")]
		public int DoorCoverSpriteOffset = 0;
		[HideInInspector]
		public bool isPerformingAction = false;
		public float maxTimeOpen = 5;
		public DoorAnimator doorAnimator;
		private bool openTrigger = false;
		private GameObject playerOpeningIt;
		private IEnumerator coWaitOpened;
		public AudioSource openSFX;
		public AudioSource closeSFX;


		private int closedLayer;
		private int openLayer;
		private int closedSortingLayer;
		private int openSortingLayer;
		private int doorDirection;
		public bool IsOpened;
		//public bool isWindowed = false;
		public enum OppeningDirection : int
		{
			Horizontal,
			Vertical
		};
		public OppeningDirection oppeningDirection;

		public override void OnStartClient()
		{
			base.OnStartClient();
			if (!isWindowedDoor) {
				closedLayer = LayerMask.NameToLayer("Door Closed");
			} else {
				closedLayer = LayerMask.NameToLayer("Windows");
			}
			closedSortingLayer = SortingLayer.NameToID("Doors Open");
			openLayer = LayerMask.NameToLayer("Door Open");
			openSortingLayer = SortingLayer.NameToID("Doors Closed");

			registerTile = gameObject.GetComponent<RegisterTile>();
		}

		public void BoxCollToggleOn()
		{
			registerTile.UpdateTileType(TileType.Door);
			gameObject.layer = closedLayer;
			GetComponentInChildren<SpriteRenderer>().sortingLayerID = closedSortingLayer;
		}

		public void BoxCollToggleOff()
		{
			registerTile.UpdateTileType(TileType.None);
			gameObject.layer = openLayer;
			GetComponentInChildren<SpriteRenderer>().sortingLayerID = openSortingLayer;
		}

<<<<<<< HEAD
		private IEnumerator WaitUntilClose()
		{
			// After the door opens, wait until it's supposed to close.
			yield return new WaitForSeconds(maxTimeOpen);
			if (isServer)
				CmdTryClose();
		}

		//3d sounds
		public void PlayOpenSound()
		{
			if (openSFX != null)
				openSFX.Play();
		}

		public void PlayCloseSound()
		{
			if (closeSFX != null)
				closeSFX.Play();
		}

		public void PlayCloseSFXshort()
		{
			if (closeSFX != null) {
				closeSFX.time = 0.6f;
				closeSFX.Play();
			}
		}

		[Command]
		public void CmdTryOpen(GameObject playerObj)
		{
			if (!IsOpened && !isPerformingAction) {
				RpcOpen(playerObj);

				ResetWaiting();
			}
		}

		[Command]
		public void CmdTryClose()
		{

			if (IsOpened && !isPerformingAction && Matrix.Matrix.At(transform.position).IsPassable()) {
				RpcClose();
			} else {
				ResetWaiting();
			}
		}
		[Command]
		public void CmdTryDenied()
		{
			if (!IsOpened && !isPerformingAction) {
				RpcAccessDenied();
			}
		}

		private void ResetWaiting()
		{
			if (coWaitOpened != null) {
				StopCoroutine(coWaitOpened);
				coWaitOpened = null;
			}

			coWaitOpened = WaitUntilClose();
			StartCoroutine(coWaitOpened);
		}

		void Update()
		{
			if (openTrigger) {
				float distToTriggerPlayer = Vector3.Distance(playerOpeningIt.transform.position, transform.position);
				if (distToTriggerPlayer < 1.5f) {
					openTrigger = false;
					OpenAction();
				}
			}
		}

		[ClientRpc]
		public void RpcAccessDenied()
		{

			if (!isPerformingAction) {
				doorAnimator.AccessDenied();
			}

		}

		[ClientRpc]
		public void RpcOpen(GameObject _playerOpeningIt)
		{
			if (_playerOpeningIt == null)
				return;

			openTrigger = true;
			playerOpeningIt = _playerOpeningIt;
		}

		public virtual void OpenAction()
		{
			IsOpened = true;

			if (!isPerformingAction) {
				doorAnimator.OpenDoor();
			}

		}

		[ClientRpc]
		public void RpcClose()
		{
			IsOpened = false;
			playerOpeningIt = null;
			if (!isPerformingAction) {
				doorAnimator.CloseDoor();
			}
		}
	}
=======
public class DoorController: NetworkBehaviour {
    public AudioSource openSFX;
    public AudioSource closeSFX;
    private Animator animator;
    private RegisterTile registerTile;
    public bool usingAnimator = true;
    public bool isWindowedDoor = false;
    public string restriction;
    [HideInInspector]
    public bool isPerformingAction = false;
    public DoorType doorType;
    public float maxTimeOpen = 5;
    private HorizontalDoorAnimator horizontalAnim;
    private bool openTrigger = false;
    private GameObject playerOpeningIt;
    private IEnumerator coWaitOpened;
    
    private int closedLayer;
    private int openLayer;
    private int closedSortingLayer;
    private int openSortingLayer;

    public bool IsOpened;
    public bool isWindowed = false;

    void Start() {
        if (!isWindowedDoor)
        {
            closedLayer = LayerMask.NameToLayer("Door Closed");
        }
        else
        {
            closedLayer = LayerMask.NameToLayer("Windows");
        }
        closedSortingLayer = SortingLayer.NameToID("Doors Open");
        openLayer = LayerMask.NameToLayer("Door Open");
        openSortingLayer = SortingLayer.NameToID("Doors Closed");
        
        animator = gameObject.GetComponent<Animator>();
        registerTile = gameObject.GetComponent<RegisterTile>();
        if(!usingAnimator) {
            //TODO later change usingAnimator to horizontal checker (when vertical doors are done)
            horizontalAnim = gameObject.AddComponent<HorizontalDoorAnimator>();
        }
    }

    public void BoxCollToggleOn() {
        registerTile.UpdateTileType(TileType.Door);
        gameObject.layer = closedLayer;
        GetComponentInChildren<SpriteRenderer>().sortingLayerID = closedSortingLayer;
    }

    public void BoxCollToggleOff() {
        registerTile.UpdateTileType(TileType.None);
        gameObject.layer = openLayer;
        GetComponentInChildren<SpriteRenderer>().sortingLayerID = openSortingLayer;
    }

    private IEnumerator WaitUntilClose() {
        // After the door opens, wait until it's supposed to close.
        yield return new WaitForSeconds(maxTimeOpen);
        if(isServer)
            CmdTryClose();
    }

    //3d sounds
    public void PlayOpenSound() {
        if(openSFX != null)
            openSFX.Play();
    }

    public void PlayCloseSound() {
        if(closeSFX != null)
            closeSFX.Play();
    }

    public void PlayCloseSFXshort() {
        if(closeSFX != null) {
            closeSFX.time = 0.6f;
            closeSFX.Play();
        }
    }

    [Command]
    public void CmdTryOpen(GameObject playerObj) {
        if(!IsOpened && !isPerformingAction) {
            RpcOpen(playerObj);

            ResetWaiting();
        }
    }

    [Command]
    public void CmdTryClose() {
        
		if (IsOpened && !isPerformingAction && Matrix.Matrix.At(transform.position).IsPassable()) {
			RpcClose();
		} else {
			ResetWaiting();
		}
    }
    [Command]
    public void CmdTryDenied()
    {
        if (!IsOpened && !isPerformingAction)
        {
            RpcAccessDenied();
        }
    }

    private void ResetWaiting() {
        if(coWaitOpened != null) {
            StopCoroutine(coWaitOpened);
            coWaitOpened = null;
        }

        coWaitOpened = WaitUntilClose();
        StartCoroutine(coWaitOpened);
    }

    void Update(){
        if (openTrigger && playerOpeningIt)
        {
            float distToTriggerPlayer = Vector3.Distance(playerOpeningIt.transform.position, transform.position);
            if (distToTriggerPlayer < 1.5f)
            {
                openTrigger = false;
                OpenAction();
            }
        }
    }

    [ClientRpc]
    public void RpcAccessDenied(){
        if(usingAnimator) {
            Debug.Log("TODO: Add access denied to animator for door");
        } else {
            if(!isPerformingAction) {
                horizontalAnim.AccessDenied();
            }
        }
    }

    [ClientRpc]
    public void RpcOpen(GameObject _playerOpeningIt) {
        if (_playerOpeningIt == null)
            return;
        
        openTrigger = true;
        playerOpeningIt = _playerOpeningIt;
    }

    private void OpenAction(){
        IsOpened = true;

        if(usingAnimator) {
            animator.SetBool("open", true);
        } else {
            if(!isPerformingAction) {
                horizontalAnim.OpenDoor();
            }
        }
    }

    [ClientRpc]
    public void RpcClose() {
        IsOpened = false;
        playerOpeningIt = null;
        if(usingAnimator) {
            animator.SetBool("open", false);
        } else {
            if(!isPerformingAction) {
                horizontalAnim.CloseDoor();
            }
        }
    }
>>>>>>> 13da1acc
}<|MERGE_RESOLUTION|>--- conflicted
+++ resolved
@@ -77,7 +77,6 @@
 			GetComponentInChildren<SpriteRenderer>().sortingLayerID = openSortingLayer;
 		}
 
-<<<<<<< HEAD
 		private IEnumerator WaitUntilClose()
 		{
 			// After the door opens, wait until it's supposed to close.
@@ -148,7 +147,7 @@
 
 		void Update()
 		{
-			if (openTrigger) {
+			if (openTrigger && playerOpeningIt) {
 				float distToTriggerPlayer = Vector3.Distance(playerOpeningIt.transform.position, transform.position);
 				if (distToTriggerPlayer < 1.5f) {
 					openTrigger = false;
@@ -197,182 +196,4 @@
 			}
 		}
 	}
-=======
-public class DoorController: NetworkBehaviour {
-    public AudioSource openSFX;
-    public AudioSource closeSFX;
-    private Animator animator;
-    private RegisterTile registerTile;
-    public bool usingAnimator = true;
-    public bool isWindowedDoor = false;
-    public string restriction;
-    [HideInInspector]
-    public bool isPerformingAction = false;
-    public DoorType doorType;
-    public float maxTimeOpen = 5;
-    private HorizontalDoorAnimator horizontalAnim;
-    private bool openTrigger = false;
-    private GameObject playerOpeningIt;
-    private IEnumerator coWaitOpened;
-    
-    private int closedLayer;
-    private int openLayer;
-    private int closedSortingLayer;
-    private int openSortingLayer;
-
-    public bool IsOpened;
-    public bool isWindowed = false;
-
-    void Start() {
-        if (!isWindowedDoor)
-        {
-            closedLayer = LayerMask.NameToLayer("Door Closed");
-        }
-        else
-        {
-            closedLayer = LayerMask.NameToLayer("Windows");
-        }
-        closedSortingLayer = SortingLayer.NameToID("Doors Open");
-        openLayer = LayerMask.NameToLayer("Door Open");
-        openSortingLayer = SortingLayer.NameToID("Doors Closed");
-        
-        animator = gameObject.GetComponent<Animator>();
-        registerTile = gameObject.GetComponent<RegisterTile>();
-        if(!usingAnimator) {
-            //TODO later change usingAnimator to horizontal checker (when vertical doors are done)
-            horizontalAnim = gameObject.AddComponent<HorizontalDoorAnimator>();
-        }
-    }
-
-    public void BoxCollToggleOn() {
-        registerTile.UpdateTileType(TileType.Door);
-        gameObject.layer = closedLayer;
-        GetComponentInChildren<SpriteRenderer>().sortingLayerID = closedSortingLayer;
-    }
-
-    public void BoxCollToggleOff() {
-        registerTile.UpdateTileType(TileType.None);
-        gameObject.layer = openLayer;
-        GetComponentInChildren<SpriteRenderer>().sortingLayerID = openSortingLayer;
-    }
-
-    private IEnumerator WaitUntilClose() {
-        // After the door opens, wait until it's supposed to close.
-        yield return new WaitForSeconds(maxTimeOpen);
-        if(isServer)
-            CmdTryClose();
-    }
-
-    //3d sounds
-    public void PlayOpenSound() {
-        if(openSFX != null)
-            openSFX.Play();
-    }
-
-    public void PlayCloseSound() {
-        if(closeSFX != null)
-            closeSFX.Play();
-    }
-
-    public void PlayCloseSFXshort() {
-        if(closeSFX != null) {
-            closeSFX.time = 0.6f;
-            closeSFX.Play();
-        }
-    }
-
-    [Command]
-    public void CmdTryOpen(GameObject playerObj) {
-        if(!IsOpened && !isPerformingAction) {
-            RpcOpen(playerObj);
-
-            ResetWaiting();
-        }
-    }
-
-    [Command]
-    public void CmdTryClose() {
-        
-		if (IsOpened && !isPerformingAction && Matrix.Matrix.At(transform.position).IsPassable()) {
-			RpcClose();
-		} else {
-			ResetWaiting();
-		}
-    }
-    [Command]
-    public void CmdTryDenied()
-    {
-        if (!IsOpened && !isPerformingAction)
-        {
-            RpcAccessDenied();
-        }
-    }
-
-    private void ResetWaiting() {
-        if(coWaitOpened != null) {
-            StopCoroutine(coWaitOpened);
-            coWaitOpened = null;
-        }
-
-        coWaitOpened = WaitUntilClose();
-        StartCoroutine(coWaitOpened);
-    }
-
-    void Update(){
-        if (openTrigger && playerOpeningIt)
-        {
-            float distToTriggerPlayer = Vector3.Distance(playerOpeningIt.transform.position, transform.position);
-            if (distToTriggerPlayer < 1.5f)
-            {
-                openTrigger = false;
-                OpenAction();
-            }
-        }
-    }
-
-    [ClientRpc]
-    public void RpcAccessDenied(){
-        if(usingAnimator) {
-            Debug.Log("TODO: Add access denied to animator for door");
-        } else {
-            if(!isPerformingAction) {
-                horizontalAnim.AccessDenied();
-            }
-        }
-    }
-
-    [ClientRpc]
-    public void RpcOpen(GameObject _playerOpeningIt) {
-        if (_playerOpeningIt == null)
-            return;
-        
-        openTrigger = true;
-        playerOpeningIt = _playerOpeningIt;
-    }
-
-    private void OpenAction(){
-        IsOpened = true;
-
-        if(usingAnimator) {
-            animator.SetBool("open", true);
-        } else {
-            if(!isPerformingAction) {
-                horizontalAnim.OpenDoor();
-            }
-        }
-    }
-
-    [ClientRpc]
-    public void RpcClose() {
-        IsOpened = false;
-        playerOpeningIt = null;
-        if(usingAnimator) {
-            animator.SetBool("open", false);
-        } else {
-            if(!isPerformingAction) {
-                horizontalAnim.CloseDoor();
-            }
-        }
-    }
->>>>>>> 13da1acc
 }
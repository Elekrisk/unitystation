--- conflicted
+++ resolved
@@ -88,89 +88,6 @@
 
     // Update is called once per frame
     void Update () {
-<<<<<<< HEAD
-        float moveHorizontal = Input.GetAxis("Horizontal");
-        float moveVertical = Input.GetAxis("Vertical");
-        int newGridY = gridY;
-        int newGridX = gridX;
-        if (moveVertical > 0) newGridY = gridY + 1;
-        if (moveVertical < 0) newGridY = gridY - 1;
-        if (moveHorizontal > 0) newGridX = gridX + 1;
-        if (moveHorizontal < 0) newGridX = gridX - 1;
-
-        //if (moveHorizontal > 0 || moveVertical > 0)
-        //{
-        //    Debug.Log("input:");
-        //    Debug.Log(moveHorizontal + ", " + moveVertical);
-        //    Debug.Log("grid xy:");
-        //    Debug.Log(gridX + ", " + gridY);
-        //    Debug.Log("grid vector:");
-        //    Debug.Log(gameManager.GetGridCoords(gridX, gridY));
-        //}
-
-
-        Vector3 movement = new Vector3(moveHorizontal, moveVertical) * panSpeed;
-        Vector2 moveDirection = new Vector2(movement.x, movement.y);
-        Vector2 normalized = moveDirection.normalized;
-        GameManager.Direction direction = GameManager.Direction.Up;
-        if (normalized == Vector2.down)
-        {
-            playerRend.sprite = playerSheet[36];
-            suitRend.sprite = suitSheet[236];
-            beltRend.sprite = beltSheet[62];
-            headRend.sprite = headSheet[221];
-            feetRend.sprite = feetSheet[36];
-            underwearRend.sprite = underwearSheet[52];
-            uniformRend.sprite = uniformSheet[16];
-            direction = GameManager.Direction.Down;
-        }
-        if (normalized == Vector2.up)
-        {
-            playerRend.sprite = playerSheet[37];
-            suitRend.sprite = suitSheet[237];
-            beltRend.sprite = beltSheet[63];
-            headRend.sprite = headSheet[222];
-            feetRend.sprite = feetSheet[37];
-            underwearRend.sprite = underwearSheet[53];
-            uniformRend.sprite = uniformSheet[17];
-            direction = GameManager.Direction.Up;
-        }
-        if (normalized == Vector2.right)
-        {
-            playerRend.sprite = playerSheet[38];
-            suitRend.sprite = suitSheet[238];
-            beltRend.sprite = beltSheet[64];
-            headRend.sprite = headSheet[223];
-            feetRend.sprite = feetSheet[38];
-            underwearRend.sprite = underwearSheet[54];
-            uniformRend.sprite = uniformSheet[18];
-            direction = GameManager.Direction.Right;
-        }
-        if (normalized == Vector2.left)
-        {
-            playerRend.sprite = playerSheet[39];
-            suitRend.sprite = suitSheet[239];
-            beltRend.sprite = beltSheet[65];
-            headRend.sprite = headSheet[224];
-            feetRend.sprite = feetSheet[39];
-            underwearRend.sprite = underwearSheet[55];
-            uniformRend.sprite = uniformSheet[19];
-            direction = GameManager.Direction.Left;
-        }
-
-        if (gameManager.CheckPassable(newGridX, newGridY, direction))
-        {
-
-            gridX = newGridX;
-            gridY = newGridY;
-            var gridVector = gameManager.GetGridCoords(gridX, gridY);
-            transform.position = gridVector;
-            playerCamera.transform.position = new Vector3(gridVector.x, gridVector.y, playerCamera.transform.position.z);
-
-        }
-
-
-=======
 		if (timeBetweenFrames < 0) {
 			float moveHorizontal = Input.GetAxis("Horizontal");
 			float moveVertical = Input.GetAxis("Vertical");
@@ -185,15 +102,15 @@
 			if (moveHorizontal < 0 && moveVertical == 0f)
 				newGridX = gridX - 1;
 
-			/*if (moveHorizontal > 0 || moveVertical > 0)
-	        {
-	            Debug.Log("input:");
-	            Debug.Log(moveHorizontal + ", " + moveVertical);
-	            Debug.Log("grid xy:");
-	            Debug.Log(gridX + ", " + gridY);
-	            Debug.Log("grid vector:");
-	            Debug.Log(gameManager.GetGridCoords(gridX, gridY));
-	        }*/
+        //if (moveHorizontal > 0 || moveVertical > 0)
+        //{
+        //    Debug.Log("input:");
+        //    Debug.Log(moveHorizontal + ", " + moveVertical);
+        //    Debug.Log("grid xy:");
+        //    Debug.Log(gridX + ", " + gridY);
+        //    Debug.Log("grid vector:");
+        //    Debug.Log(gameManager.GetGridCoords(gridX, gridY));
+        //}
 
 
 			Vector3 movement = new Vector3(moveHorizontal, moveVertical) * panSpeed;
@@ -254,6 +171,5 @@
 		} else {
 			timeBetweenFrames = timeBetweenFrames - Time.deltaTime;
 		}
->>>>>>> c905c51e
     }
 }
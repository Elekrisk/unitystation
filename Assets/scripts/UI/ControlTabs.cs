--- conflicted
+++ resolved
@@ -1,267 +1,188 @@
-﻿using System.Collections;
-using System.Collections.Generic;
-using UnityEngine;
-using UnityEngine.UI;
-using PlayGroup;
-
-namespace UI
-<<<<<<< HEAD
-{
-    public class ControlTabs : MonoBehaviour
-    {
-        public Button statsTab;
-        public Button optionsTab;
-        public Button moreTab;
-
-        public GameObject panelStats;
-        public GameObject panelOptions;
-        public GameObject panelMore;
-
-        public Color unselectColor;
-        public Color selectedColor;
-
-        private enum WindowSelect
-        {
-            stats,
-            options,
-            more
-        }
-
-        void Start()
-        {
-            SelectWindow(WindowSelect.stats);
-        }
-
-        private void SelectWindow(WindowSelect winSelect)
-        {
-            switch (winSelect)
-            {
-                case WindowSelect.stats:
-                    statsTab.image.color = selectedColor;
-                    optionsTab.image.color = unselectColor;
-                    moreTab.image.color = unselectColor;
-                    panelOptions.SetActive(false);
-                    panelStats.SetActive(true);
-                    panelMore.SetActive(false);
-
-                    break;
-                case WindowSelect.options:
-                    statsTab.image.color = unselectColor;
-                    optionsTab.image.color = selectedColor;
-                    moreTab.image.color = unselectColor;
-                    panelOptions.SetActive(true);
-                    panelStats.SetActive(false);
-                    panelMore.SetActive(false);
-                    break;
-                case WindowSelect.more:
-                    statsTab.image.color = unselectColor;
-                    optionsTab.image.color = unselectColor;
-                    moreTab.image.color = selectedColor;
-                    panelOptions.SetActive(false);
-                    panelStats.SetActive(false);
-                    panelMore.SetActive(true);
-                    break;
-            }
-        }
-
-        public void Button_Stats()
-        {
-            SelectWindow(WindowSelect.stats);
-            SoundManager.Play("Click01");
-        }
-
-        public void Button_Options()
-        {
-            SelectWindow(WindowSelect.options);
-            SoundManager.Play("Click01");
-        }
-
-        public void Button_More()
-        {
-            SelectWindow(WindowSelect.more);
-            SoundManager.Play("Click01");
-        }
-    }
-=======
-{
-	public class ControlTabs : MonoBehaviour
-	{
-		public Button statsTab;
-		public Button ItemListTab;
-		public Button optionsTab;
-		public Button moreTab;
-
-		public GameObject panelStats;
-		public GameObject PanelItemList;
-		public GameObject panelOptions;
-		public GameObject panelMore;
-
-		public Color unselectColor;
-		public Color selectedColor;
-
-		private bool itemListTabExists;
-
-		private enum WindowSelect
-		{
-			stats,
-			itemList,
-			options,
-			more
-		}
-
-		private static ControlTabs controlTabs;
-
-		public static ControlTabs Instance
-		{
-			get
-			{
-				if (!controlTabs)
-				{
-					controlTabs = FindObjectOfType<ControlTabs>();
-				}
-
-				return controlTabs;
-			}
-		}
-
-		void Start()
-		{
-			SelectWindow(WindowSelect.stats);
-			itemListTabExists = false;
-		}
-
-		private void SelectWindow(WindowSelect winSelect)
-		{
-			switch (winSelect) {
-				case WindowSelect.stats:
-					UnselectAll();
-					statsTab.image.color = selectedColor;
-					panelStats.SetActive(true);
-					break;
-				case WindowSelect.itemList:
-					UnselectAll();
-					ItemListTab.image.color = selectedColor;
-					break;
-				case WindowSelect.options:
-					UnselectAll();
-					optionsTab.image.color = selectedColor;
-					panelOptions.SetActive(true);
-					break;
-				case WindowSelect.more:
-					UnselectAll();
-					moreTab.image.color = selectedColor;
-					panelMore.SetActive(true);
-					break;
-			}
-		}
-
-		private void UnselectAll()
-		{
-			statsTab.image.color = unselectColor;
-			ItemListTab.image.color = unselectColor;
-			optionsTab.image.color = unselectColor;
-			moreTab.image.color = unselectColor;
-			panelStats.SetActive(false);
-			panelOptions.SetActive(false);
-			panelMore.SetActive(false);
-		}
-
-		public void Button_Stats()
-		{
-			SelectWindow(WindowSelect.stats);
-			SoundManager.Play("Click01");
-		}
-
-		public void Button_Item_List()
-		{
-			SelectWindow(WindowSelect.itemList);
-			SoundManager.Play("Click01");
-		}
-
-		public void Button_Options()
-		{ 
-			SelectWindow(WindowSelect.options);
-			SoundManager.Play("Click01");
-		}
-
-		public void Button_More()
-		{
-			SelectWindow(WindowSelect.more);
-			SoundManager.Play("Click01");
-		}
-
-		/// <summary>
-		/// Check if the Item List Tab needs to be updated or closed
-		/// </summary>
-		public static void CheckItemListTab()
-		{
-			if (!Instance.itemListTabExists){
-				return;
-			}
-
-			UITileList.UpdateItemPanelList();
-			//Slightly lower reach because distance from player to tile is shorter than from player to object. (Ends up allowing 2 floor tile reach otherwise)
-			if(!PlayerManager.LocalPlayerScript.IsInReach(UITileList.GetListedItemsLocation(), 1.5f)) {
-				HideItemListTab();
-			}
-		}
-
-		/// <summary>
-		/// Displays the Objects tab
-		/// </summary>
-		/// <param name="tiles">List of GameObjects to include in the Item List Tab</param>
-		public static void ShowItemListTab(List<GameObject> tiles)
-		{
-			//If window exists, player is perhaps alt-clicking at another tile. Only slide tabs if Item List Tab doesn't already exist.
-			if(Instance.itemListTabExists) {
-				UITileList.ClearItemPanel();
-			} else {
-				SlideOptionsAndMoreTabs(Vector3.right);
-			}
-
-			foreach (GameObject tile in tiles) {
-				UITileList.AddObjectToItemPanel(tile);
-
-				//TODO re-implement for new tile system
-				if(tile.GetComponent<FloorTile>()) {
-					Instance.ItemListTab.GetComponentInChildren<Text>().text = tile.name;
-				}
-			}
-
-			Instance.ItemListTab.gameObject.SetActive(true);
-			Instance.Button_Item_List();
-			Instance.itemListTabExists = true;
-		}
-
-		/// <summary>
-		/// Hides the Item List Tab
-		/// </summary>
-		public static void HideItemListTab()
-		{
-			if (!Instance.itemListTabExists)
-			{
-				return;
-			}
-
-			SlideOptionsAndMoreTabs(Vector3.left);
-
-			Instance.ItemListTab.gameObject.SetActive(false);
-			Instance.Button_Stats();
-			Instance.itemListTabExists = false;
-			Instance.ItemListTab.GetComponentInChildren<Text>().text = "Objects";
-			UITileList.ClearItemPanel();
-		}
-
-		//TODO: Perhaps implement a more robust solution that can arbitrarily insert tabs in any position? Would require refactor for tabs to be indexed.
-		private static void SlideOptionsAndMoreTabs(Vector3 direction)
-		{
-			float width = Instance.ItemListTab.GetComponent<RectTransform>().rect.width;
-			RectTransform optionsRect = Instance.optionsTab.GetComponent<RectTransform>();
-			RectTransform moreRect = Instance.moreTab.GetComponent<RectTransform>();
-
-			optionsRect.localPosition += direction * (width / 2f);
-			moreRect.localPosition += direction * (width / 2f);
-		}
-	}
->>>>>>> 63b079f7
-}+﻿using System.Collections;
+using System.Collections.Generic;
+using UnityEngine;
+using UnityEngine.UI;
+using PlayGroup;
+
+namespace UI
+{
+	public class ControlTabs : MonoBehaviour
+	{
+		public Button statsTab;
+		public Button ItemListTab;
+		public Button optionsTab;
+		public Button moreTab;
+
+		public GameObject panelStats;
+		public GameObject PanelItemList;
+		public GameObject panelOptions;
+		public GameObject panelMore;
+
+		public Color unselectColor;
+		public Color selectedColor;
+
+		private bool itemListTabExists;
+
+		private enum WindowSelect
+		{
+			stats,
+			itemList,
+			options,
+			more
+		}
+
+		private static ControlTabs controlTabs;
+
+		public static ControlTabs Instance
+		{
+			get
+			{
+				if (!controlTabs)
+				{
+					controlTabs = FindObjectOfType<ControlTabs>();
+				}
+
+				return controlTabs;
+			}
+		}
+
+		void Start()
+		{
+			SelectWindow(WindowSelect.stats);
+			itemListTabExists = false;
+		}
+
+		private void SelectWindow(WindowSelect winSelect)
+		{
+			switch (winSelect) {
+				case WindowSelect.stats:
+					UnselectAll();
+					statsTab.image.color = selectedColor;
+					panelStats.SetActive(true);
+					break;
+				case WindowSelect.itemList:
+					UnselectAll();
+					ItemListTab.image.color = selectedColor;
+					break;
+				case WindowSelect.options:
+					UnselectAll();
+					optionsTab.image.color = selectedColor;
+					panelOptions.SetActive(true);
+					break;
+				case WindowSelect.more:
+					UnselectAll();
+					moreTab.image.color = selectedColor;
+					panelMore.SetActive(true);
+					break;
+			}
+		}
+
+		private void UnselectAll()
+		{
+			statsTab.image.color = unselectColor;
+			ItemListTab.image.color = unselectColor;
+			optionsTab.image.color = unselectColor;
+			moreTab.image.color = unselectColor;
+			panelStats.SetActive(false);
+			panelOptions.SetActive(false);
+			panelMore.SetActive(false);
+		}
+
+		public void Button_Stats()
+		{
+			SelectWindow(WindowSelect.stats);
+			SoundManager.Play("Click01");
+		}
+
+		public void Button_Item_List()
+		{
+			SelectWindow(WindowSelect.itemList);
+			SoundManager.Play("Click01");
+		}
+
+		public void Button_Options()
+		{ 
+			SelectWindow(WindowSelect.options);
+			SoundManager.Play("Click01");
+		}
+
+		public void Button_More()
+		{
+			SelectWindow(WindowSelect.more);
+			SoundManager.Play("Click01");
+		}
+
+		/// <summary>
+		/// Check if the Item List Tab needs to be updated or closed
+		/// </summary>
+		public static void CheckItemListTab()
+		{
+			if (!Instance.itemListTabExists){
+				return;
+			}
+
+			UITileList.UpdateItemPanelList();
+			//Slightly lower reach because distance from player to tile is shorter than from player to object. (Ends up allowing 2 floor tile reach otherwise)
+			if(!PlayerManager.LocalPlayerScript.IsInReach(UITileList.GetListedItemsLocation(), 1.5f)) {
+				HideItemListTab();
+			}
+		}
+
+		/// <summary>
+		/// Displays the Objects tab
+		/// </summary>
+		/// <param name="tiles">List of GameObjects to include in the Item List Tab</param>
+		public static void ShowItemListTab(List<GameObject> tiles)
+		{
+			//If window exists, player is perhaps alt-clicking at another tile. Only slide tabs if Item List Tab doesn't already exist.
+			if(Instance.itemListTabExists) {
+				UITileList.ClearItemPanel();
+			} else {
+				SlideOptionsAndMoreTabs(Vector3.right);
+			}
+
+			foreach (GameObject tile in tiles) {
+				UITileList.AddObjectToItemPanel(tile);
+
+				//TODO re-implement for new tile system
+				if(tile.GetComponent<FloorTile>()) {
+					Instance.ItemListTab.GetComponentInChildren<Text>().text = tile.name;
+				}
+			}
+
+			Instance.ItemListTab.gameObject.SetActive(true);
+			Instance.Button_Item_List();
+			Instance.itemListTabExists = true;
+		}
+
+		/// <summary>
+		/// Hides the Item List Tab
+		/// </summary>
+		public static void HideItemListTab()
+		{
+			if (!Instance.itemListTabExists)
+			{
+				return;
+			}
+
+			SlideOptionsAndMoreTabs(Vector3.left);
+
+			Instance.ItemListTab.gameObject.SetActive(false);
+			Instance.Button_Stats();
+			Instance.itemListTabExists = false;
+			Instance.ItemListTab.GetComponentInChildren<Text>().text = "Objects";
+			UITileList.ClearItemPanel();
+		}
+
+		//TODO: Perhaps implement a more robust solution that can arbitrarily insert tabs in any position? Would require refactor for tabs to be indexed.
+		private static void SlideOptionsAndMoreTabs(Vector3 direction)
+		{
+			float width = Instance.ItemListTab.GetComponent<RectTransform>().rect.width;
+			RectTransform optionsRect = Instance.optionsTab.GetComponent<RectTransform>();
+			RectTransform moreRect = Instance.moreTab.GetComponent<RectTransform>();
+
+			optionsRect.localPosition += direction * (width / 2f);
+			moreRect.localPosition += direction * (width / 2f);
+		}
+	}
+}
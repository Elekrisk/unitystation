--- conflicted
+++ resolved
@@ -53,17 +53,10 @@
             SyncLightSwitch(isOn);
         }
 
-<<<<<<< HEAD
-        public override void Interact()
-        {
-            if (!PlayerManager.LocalPlayerScript.IsInReach(spriteRenderer.transform, 1.4f))
-                return;
-=======
 		public override void Interact(GameObject originator, string hand)
 		{
 			if (!PlayerManager.LocalPlayerScript.IsInReach(spriteRenderer.transform, 1.4f))
 				return;
->>>>>>> 06588e90
 
             if (switchCoolDown)
                 return;

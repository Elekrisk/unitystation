﻿using UnityEngine;
using System.Collections;
using PlayGroup;
using UI;

public class Managers : MonoBehaviour {

	public static Managers control;
	// Use this for initialization

	[Header("For turning UI on and off to free up the editor window")] 
	public GameObject UIParent;

	[Header("Network Player components")] 
	public PlayerManager playerManager;
	[HideInInspector]
	public PlayerScript playerScript;









	void Awake(){

		if (control == null) {
		
			Application.runInBackground = true; // this must run in background or it will drop connection if not focussed.

			DontDestroyOnLoad (gameObject);
			control = this;
		
		} else {

			Destroy(gameObject);

		}

	}
	void Start () {
	
	}
		
	// Update is called once per frame
	void Update () {

	}

	public void SetScreenForGame(){ //Called by GameData

		UIParent.SetActive (true);
		UIManager.control.displayControl.SetScreenForGame ();
<<<<<<< HEAD
		playerManager.CheckIfSpawned (); // See if we have already spawned a player, if not then spawn one
=======
		PlayerManager.control.CheckIfSpawned (); // See if we have already spawned a player, if not then spawn one
>>>>>>> 635dd6a5

	}

	public void SetScreenForLobby(){ //Called by GameData
		UIParent.SetActive (true);
		UIManager.control.displayControl.SetScreenForLobby ();

	}
}<|MERGE_RESOLUTION|>--- conflicted
+++ resolved
@@ -10,13 +10,6 @@
 
 	[Header("For turning UI on and off to free up the editor window")] 
 	public GameObject UIParent;
-
-	[Header("Network Player components")] 
-	public PlayerManager playerManager;
-	[HideInInspector]
-	public PlayerScript playerScript;
-
-
 
 
 
@@ -53,11 +46,7 @@
 
 		UIParent.SetActive (true);
 		UIManager.control.displayControl.SetScreenForGame ();
-<<<<<<< HEAD
-		playerManager.CheckIfSpawned (); // See if we have already spawned a player, if not then spawn one
-=======
 		PlayerManager.control.CheckIfSpawned (); // See if we have already spawned a player, if not then spawn one
->>>>>>> 635dd6a5
 
 	}
 

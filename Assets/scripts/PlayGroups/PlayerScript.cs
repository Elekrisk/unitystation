--- conflicted
+++ resolved
@@ -97,16 +97,6 @@
 					CmdSetNameManual(PlayerManager.PlayerNameCache);
 				}
 
-<<<<<<< HEAD
-				PlayerManager.SetPlayerForControl(this.gameObject);
-				// I (client) have connected to the server, ask what my job preference is
-				UIManager.Instance.GetComponent<ControlDisplays>().jobSelectWindow.SetActive(true);
-			}
-		}
-
-		void Update()
-		{
-=======
                 PlayerManager.SetPlayerForControl(this.gameObject);
                
                 // I (client) have connected to the server, ask what my job preference is
@@ -124,7 +114,6 @@
 	    }
 	    
         void Update(){
->>>>>>> 06588e90
 			//Read out of ping in toolTip
 			pingUpdate += Time.deltaTime;
 			if (pingUpdate >= 5f) {

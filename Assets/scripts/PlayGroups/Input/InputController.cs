--- conflicted
+++ resolved
@@ -1,512 +1,265 @@
-using System.Collections;
-using System.Collections.Generic;
-using UnityEngine;
-using PlayGroup;
-using System.Linq;
-using UI;
-using UnityEngine.EventSystems;
-using Cupboards;
-
-namespace InputControl
-<<<<<<< HEAD
-{
-    public class InputController : MonoBehaviour
-    {
-        private PlayerSprites playerSprites;
-        private PlayerMove playerMove;
-        private LayerMask layerMask;
-        private Vector2 LastTouchedTile;
-        private ObjectBehaviour objectBehaviour;
-
-        /// <summary>
-        ///  The minimum time limit between each action
-        /// </summary>
-        private float InputCooldownTimer = 0.01f;
-
-        /// <summary>
-        ///  The cooldown before another action can be performed
-        /// </summary>
-        private float CurrentCooldownTime;
-
-        void OnDrawGizmos()
-        {
-            Gizmos.color = new Color(1, 0, 0, 0.5F);
-            Gizmos.DrawCube(LastTouchedTile, new Vector3(1, 1, 1));
-        }
-
-        void Start()
-        {
-            //for changing direction on click
-            playerSprites = gameObject.GetComponent<PlayerSprites>();
-            playerMove = GetComponent<PlayerMove>();
-            objectBehaviour = GetComponent<ObjectBehaviour>();
-
-            //Do not include the Default layer! Assign your object to one of the layers below:
-            layerMask = LayerMask.GetMask("Furniture", "Walls", "Windows", "Machines",
-                "Players", "Items", "Door Open", "Door Closed", "WallMounts", "HiddenWalls");
-        }
-
-        void Update()
-        {
-            CheckHandSwitch();
-            CheckClick();
-        }
-
-        private void CheckHandSwitch()
-        {
-            if (Input.GetMouseButtonDown(2))
-            {
-                UIManager.Hands.Swap();
-            }
-        }
-
-        private void CheckClick()
-        {
-            if (Input.GetMouseButtonDown(0) && !Input.GetKey(KeyCode.LeftControl))
-            {
-                //change the facingDirection of player on click
-                changeDirection();
-
-                //if we found nothing at all to click on try to use whats in our hands (might be shooting at someone in space)
-                if (!RayHit())
-                {
-                    InteractHands();
-                }
-            }
-        }
-
-        private void changeDirection()
-        {
-            Vector2 dir = (Camera.main.ScreenToWorldPoint(Input.mousePosition) -
-                           transform.position).normalized;
-            float angle = Angle(dir);
-            if (!EventSystem.current.IsPointerOverGameObject() && playerMove.allowInput)
-                CheckPlayerDirection(angle);
-        }
-
-        private bool RayHit()
-        {
-            var position = Camera.main.ScreenToWorldPoint(Input.mousePosition);
-
-            //for debug purpose, mark the most recently touched tile location
-            LastTouchedTile = new Vector2(Mathf.Round(position.x), Mathf.Round(position.y));
-
-            var hits = Physics2D.RaycastAll(position, Vector2.zero, 10f, layerMask);
-
-            //collect all the sprite renderers
-            List<SpriteRenderer> spriteRenderers = new List<SpriteRenderer>();
-
-            foreach (var hit in hits)
-            {
-                var objectTransform = hit.collider.gameObject.transform;
-                var gameObjectHit = IsPixelHit(objectTransform, (position - objectTransform.position));
-                if (gameObjectHit != null)
-                {
-                    var spriteRenderer = gameObjectHit.GetComponent<SpriteRenderer>();
-                    if (spriteRenderer != null)
-                    {
-                        spriteRenderers.Add(spriteRenderer);
-                    }
-                }
-            }
-
-            //check which of the sprite renderers we hit and pixel checked is the highest
-            if (spriteRenderers.Count > 0)
-            {
-                foreach (var sprite in spriteRenderers.OrderByDescending(sr => sr.sortingOrder))
-                {
-                    if (sprite != null)
-                    {
-                        if (Interact(sprite.transform))
-                        {
-                            break;
-                        }
-                    }
-                }
-            }
-
-            //check if we found nothing at all
-            return hits.Count() > 0;
-        }
-
-        private GameObject IsPixelHit(Transform _transform, Vector3 hitPosition)
-        {
-            var spriteRenderers = _transform.GetComponentsInChildren<SpriteRenderer>(false);
-
-            //check order in layer for what should be triggered first
-            //each item ontop of a table should have a higher order in layer
-            var bySortingOrder = spriteRenderers.OrderByDescending(sRenderer => sRenderer.sortingOrder).ToArray();
-
-            foreach (var spriteRenderer in bySortingOrder)
-            {
-                var sprite = spriteRenderer.sprite;
-
-                if (spriteRenderer.enabled && sprite)
-                {
-                    var scale = spriteRenderer.gameObject.transform.localScale;
-                    var offset = spriteRenderer.gameObject.transform.localPosition;
-
-                    float pixelsPerUnit = sprite.pixelsPerUnit;
-
-                    int texPosX = Mathf.RoundToInt(sprite.rect.x +
-                                                   ((hitPosition.x / scale.x - offset.x % 1) * pixelsPerUnit +
-                                                    sprite.rect.width * 0.5f));
-                    int texPosY = Mathf.RoundToInt(sprite.rect.y +
-                                                   ((hitPosition.y / scale.y - offset.y % 1) * pixelsPerUnit +
-                                                    sprite.rect.height * 0.5f));
-
-
-                    var pixelColor = sprite.texture.GetPixel(texPosX, texPosY);
-                    if (pixelColor.a > 0)
-                    {
-                        return spriteRenderer.gameObject;
-                    }
-                }
-            }
-
-            return null;
-        }
-
-        private bool Interact(Transform _transform)
-        {
-            if (playerMove.isGhost)
-                return false; ;
-
-            //attempt to trigger the things in range we clicked on
-            if (PlayerManager.LocalPlayerScript.IsInReach(_transform))
-            {
-                //check the actual transform for an input trigger and if there is non, check the parent
-                var inputTrigger = _transform.GetComponent<InputTrigger>();
-                if (inputTrigger)
-                {
-                    if (objectBehaviour.visibleState)
-                    {
-                        inputTrigger.Trigger();
-                        return true;
-                    }
-                    else
-                    {
-                        return false;
-                    }
-                }
-                else
-                {
-                    inputTrigger = _transform.parent.GetComponent<InputTrigger>();
-                    if (inputTrigger)
-                    {
-                        if (objectBehaviour.visibleState)
-                        {
-                            inputTrigger.Trigger();
-                            return true;
-                        }
-                        else
-                        {
-                            //Allow interact with all cupboards because you may be in one!
-                            ClosetControl cCtrl = inputTrigger.GetComponent<ClosetControl>();
-                            if (cCtrl)
-                            {
-                                inputTrigger.Trigger();
-                                return true;
-                            }
-                            return false;
-                        }
-                    }
-                }
-            }
-            //if we are holding onto an item like a gun attempt to shoot it if we were not in range to trigger anything
-            return InteractHands();
-        }
-
-        private bool InteractHands()
-        {
-            if (UIManager.Hands.CurrentSlot.GameObject() != null && objectBehaviour.visibleState)
-            {
-                var inputTrigger = UIManager.Hands.CurrentSlot.GameObject().GetComponent<InputTrigger>();
-                if (inputTrigger != null)
-                {
-                    inputTrigger.Trigger();
-                    return true;
-                }
-            }
-
-            return false;
-        }
-
-        public void OnMouseDownDir(Vector2 dir)
-        {
-            float angle = Angle(dir);
-            CheckPlayerDirection(angle);
-        }
-
-        //Calculate the mouse click angle in relation to player(for facingDirection on PlayerSprites)
-        float Angle(Vector2 dir)
-        {
-            var angle = Vector2.Angle(Vector2.up, dir);
-
-            if (dir.x < 0)
-            {
-                angle = 360 - angle;
-            }
-
-            return angle;
-        }
-
-        void CheckPlayerDirection(float angle)
-        {
-            if (angle >= 315f && angle <= 360f || angle >= 0f && angle <= 45f)
-                playerSprites.CmdChangeDirection(Vector2.up);
-            if (angle > 45f && angle <= 135f)
-                playerSprites.CmdChangeDirection(Vector2.right);
-            if (angle > 135f && angle <= 225f)
-                playerSprites.CmdChangeDirection(Vector2.down);
-            if (angle > 225f && angle < 315f)
-                playerSprites.CmdChangeDirection(Vector2.left);
-        }
-    }
-=======
-{
-	public class InputController : MonoBehaviour
-	{
-		private PlayerSprites playerSprites;
-		private PlayerMove playerMove;
-		private LayerMask layerMask;
-		private Vector2 LastTouchedTile;
-		private ObjectBehaviour objectBehaviour;
-
-		/// <summary>
-		///  The minimum time limit between each action
-		/// </summary>
-		private float InputCooldownTimer = 0.01f;
-
-		/// <summary>
-		///  The cooldown before another action can be performed
-		/// </summary>
-		private float CurrentCooldownTime;
-
-		void OnDrawGizmos()
-		{
-			Gizmos.color = new Color(1, 0, 0, 0.5F);
-			Gizmos.DrawCube(LastTouchedTile, new Vector3(1, 1, 1));
-		}
-
-		void Start()
-		{
-			//for changing direction on click
-			playerSprites = gameObject.GetComponent<PlayerSprites>();
-			playerMove = GetComponent<PlayerMove>();
-			objectBehaviour = GetComponent<ObjectBehaviour>();
-
-			//Do not include the Default layer! Assign your object to one of the layers below:
-			layerMask = LayerMask.GetMask("Furniture", "Walls", "Windows", "Machines",
-				"Players", "Items", "Door Open", "Door Closed", "WallMounts", "HiddenWalls");
-		}
-
-		void Update()
-		{
-			CheckHandSwitch();
-			CheckClick();
-			CheckAltClick();
-		}
-
-		private void CheckHandSwitch()
-		{
-			if (Input.GetMouseButtonDown(2)) {
-				UIManager.Hands.Swap();
-			}
-		}
-
-		private void CheckClick()
-		{
-			if (Input.GetMouseButtonDown(0) && !Input.GetKey(KeyCode.LeftControl) && !Input.GetKey(KeyCode.LeftAlt)) {
-				//change the facingDirection of player on click
-				ChangeDirection();
-
-				//if we found nothing at all to click on try to use whats in our hands (might be shooting at someone in space)
-				if (!RayHit()) {
-					InteractHands();
-				}
-			}
-		}
-
-		private void CheckAltClick()
-		{
-			if (Input.GetMouseButtonDown(0) && (Input.GetKey(KeyCode.LeftAlt) || Input.GetKey(KeyCode.RightAlt))) {
-				//Check for items on the clicked possition, and display them in the Item List Tab, if they're in reach
-				var position = Camera.main.ScreenToWorldPoint(Input.mousePosition);
-				if(PlayerManager.LocalPlayerScript.IsInReach(position)) {
-					List<GameObject> tiles = UITileList.GetItemsAtPosition(position);
-					ControlTabs.ShowItemListTab(tiles);
-				}
-			}
-		}
-
-		private void ChangeDirection()
-		{
-			Vector2 dir = (Camera.main.ScreenToWorldPoint(Input.mousePosition) -
-						   transform.position).normalized;
-			float angle = Angle(dir);
-			if (!EventSystem.current.IsPointerOverGameObject() && playerMove.allowInput)
-				CheckPlayerDirection(angle);
-		}
-
-		private bool RayHit()
-		{
-			var position = Camera.main.ScreenToWorldPoint(Input.mousePosition);
-
-			//for debug purpose, mark the most recently touched tile location
-			LastTouchedTile = new Vector2(Mathf.Round(position.x), Mathf.Round(position.y));
-
-			var hits = Physics2D.RaycastAll(position, Vector2.zero, 10f, layerMask);
-
-			//collect all the sprite renderers
-			List<SpriteRenderer> spriteRenderers = new List<SpriteRenderer>();
-
-			foreach (var hit in hits) {
-				var objectTransform = hit.collider.gameObject.transform;
-				var gameObjectHit = IsPixelHit(objectTransform, (position - objectTransform.position));
-				if (gameObjectHit != null) {
-					var spriteRenderer = gameObjectHit.GetComponent<SpriteRenderer>();
-					if (spriteRenderer != null) {
-						spriteRenderers.Add(spriteRenderer);
-					}
-				}
-			}
-
-			//check which of the sprite renderers we hit and pixel checked is the highest
-			if (spriteRenderers.Count > 0) {
-				foreach (var sprite in spriteRenderers.OrderByDescending(sr => sr.sortingOrder)) {
-					if (sprite != null) {
-						if (Interact(sprite.transform)) {
-							break;
-						}
-					}
-				}
-			}
-
-			//Clicking on tile with something, but missing it's pixels. Attempt to use object in hand
-			if (hits.Count() > 0 && spriteRenderers.Count == 0) {
-				InteractHands();
-			}
-
-			//check if we found nothing at all
-			return hits.Count() > 0;
-		}
-
-		private GameObject IsPixelHit(Transform _transform, Vector3 hitPosition)
-		{
-			var spriteRenderers = _transform.GetComponentsInChildren<SpriteRenderer>(false);
-
-			//check order in layer for what should be triggered first
-			//each item ontop of a table should have a higher order in layer
-			var bySortingOrder = spriteRenderers.OrderByDescending(sRenderer => sRenderer.sortingOrder).ToArray();
-
-			foreach (var spriteRenderer in bySortingOrder) {
-				var sprite = spriteRenderer.sprite;
-
-				if (spriteRenderer.enabled && sprite) {
-					var scale = spriteRenderer.gameObject.transform.localScale;
-					var offset = spriteRenderer.gameObject.transform.localPosition;
-
-					float pixelsPerUnit = sprite.pixelsPerUnit;
-
-					int texPosX = Mathf.RoundToInt(sprite.rect.x +
-												   ((hitPosition.x / scale.x - offset.x % 1) * pixelsPerUnit +
-													sprite.rect.width * 0.5f));
-					int texPosY = Mathf.RoundToInt(sprite.rect.y +
-												   ((hitPosition.y / scale.y - offset.y % 1) * pixelsPerUnit +
-													sprite.rect.height * 0.5f));
-
-
-					var pixelColor = sprite.texture.GetPixel(texPosX, texPosY);
-					if (pixelColor.a > 0) {
-						return spriteRenderer.gameObject;
-					}
-				}
-			}
-
-			return null;
-		}
-
-		public bool Interact(Transform _transform)
-		{
-			if (playerMove.isGhost)
-				return false;
-			
-			//attempt to trigger the things in range we clicked on
-			if (PlayerManager.LocalPlayerScript.IsInReach(_transform)) {
-				//check the actual transform for an input trigger and if there is non, check the parent
-				var inputTrigger = _transform.GetComponent<InputTrigger>();
-				if (inputTrigger) {
-					if (objectBehaviour.visibleState) {
-						inputTrigger.Trigger();
-						return true;
-					} else {
-						return false;
-					}
-				} else {
-					inputTrigger = _transform.parent.GetComponent<InputTrigger>();
-					if (inputTrigger) {
-						if (objectBehaviour.visibleState) {
-							inputTrigger.Trigger();
-							return true;
-						} else {
-							//Allow interact with all cupboards because you may be in one!
-							ClosetControl cCtrl = inputTrigger.GetComponent<ClosetControl>();
-							if (cCtrl) {
-								inputTrigger.Trigger();
-								return true;
-							}
-							return false;
-						}
-					}
-				}
-			}
-			//if we are holding onto an item like a gun attempt to shoot it if we were not in range to trigger anything
-			return InteractHands();
-		}
-
-		private bool InteractHands()
-		{
-			if (UIManager.Hands.CurrentSlot.GameObject() != null && objectBehaviour.visibleState) {
-				var inputTrigger = UIManager.Hands.CurrentSlot.GameObject().GetComponent<InputTrigger>();
-				if (inputTrigger != null) {
-					inputTrigger.Trigger();
-					return true;
-				}
-			}
-
-			return false;
-		}
-
-		public void OnMouseDownDir(Vector2 dir)
-		{
-			float angle = Angle(dir);
-			CheckPlayerDirection(angle);
-		}
-
-		//Calculate the mouse click angle in relation to player(for facingDirection on PlayerSprites)
-		float Angle(Vector2 dir)
-		{
-			var angle = Vector2.Angle(Vector2.up, dir);
-
-			if (dir.x < 0) {
-				angle = 360 - angle;
-			}
-
-			return angle;
-		}
-
-		void CheckPlayerDirection(float angle)
-		{
-			if (angle >= 315f && angle <= 360f || angle >= 0f && angle <= 45f)
-				playerSprites.CmdChangeDirection(Vector2.up);
-			if (angle > 45f && angle <= 135f)
-				playerSprites.CmdChangeDirection(Vector2.right);
-			if (angle > 135f && angle <= 225f)
-				playerSprites.CmdChangeDirection(Vector2.down);
-			if (angle > 225f && angle < 315f)
-				playerSprites.CmdChangeDirection(Vector2.left);
-		}
-	}
->>>>>>> 63b079f7
+using System.Collections;
+using System.Collections.Generic;
+using UnityEngine;
+using PlayGroup;
+using System.Linq;
+using UI;
+using UnityEngine.EventSystems;
+using Cupboards;
+
+namespace InputControl
+{
+    public class InputController : MonoBehaviour
+    {
+        private PlayerSprites playerSprites;
+        private PlayerMove playerMove;
+        private LayerMask layerMask;
+        private Vector2 LastTouchedTile;
+        private ObjectBehaviour objectBehaviour;
+
+        /// <summary>
+        ///  The minimum time limit between each action
+        /// </summary>
+        private float InputCooldownTimer = 0.01f;
+
+        /// <summary>
+        ///  The cooldown before another action can be performed
+        /// </summary>
+        private float CurrentCooldownTime;
+
+        void OnDrawGizmos()
+        {
+            Gizmos.color = new Color(1, 0, 0, 0.5F);
+            Gizmos.DrawCube(LastTouchedTile, new Vector3(1, 1, 1));
+        }
+
+        void Start()
+        {
+            //for changing direction on click
+            playerSprites = gameObject.GetComponent<PlayerSprites>();
+            playerMove = GetComponent<PlayerMove>();
+            objectBehaviour = GetComponent<ObjectBehaviour>();
+
+            //Do not include the Default layer! Assign your object to one of the layers below:
+            layerMask = LayerMask.GetMask("Furniture", "Walls", "Windows", "Machines",
+                "Players", "Items", "Door Open", "Door Closed", "WallMounts", "HiddenWalls");
+        }
+
+        void Update()
+        {
+            CheckHandSwitch();
+            CheckClick();
+        }
+
+        private void CheckHandSwitch()
+        {
+            if (Input.GetMouseButtonDown(2))
+            {
+                UIManager.Hands.Swap();
+            }
+        }
+
+        private void CheckClick()
+        {
+            if (Input.GetMouseButtonDown(0) && !Input.GetKey(KeyCode.LeftControl))
+            {
+                //change the facingDirection of player on click
+                changeDirection();
+
+                //if we found nothing at all to click on try to use whats in our hands (might be shooting at someone in space)
+                if (!RayHit())
+                {
+                    InteractHands();
+                }
+            }
+        }
+
+        private void changeDirection()
+        {
+            Vector2 dir = (Camera.main.ScreenToWorldPoint(Input.mousePosition) -
+                           transform.position).normalized;
+            float angle = Angle(dir);
+            if (!EventSystem.current.IsPointerOverGameObject() && playerMove.allowInput)
+                CheckPlayerDirection(angle);
+        }
+
+        private bool RayHit()
+        {
+            var position = Camera.main.ScreenToWorldPoint(Input.mousePosition);
+
+            //for debug purpose, mark the most recently touched tile location
+            LastTouchedTile = new Vector2(Mathf.Round(position.x), Mathf.Round(position.y));
+
+            var hits = Physics2D.RaycastAll(position, Vector2.zero, 10f, layerMask);
+
+            //collect all the sprite renderers
+            List<SpriteRenderer> spriteRenderers = new List<SpriteRenderer>();
+
+            foreach (var hit in hits)
+            {
+                var objectTransform = hit.collider.gameObject.transform;
+                var gameObjectHit = IsPixelHit(objectTransform, (position - objectTransform.position));
+                if (gameObjectHit != null)
+                {
+                    var spriteRenderer = gameObjectHit.GetComponent<SpriteRenderer>();
+                    if (spriteRenderer != null)
+                    {
+                        spriteRenderers.Add(spriteRenderer);
+                    }
+                }
+            }
+
+            //check which of the sprite renderers we hit and pixel checked is the highest
+            if (spriteRenderers.Count > 0)
+            {
+                foreach (var sprite in spriteRenderers.OrderByDescending(sr => sr.sortingOrder))
+                {
+                    if (sprite != null)
+                    {
+                        if (Interact(sprite.transform))
+                        {
+                            break;
+                        }
+                    }
+                }
+            }
+
+            //check if we found nothing at all
+            return hits.Count() > 0;
+        }
+
+        private GameObject IsPixelHit(Transform _transform, Vector3 hitPosition)
+        {
+            var spriteRenderers = _transform.GetComponentsInChildren<SpriteRenderer>(false);
+
+            //check order in layer for what should be triggered first
+            //each item ontop of a table should have a higher order in layer
+            var bySortingOrder = spriteRenderers.OrderByDescending(sRenderer => sRenderer.sortingOrder).ToArray();
+
+            foreach (var spriteRenderer in bySortingOrder)
+            {
+                var sprite = spriteRenderer.sprite;
+
+                if (spriteRenderer.enabled && sprite)
+                {
+                    var scale = spriteRenderer.gameObject.transform.localScale;
+                    var offset = spriteRenderer.gameObject.transform.localPosition;
+
+                    float pixelsPerUnit = sprite.pixelsPerUnit;
+
+                    int texPosX = Mathf.RoundToInt(sprite.rect.x +
+                                                   ((hitPosition.x / scale.x - offset.x % 1) * pixelsPerUnit +
+                                                    sprite.rect.width * 0.5f));
+                    int texPosY = Mathf.RoundToInt(sprite.rect.y +
+                                                   ((hitPosition.y / scale.y - offset.y % 1) * pixelsPerUnit +
+                                                    sprite.rect.height * 0.5f));
+
+
+                    var pixelColor = sprite.texture.GetPixel(texPosX, texPosY);
+                    if (pixelColor.a > 0)
+                    {
+                        return spriteRenderer.gameObject;
+                    }
+                }
+            }
+
+            return null;
+        }
+
+        public bool Interact(Transform _transform)
+        {
+            if (playerMove.isGhost)
+                return false; ;
+
+            //attempt to trigger the things in range we clicked on
+            if (PlayerManager.LocalPlayerScript.IsInReach(_transform))
+            {
+                //check the actual transform for an input trigger and if there is non, check the parent
+                var inputTrigger = _transform.GetComponent<InputTrigger>();
+                if (inputTrigger)
+                {
+                    if (objectBehaviour.visibleState)
+                    {
+                        inputTrigger.Trigger();
+                        return true;
+                    }
+                    else
+                    {
+                        return false;
+                    }
+                }
+                else
+                {
+                    inputTrigger = _transform.parent.GetComponent<InputTrigger>();
+                    if (inputTrigger)
+                    {
+                        if (objectBehaviour.visibleState)
+                        {
+                            inputTrigger.Trigger();
+                            return true;
+                        }
+                        else
+                        {
+                            //Allow interact with all cupboards because you may be in one!
+                            ClosetControl cCtrl = inputTrigger.GetComponent<ClosetControl>();
+                            if (cCtrl)
+                            {
+                                inputTrigger.Trigger();
+                                return true;
+                            }
+                            return false;
+                        }
+                    }
+                }
+            }
+            //if we are holding onto an item like a gun attempt to shoot it if we were not in range to trigger anything
+            return InteractHands();
+        }
+
+        private bool InteractHands()
+        {
+            if (UIManager.Hands.CurrentSlot.GameObject() != null && objectBehaviour.visibleState)
+            {
+                var inputTrigger = UIManager.Hands.CurrentSlot.GameObject().GetComponent<InputTrigger>();
+                if (inputTrigger != null)
+                {
+                    inputTrigger.Trigger();
+                    return true;
+                }
+            }
+
+            return false;
+        }
+
+        public void OnMouseDownDir(Vector2 dir)
+        {
+            float angle = Angle(dir);
+            CheckPlayerDirection(angle);
+        }
+
+        //Calculate the mouse click angle in relation to player(for facingDirection on PlayerSprites)
+        float Angle(Vector2 dir)
+        {
+            var angle = Vector2.Angle(Vector2.up, dir);
+
+            if (dir.x < 0)
+            {
+                angle = 360 - angle;
+            }
+
+            return angle;
+        }
+
+        void CheckPlayerDirection(float angle)
+        {
+            if (angle >= 315f && angle <= 360f || angle >= 0f && angle <= 45f)
+                playerSprites.CmdChangeDirection(Vector2.up);
+            if (angle > 45f && angle <= 135f)
+                playerSprites.CmdChangeDirection(Vector2.right);
+            if (angle > 135f && angle <= 225f)
+                playerSprites.CmdChangeDirection(Vector2.down);
+            if (angle > 225f && angle < 315f)
+                playerSprites.CmdChangeDirection(Vector2.left);
+        }
+    }
 }
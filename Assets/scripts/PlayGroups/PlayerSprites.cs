﻿using UnityEngine;
using UnityEngine.Networking;
using System.Collections;
using UI;
using System.Collections.Generic;

namespace PlayGroup
{
    public class PlayerSprites : NetworkBehaviour
    {
        [SyncVar(hook = "FaceDirection")]
        public Vector2 currentDirection;

        private bool initSync = false;
        public PlayerMove playerMove;
        private Dictionary<string, ClothingItem> clothes = new Dictionary<string, ClothingItem>();

        void Awake()
        {
            foreach (var c in GetComponentsInChildren<ClothingItem>())
            {
                clothes[c.name] = c;
            }
        }

        public override void OnStartServer()
        {
            FaceDirection(Vector2.down);
            base.OnStartServer();
        }

        public override void OnStartClient()
        {
            StartCoroutine(WaitForLoad());
            base.OnStartClient();
        }

        IEnumerator WaitForLoad()
        {
            yield return new WaitForSeconds(2f);
            FaceDirection(currentDirection);
        }

        public void AdjustSpriteOrders(int offsetOrder)
        {
            foreach (SpriteRenderer s in GetComponentsInChildren<SpriteRenderer>())
            {
                int newOrder = s.sortingOrder;
                newOrder += offsetOrder;
                s.sortingOrder = newOrder;
            }
        }

        [Command]
        public void CmdChangeDirection(Vector2 direction)
        {
            FaceDirection(direction);
        }
        //turning character input and sprite update
        public void FaceDirection(Vector2 direction)
        {
            SetDir(direction);
        }

        public void SetDir(Vector2 direction)
        {
            if (playerMove.isGhost)
                return;
            if (currentDirection != direction || !initSync)
            {
                if (!initSync)
<<<<<<< HEAD
                    initSync = true;

                foreach (var c in clothes.Values)
                {
                    c.Direction = direction;
                }
                currentDirection = direction;
            }
        }
    }
=======
                    initSync = true;
                
				foreach (var c in clothes.Values) {
					c.Direction = direction;
				}

				//If both values are set, we're trying to face a diagonal sprite direction, which doesn't exist. To resolve, randomly select one of the appropriate cardinal directions.
				if(direction.x != 0 && direction.y != 0) {
					switch(Random.Range(0, 1)) {
						case 0:
							direction.x = 0;
							break;
						case 1:
							direction.y = 0;
							break;
					}
				}

                currentDirection = direction;
			}
		}
	}
>>>>>>> 63b079f7
}<|MERGE_RESOLUTION|>--- conflicted
+++ resolved
@@ -1,107 +1,82 @@
-﻿using UnityEngine;
-using UnityEngine.Networking;
-using System.Collections;
-using UI;
-using System.Collections.Generic;
-
-namespace PlayGroup
-{
-    public class PlayerSprites : NetworkBehaviour
-    {
-        [SyncVar(hook = "FaceDirection")]
-        public Vector2 currentDirection;
-
-        private bool initSync = false;
-        public PlayerMove playerMove;
-        private Dictionary<string, ClothingItem> clothes = new Dictionary<string, ClothingItem>();
-
-        void Awake()
-        {
-            foreach (var c in GetComponentsInChildren<ClothingItem>())
-            {
-                clothes[c.name] = c;
-            }
-        }
-
-        public override void OnStartServer()
-        {
-            FaceDirection(Vector2.down);
-            base.OnStartServer();
-        }
-
-        public override void OnStartClient()
-        {
-            StartCoroutine(WaitForLoad());
-            base.OnStartClient();
-        }
-
-        IEnumerator WaitForLoad()
-        {
-            yield return new WaitForSeconds(2f);
-            FaceDirection(currentDirection);
-        }
-
-        public void AdjustSpriteOrders(int offsetOrder)
-        {
-            foreach (SpriteRenderer s in GetComponentsInChildren<SpriteRenderer>())
-            {
-                int newOrder = s.sortingOrder;
-                newOrder += offsetOrder;
-                s.sortingOrder = newOrder;
-            }
-        }
-
-        [Command]
-        public void CmdChangeDirection(Vector2 direction)
-        {
-            FaceDirection(direction);
-        }
-        //turning character input and sprite update
-        public void FaceDirection(Vector2 direction)
-        {
-            SetDir(direction);
-        }
-
-        public void SetDir(Vector2 direction)
-        {
-            if (playerMove.isGhost)
-                return;
-            if (currentDirection != direction || !initSync)
-            {
-                if (!initSync)
-<<<<<<< HEAD
-                    initSync = true;
-
-                foreach (var c in clothes.Values)
-                {
-                    c.Direction = direction;
-                }
-                currentDirection = direction;
-            }
-        }
-    }
-=======
-                    initSync = true;
-                
-				foreach (var c in clothes.Values) {
-					c.Direction = direction;
-				}
-
-				//If both values are set, we're trying to face a diagonal sprite direction, which doesn't exist. To resolve, randomly select one of the appropriate cardinal directions.
-				if(direction.x != 0 && direction.y != 0) {
-					switch(Random.Range(0, 1)) {
-						case 0:
-							direction.x = 0;
-							break;
-						case 1:
-							direction.y = 0;
-							break;
-					}
-				}
-
-                currentDirection = direction;
-			}
-		}
-	}
->>>>>>> 63b079f7
+﻿using UnityEngine;
+using UnityEngine.Networking;
+using System.Collections;
+using UI;
+using System.Collections.Generic;
+
+namespace PlayGroup
+{
+    public class PlayerSprites : NetworkBehaviour
+    {
+        [SyncVar(hook = "FaceDirection")]
+        public Vector2 currentDirection;
+
+        private bool initSync = false;
+        public PlayerMove playerMove;
+        private Dictionary<string, ClothingItem> clothes = new Dictionary<string, ClothingItem>();
+
+        void Awake()
+        {
+            foreach (var c in GetComponentsInChildren<ClothingItem>())
+            {
+                clothes[c.name] = c;
+            }
+        }
+
+        public override void OnStartServer()
+        {
+            FaceDirection(Vector2.down);
+            base.OnStartServer();
+        }
+
+        public override void OnStartClient()
+        {
+            StartCoroutine(WaitForLoad());
+            base.OnStartClient();
+        }
+
+        IEnumerator WaitForLoad()
+        {
+            yield return new WaitForSeconds(2f);
+            FaceDirection(currentDirection);
+        }
+
+        public void AdjustSpriteOrders(int offsetOrder)
+        {
+            foreach (SpriteRenderer s in GetComponentsInChildren<SpriteRenderer>())
+            {
+                int newOrder = s.sortingOrder;
+                newOrder += offsetOrder;
+                s.sortingOrder = newOrder;
+            }
+        }
+
+        [Command]
+        public void CmdChangeDirection(Vector2 direction)
+        {
+            FaceDirection(direction);
+        }
+        //turning character input and sprite update
+        public void FaceDirection(Vector2 direction)
+        {
+            SetDir(direction);
+        }
+
+        public void SetDir(Vector2 direction)
+        {
+            if (playerMove.isGhost)
+                return;
+            if (currentDirection != direction || !initSync)
+            {
+                if (!initSync)
+                    initSync = true;
+
+                foreach (var c in clothes.Values)
+                {
+                    c.Direction = direction;
+                }
+                currentDirection = direction;
+            }
+        }
+    }
 }
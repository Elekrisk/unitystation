﻿using System.Collections;
using System.Collections.Generic;
using System.Linq;
using UnityEngine;
using UnityEngine.Networking;
using UI;
<<<<<<< HEAD
using Doors;
=======
using Enumerable = System.Linq.Enumerable;
>>>>>>> 13da1acc

namespace PlayGroup {

	/// <summary>
	/// Player move queues the directional move keys 
	/// to be processed along with the server.
	/// It also changes the sprite direction and 
	/// handles interaction with objects that can 
	/// be walked into it. 
	/// </summary>
    public class PlayerMove: NetworkBehaviour {

        private PlayerSprites playerSprites;
        private PlayerSync playerSync;

        private static KeyCode[] keyCodes = { KeyCode.W, KeyCode.A, KeyCode.S, KeyCode.D, KeyCode.UpArrow, KeyCode.LeftArrow, KeyCode.DownArrow, KeyCode.RightArrow };

        public bool diagonalMovement;
        public float speed = 10;
		[SyncVar]
		public bool allowInput = true;
		[SyncVar]
		public bool isGhost = false;
        private bool _isPush;
        public bool isPushing { get{ return _isPush;} set {
                _isPush = value;} }

        private List<KeyCode> pressedKeys = new List<KeyCode>();
        private bool _isMoving = false;

        void Start() {
            playerSprites = gameObject.GetComponent<PlayerSprites>();
            playerSync = GetComponent<PlayerSync>();
        }

        /// dumb temporary solution, but I need this now
        public bool isMoving {
            get { return _isMoving; }
        }

//        private void Update()
//        {
//            if (transform.hasChanged)
//            {
//                _isMoving = true;
//                transform.hasChanged = false;
//            }
//            else
//            {
//                _isMoving = false;
//            }
//        }

        public PlayerAction SendAction() {
            var actionKeys = new List<int>();

            foreach(var keyCode in keyCodes) {
				if (PlayerManager.LocalPlayer == gameObject && UIManager.Chat.isChatFocus)
					return new PlayerAction() { keyCodes = actionKeys.ToArray() };
				
				if(Input.GetKey(keyCode) && allowInput && !isPushing) {
                    actionKeys.Add((int) keyCode);
                }
            }

            return new PlayerAction() { keyCodes = actionKeys.ToArray() };
        }

        public Vector3 GetNextPosition(Vector3 currentPosition, PlayerAction action) {
            var direction = GetDirection(action);
            if(!isGhost)
				playerSprites.FaceDirection(direction);
            
            var adjustedDirection = AdjustDirection(currentPosition, direction);

            if(adjustedDirection == Vector3.zero) {
                Interact(currentPosition, direction);
            }
            
            return currentPosition + adjustedDirection;
        }

        private Vector3 GetDirection(PlayerAction action) {
            ProcessAction(action);

            if(diagonalMovement) {
                return GetMoveDirection(pressedKeys);
            }
            if(pressedKeys.Count > 0) {
                return GetMoveDirection(pressedKeys[pressedKeys.Count - 1]);
            }
            return Vector3.zero;
        }

        private void ProcessAction(PlayerAction action) {
            var actionKeys = new List<int>(action.keyCodes);
            foreach(var keyCode in keyCodes) {
                if(actionKeys.Contains((int) keyCode) && !pressedKeys.Contains(keyCode)) {
                    pressedKeys.Add(keyCode);
                } else if(!actionKeys.Contains((int) keyCode) && pressedKeys.Contains(keyCode)) {
                    pressedKeys.Remove(keyCode);
                }
            }
        }

        private Vector3 GetMoveDirection(List<KeyCode> actions) {
            var direction = Vector3.zero;
            foreach(var keycode in pressedKeys) {
                direction += GetMoveDirection(keycode);
            }
            direction.x = Mathf.Clamp(direction.x, -1, 1);
            direction.y = Mathf.Clamp(direction.y, -1, 1);

            return direction;
        }

        private Vector3 GetMoveDirection(KeyCode action) {
			if (PlayerManager.LocalPlayer == gameObject && UIManager.Chat.isChatFocus)
				return Vector3.zero;
			
            switch(action) {
                case KeyCode.W:
                case KeyCode.UpArrow:
                    return Vector3.up;
                case KeyCode.A:
                case KeyCode.LeftArrow:
                    return Vector3.left;
                case KeyCode.S:
                case KeyCode.DownArrow:
                    return Vector3.down;
                case KeyCode.D:
                case KeyCode.RightArrow:
                    return Vector3.right;
            }

            return Vector3.zero;
        }

		/// <summary>
		/// Check current and next tiles to determine their status and if movement is allowed
		/// </summary>
        private Vector3 AdjustDirection(Vector3 currentPosition, Vector3 direction) {
			//TODO Spaced movement

            var horizontal = Vector3.Scale(direction, Vector3.right);
            var vertical = Vector3.Scale(direction, Vector3.up);

			if (isGhost) {
				return direction;
			}
			//Is the current tile restrictive?
			if(Matrix.Matrix.At(currentPosition).IsRestrictiveTile()){
				if(!Matrix.Matrix.At(currentPosition).GetMoveRestrictions().CheckAllowedDir(direction)){
					//could not pass
					return Vector3.zero;
				}
			}

			//Is the next tile restrictive?
			if (Matrix.Matrix.At(currentPosition + direction).IsRestrictiveTile()) {
				if (!Matrix.Matrix.At(currentPosition + direction).GetMoveRestrictions().CheckAllowedDir(-direction)) {
					//could not pass
					return Vector3.zero;
				}
			}
 
            if (Matrix.Matrix.At(currentPosition + direction).IsPassable() || Matrix.Matrix.At(currentPosition + direction).ContainsTile(gameObject))
            {
                return direction;
            }
            else if (playerSync.pullingObject != null)
            {
                if (Matrix.Matrix.At(currentPosition + direction).ContainsTile(playerSync.pullingObject))
                {
                        Vector2 directionToPullObj = playerSync.pullingObject.transform.position - transform.position;
                    if (directionToPullObj.normalized != playerSprites.currentDirection)
                    {
                        // Ran into pullObject but was not facing it, saved direction
                        return direction;
                    }
                    else
                    {
                        //Hit Pull obj
                        PlayerManager.LocalPlayerScript.playerNetworkActions.CmdStopPulling(playerSync.pullingObject);
                    }
                }
            }

            //could not pass
            return Vector3.zero;
        }
        private void Interact(Vector3 currentPosition, Vector3 direction) {
			
            var doorController = Matrix.Matrix.At(currentPosition + direction).GetDoor();

            if (doorController != null && allowInput) {
                //checking if the door actually has a restriction (only need one because that's how ss13 works!
                if (doorController.restriction >0)
                {   //checking if the ID slot on player contains an ID with an itemIdentity component
                    if (UIManager.InventorySlots.IDSlot.IsFull && UIManager.InventorySlots.IDSlot.Item.GetComponent<IDCard>() != null)
                    {   //checking if the ID has access to bypass the restriction
                        CheckDoorAccess(UIManager.InventorySlots.IDSlot.Item.GetComponent<IDCard>(), doorController);
                        //Check the current hand for an ID
                    }else if (UIManager.Hands.CurrentSlot.IsFull && UIManager.Hands.CurrentSlot.Item.GetComponent<IDCard>() != null)
                    {
                        CheckDoorAccess(UIManager.Hands.CurrentSlot.Item.GetComponent<IDCard>(), doorController);
                    }else
                    {//does not have an ID
                        allowInput = false;
                        StartCoroutine(DoorInputCoolDown());
                        if(CustomNetworkManager.Instance._isServer)
                            doorController.CmdTryDenied();
                    }
                }
                else
                {//door does not have restriction
                    allowInput = false;
					//Server only here but it is a cmd for the input trigger (opening with mouse click from client)
					if(CustomNetworkManager.Instance._isServer)
                    doorController.CmdTryOpen(gameObject);
					
                    StartCoroutine(DoorInputCoolDown());
                }
            }

			var objectActions = Matrix.Matrix.At(currentPosition + direction).GetPushPull();
			if (objectActions != null) {
				objectActions.TryPush(gameObject, speed, direction);
			}
        }

        void CheckDoorAccess(IDCard cardID, DoorController doorController){
			if (cardID.accessSyncList.Contains((int)doorController.restriction))
            {// has access
                allowInput = false;
                //Server only here but it is a cmd for the input trigger (opening with mouse click from client)
                if(CustomNetworkManager.Instance._isServer)
                    doorController.CmdTryOpen(gameObject);

                StartCoroutine(DoorInputCoolDown());
            }else
            {// does not have access
                allowInput = false;
                StartCoroutine(DoorInputCoolDown());
                //Server only here but it is a cmd for the input trigger (opening with mouse click from client)
                if(CustomNetworkManager.Instance._isServer)
                    doorController.CmdTryDenied();
            }
        }

        //FIXME an ugly temp fix for an ugly problem. Will implement callbacks after 0.1.3
        IEnumerator DoorInputCoolDown(){
            yield return new WaitForSeconds(0.3f);
            allowInput = true;
        }

    }
}<|MERGE_RESOLUTION|>--- conflicted
+++ resolved
@@ -4,11 +4,7 @@
 using UnityEngine;
 using UnityEngine.Networking;
 using UI;
-<<<<<<< HEAD
 using Doors;
-=======
-using Enumerable = System.Linq.Enumerable;
->>>>>>> 13da1acc
 
 namespace PlayGroup {
 

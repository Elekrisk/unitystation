﻿using UnityEngine;
using System.Collections;
using PlayGroup;

namespace Items{
public class ItemTriggers : MonoBehaviour {

    public bool allowedPickUp = true;
	// Use this for initialization
	void Start () {
	
	}
	
	// Update is called once per frame
	void Update () {
	
	}


		void OnMouseDown(){
			
			//and eventually check if there is room in the hand etc
<<<<<<< HEAD
			if (Managers.control.playerScript != null) {
				var headingToPlayer = Managers.control.playerScript.transform.position - transform.position;
=======
			if (PlayerManager.control.playerScript != null) {
				var headingToPlayer = PlayerManager.control.playerScript.transform.position - transform.position;
>>>>>>> 635dd6a5
				var distance = headingToPlayer.magnitude;
				var direction = headingToPlayer / distance;
				Debug.Log ("DISTANCE: " + distance + " DIRECTION: " + direction);

				if (distance <= 2f && allowedPickUp) {
					//add to hand
					ItemManager.control.PickUpObject (this.gameObject);


				}
			}

		}
}
}<|MERGE_RESOLUTION|>--- conflicted
+++ resolved
@@ -20,13 +20,9 @@
 		void OnMouseDown(){
 			
 			//and eventually check if there is room in the hand etc
-<<<<<<< HEAD
-			if (Managers.control.playerScript != null) {
-				var headingToPlayer = Managers.control.playerScript.transform.position - transform.position;
-=======
+
 			if (PlayerManager.control.playerScript != null) {
 				var headingToPlayer = PlayerManager.control.playerScript.transform.position - transform.position;
->>>>>>> 635dd6a5
 				var distance = headingToPlayer.magnitude;
 				var direction = headingToPlayer / distance;
 				Debug.Log ("DISTANCE: " + distance + " DIRECTION: " + direction);

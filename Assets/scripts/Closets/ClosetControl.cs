--- conflicted
+++ resolved
@@ -126,7 +126,6 @@
 				registerTile = gameObject.GetComponent<RegisterTile>();
 			}
 			registerTile.UpdateTileType(TileType.None);
-<<<<<<< HEAD
 			SoundManager.PlayAtPosition("OpenClose", transform.position);
 			spriteRenderer.sprite = doorOpened;
 			if (lockLight != null) {
@@ -134,20 +133,8 @@
 			}
 		}
 
-		public override void Interact(GameObject originator, string hand)
-		{
-=======
-			SoundManager.PlayAtPosition("OpenClose",transform.position);
-            spriteRenderer.sprite = doorOpened;
-            if (lockLight != null)
-            {
-                lockLight.Hide();
-            }
-        }
-
 		public override void Interact(GameObject originator, string hand){
 			//FIXME this should be rewritten to net messages, see i.e. TableTrigger
->>>>>>> 13da1acc
 			if (Input.GetKey(KeyCode.LeftControl))
 				return;
 
@@ -157,14 +144,9 @@
 					return;
 				}
 
-<<<<<<< HEAD
-				GameObject item = UIManager.Hands.CurrentSlot.PlaceItemInScene();
-				if (item != null) {
-=======
 				GameObject item = UIManager.Hands.CurrentSlot.Clear();
 				if (item != null)
 				{
->>>>>>> 13da1acc
 					var targetPosition = Camera.main.ScreenToWorldPoint(Input.mousePosition);
 					targetPosition.z = -0.2f;
 					PlayerManager.LocalPlayerScript.playerNetworkActions.PlaceItem(UIManager.Hands.CurrentSlot.eventName, transform.position, null);

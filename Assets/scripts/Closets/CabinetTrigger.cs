--- conflicted
+++ resolved
@@ -116,47 +116,6 @@
         }
     }
 
-<<<<<<< HEAD
-=======
-    //This was stuff that worked with photon (leaving for reference for
-    //help with developing the action of putting back the extinguisher
-//	private void OnClose()
-//	{
-//		if (ItemID != null) {
-//			var item = UIManager.Hands.CurrentSlot.Item;
-//			if (item != null && IsCorrectItem(item)) {
-//				var itemViewID = item.GetComponent<NetworkIdentity>().netId;
-//				ItemID = itemViewID;
-//				item.SetActive(false);
-//				item.transform.parent = transform;
-//				UIManager.Hands.CurrentSlot.Clear();
-//				SetState(itemViewID, false);
-//			} else {
-//				SetState(ItemID, true);
-//			}
-//		} else {
-//			var item = transform.FindChild("Extinguisher").gameObject;
-//			if (ItemManager.ValidatePickUp(item)) {
-//				// remove extinguisher from closet
-//				item.SetActive(true);
-//                UpdateSprite();
-//			}
-//		}
-//	}
-
-
-//	public void SetState(NetworkInstanceId itemViewID, bool playSound)
-//	{
-//		ItemID = itemViewID;
-//		if (ItemID != null)
-//	
-//		if (playSound)
-//			SoundManager.Play("OpenClose");
-//
-//		UpdateSprite();
-//	}
-
->>>>>>> 06588e90
 	private bool IsCorrectItem(GameObject item)
 	{
 		return item.GetComponent<ItemAttributes>().itemName == itemPrefab.GetComponent<ItemAttributes>().itemName;

--- conflicted
+++ resolved
@@ -74,7 +74,6 @@
 	public override void OnServerAddPlayer(NetworkConnection conn, short playerControllerId)
 	{
 		//This spawns the player prefab
-<<<<<<< HEAD
 		if (GameData.IsHeadlessServer || GameData.Instance.testServer) {
 			//this is a headless server || testing headless (it removes the server player for localClient)
 			if(conn.address != "localClient") 
@@ -83,9 +82,6 @@
 			//This is a host server (keep the server player as it is for the host player)
 			StartCoroutine(WaitToSpawnPlayer(conn, playerControllerId));
 		}
-=======
-		StartCoroutine(WaitToSpawnPlayer(conn, playerControllerId));
->>>>>>> 06588e90
 	}
 
 	IEnumerator WaitToSpawnPlayer(NetworkConnection conn, short playerControllerId)
@@ -152,29 +148,14 @@
 	IEnumerator DoHeadlessCheck()
 	{
 		yield return new WaitForSeconds(0.1f);
-<<<<<<< HEAD
 		if (!GameData.IsHeadlessServer && !GameData.Instance.testServer) {
 			if(!IsClientConnected())
 			UIManager.Display.logInWindow.SetActive(true);
-=======
-		if (!GameData.IsHeadlessServer) {
-			if (!IsClientConnected())
-				UIManager.Display.logInWindow.SetActive(true);
->>>>>>> 06588e90
 			
 		} else {
 			//Set up for headless mode stuff here
 			//Useful for turning on and off components
 			_isServer = true;
-<<<<<<< HEAD
-=======
-			if (GameData.IsInGame) {
-				yield return new WaitForSeconds(1.1f);
-				if (PlayerList.Instance != null) {
-					PlayerList.Instance.RemovePlayer(PlayerManager.LocalPlayer.name);
-				}
-			}
->>>>>>> 06588e90
 		}
 	}
 

﻿using System;
using UnityEditor;
using UnityEngine;

namespace MapEditor {

    [ExecuteInEditMode]
    [RequireComponent(typeof(SpriteRotate))]
    public class PreviewObject: MonoBehaviour {
        private static PreviewObject instance;
        public static PreviewObject Instance {
            get {
                if(!instance) {
<<<<<<< HEAD
                    GameObject instanceTemp = GameObject.FindGameObjectWithTag("MapEditor");
                    if(instanceTemp != null) {
                        instance = instanceTemp.GetComponentInChildren<PreviewObject>(true);
                        instance.Init();
                    } else {
                        instance = null;
                    }
=======
                    instance = GameObject.FindGameObjectWithTag("MapEditor").GetComponentInChildren<PreviewObject>(true);
                    instance.Init();
>>>>>>> 73e4bdbc
                }

                return instance;
            }
        }

        public static bool ShowPreview { get; set; }
        private SpriteRotate spriteRotate;
        private SpriteRenderer spriteRenderer;

        private SceneView currentSceneView;

        private GameObject prefab;
        public static GameObject Prefab {
<<<<<<< HEAD
            get {
                if(Instance != null) {
                    return Instance.prefab;
                } else {
                    return null;
                }
            }
            set {
                if(Instance != null) {
                    if(Instance.prefab != value) {
                        Instance.UpdatePrefab(value);

                        if(Instance.currentSceneView)
                            Instance.currentSceneView.Focus();
                    }
=======
            get { return Instance.prefab; }
            set {
                if(Instance.prefab != value) {
                    Instance.UpdatePrefab(value);

                    if(Instance.currentSceneView)
                        Instance.currentSceneView.Focus();
>>>>>>> 73e4bdbc
                }
            }
        }

        public static void Update(SceneView sceneView) {
            SetActive(ShowPreview);
            if(Instance != null) {
                Instance.currentSceneView = sceneView;
                Instance.FollowMouse(Event.current);
                Instance.RemoveFromSelection();
            }
        }

        void OnEnabled() {
            if(Instance.currentSceneView)
                Instance.currentSceneView.Focus();
        }

        void Init() {
            spriteRotate = GetComponent<SpriteRotate>();
            spriteRenderer = GetComponent<SpriteRenderer>();
        }

        public static GameObject CreateGameObject() {
            var gameObject = (GameObject) PrefabUtility.InstantiatePrefab(Prefab);

            var spriteRotate = gameObject.GetComponentInChildren<SpriteRotate>();
            if(spriteRotate)
                spriteRotate.SpriteIndex = Instance.spriteRotate.SpriteIndex;

            return gameObject;
        }

        public static void RotateForwards() {
            Instance.spriteRotate.RotateForwards();
        }

        public static void RotateBackwards() {
            Instance.spriteRotate.RotateBackwards();
        }

        private void FollowMouse(Event e) {
            Ray r = Camera.current.ScreenPointToRay(new Vector3(e.mousePosition.x, -e.mousePosition.y + Camera.current.pixelHeight));

            int x = Mathf.RoundToInt(r.origin.x);
            int y = Mathf.RoundToInt(r.origin.y);

            Instance.transform.position = new Vector3(x, y, 0);
        }

        private void RemoveFromSelection() {
            if(Selection.Contains(gameObject)) {
                Selection.objects = Array.FindAll(Selection.objects, o => (o != gameObject));
            }
            foreach(Transform child in transform) {
                if(Selection.Contains(child.gameObject)) {
                    Selection.objects = Array.FindAll(Selection.objects, o => (o != child.gameObject));
                }
            }
        }

        public static void SetActive(bool active) {
            if(!active) {
                Prefab = null;
            }
        }

        private void UpdatePrefab(GameObject prefab) {
            this.prefab = prefab;

            spriteRenderer.sprite = null;
            for(int i = transform.childCount - 1; i >= 0; i--) {
                DestroyImmediate(transform.GetChild(i).gameObject);
            }

            if(prefab) {
                var spriteRotate = prefab.GetComponentInChildren<SpriteRotate>();
                if(spriteRotate) {
                    spriteRenderer.enabled = true;
                    this.spriteRotate.sprites = spriteRotate.sprites;
                    this.spriteRotate.SpriteIndex = 0;
                } else {
                    spriteRenderer.enabled = false;

                    foreach(Transform child in prefab.transform) {
                        var c = Instantiate(child.gameObject);

                        foreach(var script in c.GetComponentsInChildren<MonoBehaviour>()) {
                            script.enabled = false;
                        }

                        c.transform.parent = transform;
                        c.transform.localPosition = c.transform.position;
                    }

                    foreach(var renderer in GetComponentsInChildren<SpriteRenderer>()) {
                        renderer.sharedMaterial = spriteRenderer.sharedMaterial;
                        renderer.sortingLayerName = "Preview";
                    }
                }
            }
        }
    }
}<|MERGE_RESOLUTION|>--- conflicted
+++ resolved
@@ -10,19 +10,14 @@
         private static PreviewObject instance;
         public static PreviewObject Instance {
             get {
-                if(!instance) {
-<<<<<<< HEAD
-                    GameObject instanceTemp = GameObject.FindGameObjectWithTag("MapEditor");
-                    if(instanceTemp != null) {
-                        instance = instanceTemp.GetComponentInChildren<PreviewObject>(true);
-                        instance.Init();
-                    } else {
-                        instance = null;
-                    }
-=======
-                    instance = GameObject.FindGameObjectWithTag("MapEditor").GetComponentInChildren<PreviewObject>(true);
-                    instance.Init();
->>>>>>> 73e4bdbc
+				if(!instance) {
+					GameObject instanceTemp = GameObject.FindGameObjectWithTag("MapEditor");
+					if (instanceTemp != null) {
+						instance = instanceTemp.GetComponentInChildren<PreviewObject>(true);
+						instance.Init();
+					} else {
+						instance = null;
+					}
                 }
 
                 return instance;
@@ -37,31 +32,23 @@
 
         private GameObject prefab;
         public static GameObject Prefab {
-<<<<<<< HEAD
-            get {
-                if(Instance != null) {
-                    return Instance.prefab;
-                } else {
-                    return null;
-                }
-            }
+			get {
+				if (Instance != null) {
+					return Instance.prefab;
+				} else {
+					return null;
+				}
+			}
             set {
-                if(Instance != null) {
-                    if(Instance.prefab != value) {
-                        Instance.UpdatePrefab(value);
+				if (Instance != null) {
+					if (Instance.prefab != value) {
+						Instance.UpdatePrefab(value);
 
-                        if(Instance.currentSceneView)
-                            Instance.currentSceneView.Focus();
-                    }
-=======
-            get { return Instance.prefab; }
-            set {
-                if(Instance.prefab != value) {
-                    Instance.UpdatePrefab(value);
-
-                    if(Instance.currentSceneView)
-                        Instance.currentSceneView.Focus();
->>>>>>> 73e4bdbc
+						if (Instance.currentSceneView)
+							Instance.currentSceneView.Focus();
+					}
+				}
+			}
                 }
             }
         }

﻿using UnityEngine;
using System.Collections;
using PlayGroup;

public class SpaceTrigger : MonoBehaviour {

	private bool isSpaced = false;

	//TEMP MOCK UP

	void OnTriggerEnter2D (Collider2D coll){
	
	
<<<<<<< HEAD
		if (Managers.control.playerScript != null) {
		
			if (coll.gameObject == Managers.control.playerScript.gameObject && !isSpaced) {
			
				isSpaced = true;
				Managers.control.playerScript.physicsMove.isSpaced = true;
=======
		if (PlayerManager.control.playerScript != null) {
		
			if (coll.gameObject == PlayerManager.control.playerScript.gameObject && !isSpaced) {
			
				isSpaced = true;
				PlayerManager.control.playerScript.physicsMove.isSpaced = true;
>>>>>>> 635dd6a5
			
			}
		
		
		}
	
	}
}<|MERGE_RESOLUTION|>--- conflicted
+++ resolved
@@ -11,21 +11,12 @@
 	void OnTriggerEnter2D (Collider2D coll){
 	
 	
-<<<<<<< HEAD
-		if (Managers.control.playerScript != null) {
-		
-			if (coll.gameObject == Managers.control.playerScript.gameObject && !isSpaced) {
-			
-				isSpaced = true;
-				Managers.control.playerScript.physicsMove.isSpaced = true;
-=======
 		if (PlayerManager.control.playerScript != null) {
 		
 			if (coll.gameObject == PlayerManager.control.playerScript.gameObject && !isSpaced) {
 			
 				isSpaced = true;
 				PlayerManager.control.playerScript.physicsMove.isSpaced = true;
->>>>>>> 635dd6a5
 			
 			}
 		

--- conflicted
+++ resolved
@@ -1,156 +1,149 @@
-%YAML 1.1
-%TAG !u! tag:unity3d.com,2011:
---- !u!1001 &100100000
-Prefab:
-  m_ObjectHideFlags: 1
-  serializedVersion: 2
-  m_Modification:
-    m_TransformParent: {fileID: 0}
-    m_Modifications: []
-    m_RemovedComponents: []
-  m_ParentPrefab: {fileID: 0}
-  m_RootGameObject: {fileID: 1000014236108730}
-  m_IsPrefabParent: 1
---- !u!1 &1000013404595186
-GameObject:
-  m_ObjectHideFlags: 0
-  m_PrefabParentObject: {fileID: 0}
-  m_PrefabInternal: {fileID: 100100000}
-  serializedVersion: 5
-  m_Component:
-  - component: {fileID: 4000012102270038}
-  - component: {fileID: 212000013332854840}
-  m_Layer: 0
-  m_Name: Sprite
-  m_TagString: Untagged
-  m_Icon: {fileID: 0}
-  m_NavMeshLayer: 0
-  m_StaticEditorFlags: 0
-  m_IsActive: 1
---- !u!1 &1000014236108730
-GameObject:
-  m_ObjectHideFlags: 0
-  m_PrefabParentObject: {fileID: 0}
-  m_PrefabInternal: {fileID: 100100000}
-  serializedVersion: 5
-  m_Component:
-  - component: {fileID: 4000014215534684}
-  - component: {fileID: 61000012989894210}
-  - component: {fileID: 114000013527662148}
-  - component: {fileID: 114156815017434572}
-  m_Layer: 0
-  m_Name: Switches_Light
-  m_TagString: Untagged
-  m_Icon: {fileID: 0}
-  m_NavMeshLayer: 0
-  m_StaticEditorFlags: 0
-  m_IsActive: 1
---- !u!4 &4000012102270038
-Transform:
-  m_ObjectHideFlags: 1
-  m_PrefabParentObject: {fileID: 0}
-  m_PrefabInternal: {fileID: 100100000}
-  m_GameObject: {fileID: 1000013404595186}
-  m_LocalRotation: {x: 0, y: 0, z: 0, w: 1}
-  m_LocalPosition: {x: 0, y: 0.25, z: 0}
-  m_LocalScale: {x: 1, y: 1, z: 1}
-  m_Children: []
-  m_Father: {fileID: 4000014215534684}
-  m_RootOrder: 0
-  m_LocalEulerAnglesHint: {x: 0, y: 0, z: 0}
---- !u!4 &4000014215534684
-Transform:
-  m_ObjectHideFlags: 1
-  m_PrefabParentObject: {fileID: 0}
-  m_PrefabInternal: {fileID: 100100000}
-  m_GameObject: {fileID: 1000014236108730}
-  m_LocalRotation: {x: -0, y: -0, z: -0, w: 1}
-<<<<<<< HEAD
-  m_LocalPosition: {x: -7, y: -2, z: -0.1}
-=======
-  m_LocalPosition: {x: -3.3427734, y: -4.1514893, z: -0.0375}
->>>>>>> cf103aa2
-  m_LocalScale: {x: 1, y: 1, z: 1}
-  m_Children:
-  - {fileID: 4000012102270038}
-  m_Father: {fileID: 0}
-  m_RootOrder: 0
-  m_LocalEulerAnglesHint: {x: 0, y: 0, z: 0}
---- !u!61 &61000012989894210
-BoxCollider2D:
-  m_ObjectHideFlags: 1
-  m_PrefabParentObject: {fileID: 0}
-  m_PrefabInternal: {fileID: 100100000}
-  m_GameObject: {fileID: 1000014236108730}
-  m_Enabled: 1
-  m_Density: 1
-  m_Material: {fileID: 0}
-  m_IsTrigger: 1
-  m_UsedByEffector: 0
-  m_Offset: {x: -0.0045166016, y: 0.30847168}
-  serializedVersion: 2
-  m_Size: {x: 0.5193014, y: 0.34673703}
---- !u!114 &114000013527662148
-MonoBehaviour:
-  m_ObjectHideFlags: 1
-  m_PrefabParentObject: {fileID: 0}
-  m_PrefabInternal: {fileID: 100100000}
-  m_GameObject: {fileID: 1000014236108730}
-  m_Enabled: 0
-  m_EditorHideFlags: 0
-  m_Script: {fileID: 11500000, guid: 25ffc8536f4a44a28710a1149b48b379, type: 3}
-  m_Name: 
-  m_EditorClassIdentifier: 
-  snapValue: 1
-  depth: -0.1
-  useInGame: 0
-<<<<<<< HEAD
-=======
---- !u!114 &114156815017434572
-MonoBehaviour:
-  m_ObjectHideFlags: 1
-  m_PrefabParentObject: {fileID: 0}
-  m_PrefabInternal: {fileID: 100100000}
-  m_GameObject: {fileID: 1000014236108730}
-  m_Enabled: 1
-  m_EditorHideFlags: 0
-  m_Script: {fileID: 11500000, guid: b7a9eb64b31264686a68cf26e202e62c, type: 3}
-  m_Name: 
-  m_EditorClassIdentifier: 
-  isOn: 1
->>>>>>> cf103aa2
---- !u!212 &212000013332854840
-SpriteRenderer:
-  m_ObjectHideFlags: 1
-  m_PrefabParentObject: {fileID: 0}
-  m_PrefabInternal: {fileID: 100100000}
-  m_GameObject: {fileID: 1000013404595186}
-  m_Enabled: 1
-  m_CastShadows: 0
-  m_ReceiveShadows: 0
-  m_MotionVectors: 1
-  m_LightProbeUsage: 0
-  m_ReflectionProbeUsage: 0
-  m_Materials:
-  - {fileID: 2100000, guid: 63ad07f389034e49893bdd6e79303e4d, type: 2}
-  m_StaticBatchInfo:
-    firstSubMesh: 0
-    subMeshCount: 0
-  m_StaticBatchRoot: {fileID: 0}
-  m_ProbeAnchor: {fileID: 0}
-  m_LightProbeVolumeOverride: {fileID: 0}
-  m_ScaleInLightmap: 1
-  m_PreserveUVs: 0
-  m_IgnoreNormalsForChartDetection: 0
-  m_ImportantGI: 0
-  m_SelectedEditorRenderState: 0
-  m_MinimumChartSize: 4
-  m_AutoUVMaxDistance: 0.5
-  m_AutoUVMaxAngle: 89
-  m_LightmapParameters: {fileID: 0}
-  m_SortingLayerID: 142874271
-  m_SortingOrder: 10
-  m_Sprite: {fileID: 21300000, guid: 6c565852bdc446c78d0f44aa66c28bc2, type: 3}
-  m_Color: {r: 1, g: 1, b: 1, a: 1}
-  m_FlipX: 0
-  m_FlipY: 0+%YAML 1.1
+%TAG !u! tag:unity3d.com,2011:
+--- !u!1001 &100100000
+Prefab:
+  m_ObjectHideFlags: 1
+  serializedVersion: 2
+  m_Modification:
+    m_TransformParent: {fileID: 0}
+    m_Modifications: []
+    m_RemovedComponents: []
+  m_ParentPrefab: {fileID: 0}
+  m_RootGameObject: {fileID: 1000014236108730}
+  m_IsPrefabParent: 1
+--- !u!1 &1000013404595186
+GameObject:
+  m_ObjectHideFlags: 0
+  m_PrefabParentObject: {fileID: 0}
+  m_PrefabInternal: {fileID: 100100000}
+  serializedVersion: 5
+  m_Component:
+  - component: {fileID: 4000012102270038}
+  - component: {fileID: 212000013332854840}
+  m_Layer: 0
+  m_Name: Sprite
+  m_TagString: Untagged
+  m_Icon: {fileID: 0}
+  m_NavMeshLayer: 0
+  m_StaticEditorFlags: 0
+  m_IsActive: 1
+--- !u!1 &1000014236108730
+GameObject:
+  m_ObjectHideFlags: 0
+  m_PrefabParentObject: {fileID: 0}
+  m_PrefabInternal: {fileID: 100100000}
+  serializedVersion: 5
+  m_Component:
+  - component: {fileID: 4000014215534684}
+  - component: {fileID: 61000012989894210}
+  - component: {fileID: 114000013527662148}
+  - component: {fileID: 114156815017434572}
+  m_Layer: 0
+  m_Name: Switches_Light
+  m_TagString: Untagged
+  m_Icon: {fileID: 0}
+  m_NavMeshLayer: 0
+  m_StaticEditorFlags: 0
+  m_IsActive: 1
+--- !u!4 &4000012102270038
+Transform:
+  m_ObjectHideFlags: 1
+  m_PrefabParentObject: {fileID: 0}
+  m_PrefabInternal: {fileID: 100100000}
+  m_GameObject: {fileID: 1000013404595186}
+  m_LocalRotation: {x: 0, y: 0, z: 0, w: 1}
+  m_LocalPosition: {x: 0, y: 0.25, z: 0}
+  m_LocalScale: {x: 1, y: 1, z: 1}
+  m_Children: []
+  m_Father: {fileID: 4000014215534684}
+  m_RootOrder: 0
+  m_LocalEulerAnglesHint: {x: 0, y: 0, z: 0}
+--- !u!4 &4000014215534684
+Transform:
+  m_ObjectHideFlags: 1
+  m_PrefabParentObject: {fileID: 0}
+  m_PrefabInternal: {fileID: 100100000}
+  m_GameObject: {fileID: 1000014236108730}
+  m_LocalRotation: {x: -0, y: -0, z: -0, w: 1}
+  m_LocalPosition: {x: -3.3427734, y: -4.1514893, z: -0.0375}
+  m_LocalScale: {x: 1, y: 1, z: 1}
+  m_Children:
+  - {fileID: 4000012102270038}
+  m_Father: {fileID: 0}
+  m_RootOrder: 0
+  m_LocalEulerAnglesHint: {x: 0, y: 0, z: 0}
+--- !u!61 &61000012989894210
+BoxCollider2D:
+  m_ObjectHideFlags: 1
+  m_PrefabParentObject: {fileID: 0}
+  m_PrefabInternal: {fileID: 100100000}
+  m_GameObject: {fileID: 1000014236108730}
+  m_Enabled: 1
+  m_Density: 1
+  m_Material: {fileID: 0}
+  m_IsTrigger: 1
+  m_UsedByEffector: 0
+  m_Offset: {x: -0.0045166016, y: 0.30847168}
+  serializedVersion: 2
+  m_Size: {x: 0.5193014, y: 0.34673703}
+--- !u!114 &114000013527662148
+MonoBehaviour:
+  m_ObjectHideFlags: 1
+  m_PrefabParentObject: {fileID: 0}
+  m_PrefabInternal: {fileID: 100100000}
+  m_GameObject: {fileID: 1000014236108730}
+  m_Enabled: 0
+  m_EditorHideFlags: 0
+  m_Script: {fileID: 11500000, guid: 25ffc8536f4a44a28710a1149b48b379, type: 3}
+  m_Name: 
+  m_EditorClassIdentifier: 
+  snapValue: 1
+  depth: -0.1
+  useInGame: 0
+--- !u!114 &114156815017434572
+MonoBehaviour:
+  m_ObjectHideFlags: 1
+  m_PrefabParentObject: {fileID: 0}
+  m_PrefabInternal: {fileID: 100100000}
+  m_GameObject: {fileID: 1000014236108730}
+  m_Enabled: 1
+  m_EditorHideFlags: 0
+  m_Script: {fileID: 11500000, guid: b7a9eb64b31264686a68cf26e202e62c, type: 3}
+  m_Name: 
+  m_EditorClassIdentifier: 
+  isOn: 1
+--- !u!212 &212000013332854840
+SpriteRenderer:
+  m_ObjectHideFlags: 1
+  m_PrefabParentObject: {fileID: 0}
+  m_PrefabInternal: {fileID: 100100000}
+  m_GameObject: {fileID: 1000013404595186}
+  m_Enabled: 1
+  m_CastShadows: 0
+  m_ReceiveShadows: 0
+  m_MotionVectors: 1
+  m_LightProbeUsage: 0
+  m_ReflectionProbeUsage: 0
+  m_Materials:
+  - {fileID: 2100000, guid: 63ad07f389034e49893bdd6e79303e4d, type: 2}
+  m_StaticBatchInfo:
+    firstSubMesh: 0
+    subMeshCount: 0
+  m_StaticBatchRoot: {fileID: 0}
+  m_ProbeAnchor: {fileID: 0}
+  m_LightProbeVolumeOverride: {fileID: 0}
+  m_ScaleInLightmap: 1
+  m_PreserveUVs: 0
+  m_IgnoreNormalsForChartDetection: 0
+  m_ImportantGI: 0
+  m_SelectedEditorRenderState: 0
+  m_MinimumChartSize: 4
+  m_AutoUVMaxDistance: 0.5
+  m_AutoUVMaxAngle: 89
+  m_LightmapParameters: {fileID: 0}
+  m_SortingLayerID: 142874271
+  m_SortingOrder: 10
+  m_Sprite: {fileID: 21300000, guid: 6c565852bdc446c78d0f44aa66c28bc2, type: 3}
+  m_Color: {r: 1, g: 1, b: 1, a: 1}
+  m_FlipX: 0
+  m_FlipY: 0
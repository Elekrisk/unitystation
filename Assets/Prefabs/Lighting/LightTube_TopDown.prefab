%YAML 1.1
%TAG !u! tag:unity3d.com,2011:
--- !u!1001 &100100000
Prefab:
  m_ObjectHideFlags: 1
  serializedVersion: 2
  m_Modification:
    m_TransformParent: {fileID: 0}
    m_Modifications: []
    m_RemovedComponents: []
  m_ParentPrefab: {fileID: 0}
  m_RootGameObject: {fileID: 1745947215034166}
  m_IsPrefabParent: 1
--- !u!1 &1451002952674422
GameObject:
  m_ObjectHideFlags: 0
  m_PrefabParentObject: {fileID: 0}
  m_PrefabInternal: {fileID: 100100000}
  serializedVersion: 5
  m_Component:
  - component: {fileID: 4721042663708622}
  - component: {fileID: 212685610322283746}
  m_Layer: 13
  m_Name: Sprite
  m_TagString: Untagged
  m_Icon: {fileID: 0}
  m_NavMeshLayer: 0
  m_StaticEditorFlags: 0
  m_IsActive: 1
--- !u!1 &1745947215034166
GameObject:
  m_ObjectHideFlags: 0
  m_PrefabParentObject: {fileID: 0}
  m_PrefabInternal: {fileID: 100100000}
  serializedVersion: 5
  m_Component:
  - component: {fileID: 4917660536286328}
  - component: {fileID: 61061661846704102}
  - component: {fileID: 114219478986407194}
  - component: {fileID: 114197525563370534}
  - component: {fileID: 50267611564012116}
  m_Layer: 13
  m_Name: LightTube_TopDown
  m_TagString: Untagged
  m_Icon: {fileID: 0}
  m_NavMeshLayer: 0
  m_StaticEditorFlags: 0
  m_IsActive: 1
--- !u!4 &4721042663708622
Transform:
  m_ObjectHideFlags: 1
  m_PrefabParentObject: {fileID: 0}
  m_PrefabInternal: {fileID: 100100000}
  m_GameObject: {fileID: 1451002952674422}
  m_LocalRotation: {x: 0, y: 0, z: 0, w: 1}
  m_LocalPosition: {x: 0, y: 0, z: 0}
  m_LocalScale: {x: 1, y: 1, z: 1}
  m_Children: []
  m_Father: {fileID: 4917660536286328}
  m_RootOrder: 0
  m_LocalEulerAnglesHint: {x: 0, y: 0, z: 0}
--- !u!4 &4917660536286328
Transform:
  m_ObjectHideFlags: 1
  m_PrefabParentObject: {fileID: 0}
  m_PrefabInternal: {fileID: 100100000}
  m_GameObject: {fileID: 1745947215034166}
  m_LocalRotation: {x: -0, y: -0, z: -0, w: 1}
  m_LocalPosition: {x: 20.486206, y: -14.93042, z: -0.04921875}
  m_LocalScale: {x: 1, y: 1, z: 1}
  m_Children:
  - {fileID: 4721042663708622}
  m_Father: {fileID: 0}
  m_RootOrder: 0
  m_LocalEulerAnglesHint: {x: 0, y: 0, z: 0}
--- !u!50 &50267611564012116
Rigidbody2D:
  serializedVersion: 4
  m_ObjectHideFlags: 1
  m_PrefabParentObject: {fileID: 0}
  m_PrefabInternal: {fileID: 100100000}
  m_GameObject: {fileID: 1745947215034166}
  m_BodyType: 1
  m_Simulated: 1
  m_UseFullKinematicContacts: 0
  m_UseAutoMass: 0
  m_Mass: 0.0001
  m_LinearDrag: 0
  m_AngularDrag: 0
  m_GravityScale: 0
  m_Material: {fileID: 0}
  m_Interpolate: 0
  m_SleepingMode: 1
  m_CollisionDetection: 0
  m_Constraints: 0
--- !u!61 &61061661846704102
BoxCollider2D:
  m_ObjectHideFlags: 1
  m_PrefabParentObject: {fileID: 0}
  m_PrefabInternal: {fileID: 100100000}
  m_GameObject: {fileID: 1745947215034166}
  m_Enabled: 1
  m_Density: 1
  m_Material: {fileID: 0}
  m_IsTrigger: 1
  m_UsedByEffector: 0
  m_Offset: {x: 0.014038086, y: 0.44}
  serializedVersion: 2
  m_Size: {x: 0.9337091, y: 0.1296674}
--- !u!114 &114197525563370534
MonoBehaviour:
  m_ObjectHideFlags: 1
  m_PrefabParentObject: {fileID: 0}
  m_PrefabInternal: {fileID: 100100000}
  m_GameObject: {fileID: 1745947215034166}
  m_Enabled: 1
<<<<<<< HEAD
  serializedVersion: 4
  OutputAudioMixerGroup: {fileID: 0}
  m_audioClip: {fileID: 8300000, guid: e088d8b027bb386419efb6fd214f592f, type: 3}
  m_PlayOnAwake: 0
  m_Volume: 1
  m_Pitch: 1
  Loop: 0
  Mute: 0
  Spatialize: 0
  SpatializePostEffects: 0
  Priority: 128
  DopplerLevel: 1
  MinDistance: 1
  MaxDistance: 500
  Pan2D: 0
  rolloffMode: 0
  BypassEffects: 0
  BypassListenerEffects: 0
  BypassReverbZones: 0
  rolloffCustomCurve:
    serializedVersion: 2
    m_Curve:
    - serializedVersion: 2
      time: 0
      value: 1
      inSlope: 0
      outSlope: 0
      tangentMode: 0
    - serializedVersion: 2
      time: 1
      value: 0
      inSlope: 0
      outSlope: 0
      tangentMode: 0
    m_PreInfinity: 2
    m_PostInfinity: 2
    m_RotationOrder: 4
  panLevelCustomCurve:
    serializedVersion: 2
    m_Curve:
    - serializedVersion: 2
      time: 0
      value: 0
      inSlope: 0
      outSlope: 0
      tangentMode: 0
    m_PreInfinity: 2
    m_PostInfinity: 2
    m_RotationOrder: 0
  spreadCustomCurve:
    serializedVersion: 2
    m_Curve:
    - serializedVersion: 2
      time: 0
      value: 0
      inSlope: 0
      outSlope: 0
      tangentMode: 0
    m_PreInfinity: 2
    m_PostInfinity: 2
    m_RotationOrder: 0
  reverbZoneMixCustomCurve:
    serializedVersion: 2
    m_Curve:
    - serializedVersion: 2
      time: 0
      value: 1
      inSlope: 0
      outSlope: 0
      tangentMode: 0
    m_PreInfinity: 2
    m_PostInfinity: 2
    m_RotationOrder: 0
=======
  m_EditorHideFlags: 0
  m_Script: {fileID: 11500000, guid: 8cd47c8a7b3ca4905983be3a08c1caf0, type: 3}
  m_Name: 
  m_EditorClassIdentifier: 
>>>>>>> cf103aa2
--- !u!114 &114219478986407194
MonoBehaviour:
  m_ObjectHideFlags: 1
  m_PrefabParentObject: {fileID: 0}
  m_PrefabInternal: {fileID: 100100000}
  m_GameObject: {fileID: 1745947215034166}
  m_Enabled: 0
  m_EditorHideFlags: 0
  m_Script: {fileID: 11500000, guid: 25ffc8536f4a44a28710a1149b48b379, type: 3}
  m_Name: 
  m_EditorClassIdentifier: 
  snapValue: 1
  depth: -0.1
  useInGame: 0
--- !u!212 &212685610322283746
SpriteRenderer:
  m_ObjectHideFlags: 1
  m_PrefabParentObject: {fileID: 0}
  m_PrefabInternal: {fileID: 100100000}
  m_GameObject: {fileID: 1451002952674422}
  m_Enabled: 1
  m_CastShadows: 0
  m_ReceiveShadows: 0
  m_MotionVectors: 1
  m_LightProbeUsage: 0
  m_ReflectionProbeUsage: 0
  m_Materials:
  - {fileID: 2100000, guid: 63ad07f389034e49893bdd6e79303e4d, type: 2}
  m_StaticBatchInfo:
    firstSubMesh: 0
    subMeshCount: 0
  m_StaticBatchRoot: {fileID: 0}
  m_ProbeAnchor: {fileID: 0}
  m_LightProbeVolumeOverride: {fileID: 0}
  m_ScaleInLightmap: 1
  m_PreserveUVs: 0
  m_IgnoreNormalsForChartDetection: 0
  m_ImportantGI: 0
  m_SelectedEditorRenderState: 0
  m_MinimumChartSize: 4
  m_AutoUVMaxDistance: 0.5
  m_AutoUVMaxAngle: 89
  m_LightmapParameters: {fileID: 0}
  m_SortingLayerID: 1085623217
  m_SortingOrder: 0
  m_Sprite: {fileID: 21300002, guid: 1fbc56191a6b48cfab4d62a8065b7efc, type: 3}
  m_Color: {r: 1, g: 1, b: 1, a: 1}
  m_FlipX: 0
  m_FlipY: 0<|MERGE_RESOLUTION|>--- conflicted
+++ resolved
@@ -1,245 +1,169 @@
-%YAML 1.1
-%TAG !u! tag:unity3d.com,2011:
---- !u!1001 &100100000
-Prefab:
-  m_ObjectHideFlags: 1
-  serializedVersion: 2
-  m_Modification:
-    m_TransformParent: {fileID: 0}
-    m_Modifications: []
-    m_RemovedComponents: []
-  m_ParentPrefab: {fileID: 0}
-  m_RootGameObject: {fileID: 1745947215034166}
-  m_IsPrefabParent: 1
---- !u!1 &1451002952674422
-GameObject:
-  m_ObjectHideFlags: 0
-  m_PrefabParentObject: {fileID: 0}
-  m_PrefabInternal: {fileID: 100100000}
-  serializedVersion: 5
-  m_Component:
-  - component: {fileID: 4721042663708622}
-  - component: {fileID: 212685610322283746}
-  m_Layer: 13
-  m_Name: Sprite
-  m_TagString: Untagged
-  m_Icon: {fileID: 0}
-  m_NavMeshLayer: 0
-  m_StaticEditorFlags: 0
-  m_IsActive: 1
---- !u!1 &1745947215034166
-GameObject:
-  m_ObjectHideFlags: 0
-  m_PrefabParentObject: {fileID: 0}
-  m_PrefabInternal: {fileID: 100100000}
-  serializedVersion: 5
-  m_Component:
-  - component: {fileID: 4917660536286328}
-  - component: {fileID: 61061661846704102}
-  - component: {fileID: 114219478986407194}
-  - component: {fileID: 114197525563370534}
-  - component: {fileID: 50267611564012116}
-  m_Layer: 13
-  m_Name: LightTube_TopDown
-  m_TagString: Untagged
-  m_Icon: {fileID: 0}
-  m_NavMeshLayer: 0
-  m_StaticEditorFlags: 0
-  m_IsActive: 1
---- !u!4 &4721042663708622
-Transform:
-  m_ObjectHideFlags: 1
-  m_PrefabParentObject: {fileID: 0}
-  m_PrefabInternal: {fileID: 100100000}
-  m_GameObject: {fileID: 1451002952674422}
-  m_LocalRotation: {x: 0, y: 0, z: 0, w: 1}
-  m_LocalPosition: {x: 0, y: 0, z: 0}
-  m_LocalScale: {x: 1, y: 1, z: 1}
-  m_Children: []
-  m_Father: {fileID: 4917660536286328}
-  m_RootOrder: 0
-  m_LocalEulerAnglesHint: {x: 0, y: 0, z: 0}
---- !u!4 &4917660536286328
-Transform:
-  m_ObjectHideFlags: 1
-  m_PrefabParentObject: {fileID: 0}
-  m_PrefabInternal: {fileID: 100100000}
-  m_GameObject: {fileID: 1745947215034166}
-  m_LocalRotation: {x: -0, y: -0, z: -0, w: 1}
-  m_LocalPosition: {x: 20.486206, y: -14.93042, z: -0.04921875}
-  m_LocalScale: {x: 1, y: 1, z: 1}
-  m_Children:
-  - {fileID: 4721042663708622}
-  m_Father: {fileID: 0}
-  m_RootOrder: 0
-  m_LocalEulerAnglesHint: {x: 0, y: 0, z: 0}
---- !u!50 &50267611564012116
-Rigidbody2D:
-  serializedVersion: 4
-  m_ObjectHideFlags: 1
-  m_PrefabParentObject: {fileID: 0}
-  m_PrefabInternal: {fileID: 100100000}
-  m_GameObject: {fileID: 1745947215034166}
-  m_BodyType: 1
-  m_Simulated: 1
-  m_UseFullKinematicContacts: 0
-  m_UseAutoMass: 0
-  m_Mass: 0.0001
-  m_LinearDrag: 0
-  m_AngularDrag: 0
-  m_GravityScale: 0
-  m_Material: {fileID: 0}
-  m_Interpolate: 0
-  m_SleepingMode: 1
-  m_CollisionDetection: 0
-  m_Constraints: 0
---- !u!61 &61061661846704102
-BoxCollider2D:
-  m_ObjectHideFlags: 1
-  m_PrefabParentObject: {fileID: 0}
-  m_PrefabInternal: {fileID: 100100000}
-  m_GameObject: {fileID: 1745947215034166}
-  m_Enabled: 1
-  m_Density: 1
-  m_Material: {fileID: 0}
-  m_IsTrigger: 1
-  m_UsedByEffector: 0
-  m_Offset: {x: 0.014038086, y: 0.44}
-  serializedVersion: 2
-  m_Size: {x: 0.9337091, y: 0.1296674}
---- !u!114 &114197525563370534
-MonoBehaviour:
-  m_ObjectHideFlags: 1
-  m_PrefabParentObject: {fileID: 0}
-  m_PrefabInternal: {fileID: 100100000}
-  m_GameObject: {fileID: 1745947215034166}
-  m_Enabled: 1
-<<<<<<< HEAD
-  serializedVersion: 4
-  OutputAudioMixerGroup: {fileID: 0}
-  m_audioClip: {fileID: 8300000, guid: e088d8b027bb386419efb6fd214f592f, type: 3}
-  m_PlayOnAwake: 0
-  m_Volume: 1
-  m_Pitch: 1
-  Loop: 0
-  Mute: 0
-  Spatialize: 0
-  SpatializePostEffects: 0
-  Priority: 128
-  DopplerLevel: 1
-  MinDistance: 1
-  MaxDistance: 500
-  Pan2D: 0
-  rolloffMode: 0
-  BypassEffects: 0
-  BypassListenerEffects: 0
-  BypassReverbZones: 0
-  rolloffCustomCurve:
-    serializedVersion: 2
-    m_Curve:
-    - serializedVersion: 2
-      time: 0
-      value: 1
-      inSlope: 0
-      outSlope: 0
-      tangentMode: 0
-    - serializedVersion: 2
-      time: 1
-      value: 0
-      inSlope: 0
-      outSlope: 0
-      tangentMode: 0
-    m_PreInfinity: 2
-    m_PostInfinity: 2
-    m_RotationOrder: 4
-  panLevelCustomCurve:
-    serializedVersion: 2
-    m_Curve:
-    - serializedVersion: 2
-      time: 0
-      value: 0
-      inSlope: 0
-      outSlope: 0
-      tangentMode: 0
-    m_PreInfinity: 2
-    m_PostInfinity: 2
-    m_RotationOrder: 0
-  spreadCustomCurve:
-    serializedVersion: 2
-    m_Curve:
-    - serializedVersion: 2
-      time: 0
-      value: 0
-      inSlope: 0
-      outSlope: 0
-      tangentMode: 0
-    m_PreInfinity: 2
-    m_PostInfinity: 2
-    m_RotationOrder: 0
-  reverbZoneMixCustomCurve:
-    serializedVersion: 2
-    m_Curve:
-    - serializedVersion: 2
-      time: 0
-      value: 1
-      inSlope: 0
-      outSlope: 0
-      tangentMode: 0
-    m_PreInfinity: 2
-    m_PostInfinity: 2
-    m_RotationOrder: 0
-=======
-  m_EditorHideFlags: 0
-  m_Script: {fileID: 11500000, guid: 8cd47c8a7b3ca4905983be3a08c1caf0, type: 3}
-  m_Name: 
-  m_EditorClassIdentifier: 
->>>>>>> cf103aa2
---- !u!114 &114219478986407194
-MonoBehaviour:
-  m_ObjectHideFlags: 1
-  m_PrefabParentObject: {fileID: 0}
-  m_PrefabInternal: {fileID: 100100000}
-  m_GameObject: {fileID: 1745947215034166}
-  m_Enabled: 0
-  m_EditorHideFlags: 0
-  m_Script: {fileID: 11500000, guid: 25ffc8536f4a44a28710a1149b48b379, type: 3}
-  m_Name: 
-  m_EditorClassIdentifier: 
-  snapValue: 1
-  depth: -0.1
-  useInGame: 0
---- !u!212 &212685610322283746
-SpriteRenderer:
-  m_ObjectHideFlags: 1
-  m_PrefabParentObject: {fileID: 0}
-  m_PrefabInternal: {fileID: 100100000}
-  m_GameObject: {fileID: 1451002952674422}
-  m_Enabled: 1
-  m_CastShadows: 0
-  m_ReceiveShadows: 0
-  m_MotionVectors: 1
-  m_LightProbeUsage: 0
-  m_ReflectionProbeUsage: 0
-  m_Materials:
-  - {fileID: 2100000, guid: 63ad07f389034e49893bdd6e79303e4d, type: 2}
-  m_StaticBatchInfo:
-    firstSubMesh: 0
-    subMeshCount: 0
-  m_StaticBatchRoot: {fileID: 0}
-  m_ProbeAnchor: {fileID: 0}
-  m_LightProbeVolumeOverride: {fileID: 0}
-  m_ScaleInLightmap: 1
-  m_PreserveUVs: 0
-  m_IgnoreNormalsForChartDetection: 0
-  m_ImportantGI: 0
-  m_SelectedEditorRenderState: 0
-  m_MinimumChartSize: 4
-  m_AutoUVMaxDistance: 0.5
-  m_AutoUVMaxAngle: 89
-  m_LightmapParameters: {fileID: 0}
-  m_SortingLayerID: 1085623217
-  m_SortingOrder: 0
-  m_Sprite: {fileID: 21300002, guid: 1fbc56191a6b48cfab4d62a8065b7efc, type: 3}
-  m_Color: {r: 1, g: 1, b: 1, a: 1}
-  m_FlipX: 0
-  m_FlipY: 0+%YAML 1.1
+%TAG !u! tag:unity3d.com,2011:
+--- !u!1001 &100100000
+Prefab:
+  m_ObjectHideFlags: 1
+  serializedVersion: 2
+  m_Modification:
+    m_TransformParent: {fileID: 0}
+    m_Modifications: []
+    m_RemovedComponents: []
+  m_ParentPrefab: {fileID: 0}
+  m_RootGameObject: {fileID: 1745947215034166}
+  m_IsPrefabParent: 1
+--- !u!1 &1451002952674422
+GameObject:
+  m_ObjectHideFlags: 0
+  m_PrefabParentObject: {fileID: 0}
+  m_PrefabInternal: {fileID: 100100000}
+  serializedVersion: 5
+  m_Component:
+  - component: {fileID: 4721042663708622}
+  - component: {fileID: 212685610322283746}
+  m_Layer: 13
+  m_Name: Sprite
+  m_TagString: Untagged
+  m_Icon: {fileID: 0}
+  m_NavMeshLayer: 0
+  m_StaticEditorFlags: 0
+  m_IsActive: 1
+--- !u!1 &1745947215034166
+GameObject:
+  m_ObjectHideFlags: 0
+  m_PrefabParentObject: {fileID: 0}
+  m_PrefabInternal: {fileID: 100100000}
+  serializedVersion: 5
+  m_Component:
+  - component: {fileID: 4917660536286328}
+  - component: {fileID: 61061661846704102}
+  - component: {fileID: 114219478986407194}
+  - component: {fileID: 114197525563370534}
+  - component: {fileID: 50267611564012116}
+  m_Layer: 13
+  m_Name: LightTube_TopDown
+  m_TagString: Untagged
+  m_Icon: {fileID: 0}
+  m_NavMeshLayer: 0
+  m_StaticEditorFlags: 0
+  m_IsActive: 1
+--- !u!4 &4721042663708622
+Transform:
+  m_ObjectHideFlags: 1
+  m_PrefabParentObject: {fileID: 0}
+  m_PrefabInternal: {fileID: 100100000}
+  m_GameObject: {fileID: 1451002952674422}
+  m_LocalRotation: {x: 0, y: 0, z: 0, w: 1}
+  m_LocalPosition: {x: 0, y: 0, z: 0}
+  m_LocalScale: {x: 1, y: 1, z: 1}
+  m_Children: []
+  m_Father: {fileID: 4917660536286328}
+  m_RootOrder: 0
+  m_LocalEulerAnglesHint: {x: 0, y: 0, z: 0}
+--- !u!4 &4917660536286328
+Transform:
+  m_ObjectHideFlags: 1
+  m_PrefabParentObject: {fileID: 0}
+  m_PrefabInternal: {fileID: 100100000}
+  m_GameObject: {fileID: 1745947215034166}
+  m_LocalRotation: {x: -0, y: -0, z: -0, w: 1}
+  m_LocalPosition: {x: 20.486206, y: -14.93042, z: -0.04921875}
+  m_LocalScale: {x: 1, y: 1, z: 1}
+  m_Children:
+  - {fileID: 4721042663708622}
+  m_Father: {fileID: 0}
+  m_RootOrder: 0
+  m_LocalEulerAnglesHint: {x: 0, y: 0, z: 0}
+--- !u!50 &50267611564012116
+Rigidbody2D:
+  serializedVersion: 4
+  m_ObjectHideFlags: 1
+  m_PrefabParentObject: {fileID: 0}
+  m_PrefabInternal: {fileID: 100100000}
+  m_GameObject: {fileID: 1745947215034166}
+  m_BodyType: 1
+  m_Simulated: 1
+  m_UseFullKinematicContacts: 0
+  m_UseAutoMass: 0
+  m_Mass: 0.0001
+  m_LinearDrag: 0
+  m_AngularDrag: 0
+  m_GravityScale: 0
+  m_Material: {fileID: 0}
+  m_Interpolate: 0
+  m_SleepingMode: 1
+  m_CollisionDetection: 0
+  m_Constraints: 0
+--- !u!61 &61061661846704102
+BoxCollider2D:
+  m_ObjectHideFlags: 1
+  m_PrefabParentObject: {fileID: 0}
+  m_PrefabInternal: {fileID: 100100000}
+  m_GameObject: {fileID: 1745947215034166}
+  m_Enabled: 1
+  m_Density: 1
+  m_Material: {fileID: 0}
+  m_IsTrigger: 1
+  m_UsedByEffector: 0
+  m_Offset: {x: 0.014038086, y: 0.44}
+  serializedVersion: 2
+  m_Size: {x: 0.9337091, y: 0.1296674}
+--- !u!114 &114197525563370534
+MonoBehaviour:
+  m_ObjectHideFlags: 1
+  m_PrefabParentObject: {fileID: 0}
+  m_PrefabInternal: {fileID: 100100000}
+  m_GameObject: {fileID: 1745947215034166}
+  m_Enabled: 1
+  m_EditorHideFlags: 0
+  m_Script: {fileID: 11500000, guid: 8cd47c8a7b3ca4905983be3a08c1caf0, type: 3}
+  m_Name: 
+  m_EditorClassIdentifier: 
+--- !u!114 &114219478986407194
+MonoBehaviour:
+  m_ObjectHideFlags: 1
+  m_PrefabParentObject: {fileID: 0}
+  m_PrefabInternal: {fileID: 100100000}
+  m_GameObject: {fileID: 1745947215034166}
+  m_Enabled: 0
+  m_EditorHideFlags: 0
+  m_Script: {fileID: 11500000, guid: 25ffc8536f4a44a28710a1149b48b379, type: 3}
+  m_Name: 
+  m_EditorClassIdentifier: 
+  snapValue: 1
+  depth: -0.1
+  useInGame: 0
+--- !u!212 &212685610322283746
+SpriteRenderer:
+  m_ObjectHideFlags: 1
+  m_PrefabParentObject: {fileID: 0}
+  m_PrefabInternal: {fileID: 100100000}
+  m_GameObject: {fileID: 1451002952674422}
+  m_Enabled: 1
+  m_CastShadows: 0
+  m_ReceiveShadows: 0
+  m_MotionVectors: 1
+  m_LightProbeUsage: 0
+  m_ReflectionProbeUsage: 0
+  m_Materials:
+  - {fileID: 2100000, guid: 63ad07f389034e49893bdd6e79303e4d, type: 2}
+  m_StaticBatchInfo:
+    firstSubMesh: 0
+    subMeshCount: 0
+  m_StaticBatchRoot: {fileID: 0}
+  m_ProbeAnchor: {fileID: 0}
+  m_LightProbeVolumeOverride: {fileID: 0}
+  m_ScaleInLightmap: 1
+  m_PreserveUVs: 0
+  m_IgnoreNormalsForChartDetection: 0
+  m_ImportantGI: 0
+  m_SelectedEditorRenderState: 0
+  m_MinimumChartSize: 4
+  m_AutoUVMaxDistance: 0.5
+  m_AutoUVMaxAngle: 89
+  m_LightmapParameters: {fileID: 0}
+  m_SortingLayerID: 1085623217
+  m_SortingOrder: 0
+  m_Sprite: {fileID: 21300002, guid: 1fbc56191a6b48cfab4d62a8065b7efc, type: 3}
+  m_Color: {r: 1, g: 1, b: 1, a: 1}
+  m_FlipX: 0
+  m_FlipY: 0